--- conflicted
+++ resolved
@@ -2,7 +2,7 @@
 
 ### Enhancements
 
-<<<<<<< HEAD
+
 
 * Added Notebook 
   [xcube-viewer-in-jl.ipynb](examples/notebooks/viewer/xcube-viewer-in-jl.ipynb)
@@ -13,7 +13,7 @@
 * Updated example 
   [Notebook for CMEMS data store](examples/notebooks/datastores/7_cmems_data_store.ipynb)
   to reflect changes of parameter names that provide CMEMS API credentials.
-=======
+
 * Included support for Azure Blob Storage filesystem by adding a new 
   data store `abfs`. Many thanks to [Ed](https://github.com/edd3x)!
   (#752)
@@ -57,7 +57,7 @@
   [8_azure_blob_filesystem.ipynb](examples/notebooks/datastores/8_azure_blob_filesystem.ipynb). 
   This notebook shows how a new data store instance can connect and list 
   Zarr files from Azure bolb storage using the new `abfs` data store. 
->>>>>>> 054a0ffc
+
 
 * Added a catalog API compliant to [STAC](https://stacspec.org/en/) to 
   xcube server. (#455)
