## Changes in 0.13.0.dev8 (in development)

### Other

<<<<<<< HEAD
* Added experimental API `volumes` to xcube Server.
  It is used by xcube Viewer to render 3-D volumes.
=======
### Fixes

## Changes in 0.13.0.dev7

### Other

* xcube Server has been enhanced to load multi-module Python code 
  for dynamic cubes both from both directories and zip archives.
  For example, the following dataset definition computes a dynamic 
  cube from dataset "local" using function "compute_dataset" in 
  Python module "resample_in_time.py":
  ```yaml
    Path: resample_in_time.py
    Function: compute_dataset
    InputDatasets: ["local"]
  ```
  Users can now pack "resample_in_time.py" among any other modules and 
  packages into a zip archive. Note that the original module name 
  is now a prefix to the function name:
  ```yaml
    Path: modules.zip
    Function: resample_in_time:compute_dataset
    InputDatasets: ["local"]
  ```
  
  Implementation note: this has been achieved by using 
  `xcube.core.byoa.CodeConfig` in
  `xcube.core.mldataset.ComputedMultiLevelDataset`.

* Instead of the `Function` keyword it is now
  possible to use the `Class` keyword.
  While `Function` references a function that receives one or 
  more datasets (type `xarray.Dataset`) and returns a new one, 
  `Class` references a callable that receives one or 
  more multi-level datasets and returns a new one.
  The callable is either a class derived from  
  or a function that returns an instance of 
  `xcube.core.mldataset.MultiLevelDataset`. 
>>>>>>> a9ea521d

* Module `xcube.core.mldataset` has been refactored into 
  a sub-package for clarity and maintainability.

* Provided backward compatibility with Python 3.8. (#760)

## Changes in 0.13.0.dev6

## Changes in 0.13.0.dev5

### Other

* xcube server Python scripts can now import modules from
  the script's directory.
* Loading of dynamic cubes is now logged. 

## Changes in 0.13.0.dev4

### Fixes

* xcube serve correctly resolves relative paths to datasets (#758)

## Changes in 0.13.0.dev3

### Other

* A new function `compute_tiles()` has been 
  refactored out from function `xcube.core.tile.compute_rgba_tile()`.
* Added method `get_level_for_resolution(xy_res)` to 
  abstract base class `xcube.core.mldataset.MultiLevelDataset`. 
* Removed outdated example resources from `examples/serve/demo`.
* Account for different spatial resolutions in x and y in 
  `xcube.core.geom.get_dataset_bounds()`.
* Make code robust against 0-size coordinates in 
  `xcube.core.update._update_dataset_attrs()`.

## Changes in 0.13.0.dev2

### Intermediate changes

* Fixed unit test w.r.t. change in 0.13.0.dev1

* xcube now tries to prevent indexing timezone-naive variables with
  timezone-aware indexers, or vice versa.

## Changes in 0.13.0.dev1

### Intermediate changes

* Include package data `xcube/webapi/meta/res/openapi.html`.

## Changes in 0.13.0.dev0

### Enhancements

* xcube Server has been rewritten almost from scratch.
  
  - Introduced a new endpoint `${server_url}/s3` that emulates
    and AWS S3 object storage for the published datasets. (#717)
    The `bucket` name can be either:
    * `s3://datasets` - publishes all datasets in Zarr format.
    * `s3://pyramids` - publishes all datasets in a multi-level `levels`
      format (multi-resolution N-D images)
      that comprises level datasets in Zarr format.
    
    Datasets published through the S3 API are slightly 
    renamed for clarity. For bucket `s3://pyramids`:
    - if a dataset identifier has suffix `.levels`, the identifier remains;
    - if a dataset identifier has suffix `.zarr`, it will be replaced by 
      `.levels` only if such a dataset doesn't exist;
    - otherwise, the suffix `.levels` is appended to the identifier.
    For bucket `s3://datasets` the opposite is true:
    - if a dataset identifier has suffix `.zarr`, the identifier remains;
    - if a dataset identifier has suffix `.levels`, it will be replaced by 
      `.zarr` only if such a dataset doesn't exist;
    - otherwise, the suffix `.zarr` is appended to the identifier.

    With the new S3 endpoints in place, xcube Server instances can be used
    as xcube data stores as follows:
    
    ```python
    store = new_data_store(
        "s3", 
        root="datasets",   # bucket "datasets", use also "pyramids"
        max_depth=2,       # optional, but we may have nested datasets
        storage_options=dict(
            anon=True,
            client_kwargs=dict(
                endpoint_url='http://localhost:8080/s3' 
            )
        )
    )
    ```

  - The limited `s3bucket` endpoints are no longer available and are 
    replaced by `s3` endpoints. 

  - The `--show` option of `xcube serve` is no longer available. (#750)
    We may reintroduce it, but then with a packaged build of 
    xcube Viewer that matches the current xcube Server version. 

* xcube Server's colormap management has been improved in several ways:
  - Colormaps are no longer managed globally. E.g., on server configuration 
    change, new custom colormaps are reloaded from files. 
  - Colormaps are loaded dynamically from underlying 
    matplotlib and cmocean registries, and custom SNAP color palette files. 
    That means, latest matplotlib colormaps are now always available. (#687)
  - Colormaps can now be reversed (name suffix `"_r"`), 
    can have alpha blending (name suffix `"_alpha"`),
    or both (name suffix `"_r_alpha"`).
  - Loading of custom colormaps from SNAP `*.cpd` has been rewritten.
    Now also the `isLogScaled` property of the colormap is recognized. (#661)
  - The module `xcube.util.cmaps` has been redesigned and now offers
    three new classes for colormap management:
    * `Colormap` - a colormap 
    * `ColormapCategory` - represents a colormap category
    * `ColormapRegistry` - manages colormaps and their categories
  
### Other

* Deprecated CLI `xcube tile` has been removed.
* Deprecated modules, classes, methods, and functions
  have finally been removed:
  - `xcube.core.geom.get_geometry_mask()`
  - `xcube.core.mldataset.FileStorageMultiLevelDataset`
  - `xcube.core.mldataset.open_ml_dataset()`
  - `xcube.core.mldataset.open_ml_dataset_from_local_fs()`
  - `xcube.core.mldataset.open_ml_dataset_from_object_storage()`
  - `xcube.core.subsampling.get_dataset_subsampling_slices()`
  - `xcube.core.tiledimage`
  - `xcube.core.tilegrid`
* The following classes, methods, and functions have been deprecated:
  - `xcube.core.xarray.DatasetAccessor.levels()`
  - `xcube.util.cmaps.get_cmap()`
  - `xcube.util.cmaps.get_cmaps()`
  
* Fixed problem with `xcube gen` raising `FileNotFoundError`
  with Zarr >= 2.13.

## Changes in 0.12.1 

### Enhancements

* Added a new package `xcube.core.zarrstore` that exports a number
  of useful 
  [Zarr store](https://zarr.readthedocs.io/en/stable/api/storage.html) 
  implementations and Zarr store utilities: 
  * `xcube.core.zarrstore.GenericZarrStore` comprises 
    user-defined, generic array definitions. Arrays will compute 
    their chunks either from a function or a static data array. 
  * `xcube.core.zarrstore.LoggingZarrStore` is used to log 
    Zarr store access performance and therefore useful for 
    runtime optimisation and debugging. 
  * `xcube.core.zarrstore.DiagnosticZarrStore` is used for testing
    Zarr store implementations. 
  * Added a xarray dataset accessor 
    `xcube.core.zarrstore.ZarrStoreHolder` that enhances instances of
    `xarray.Dataset` by a new property `zarr_store`. It holds a Zarr store
    instance that represents the datasets as a key-value mapping.
    This will prepare later versions of xcube Server for publishing all 
    datasets via an emulated S3 API.

    In turn, the classes of module `xcube.core.chunkstore` have been
    deprecated.
    
* Added a new function `xcube.core.select.select_label_subset()` that 
  is used to select dataset labels along a given dimension using
  user-defined predicate functions.

* The xcube Python environment is now requiring 
  `xarray >= 2022.6` and `zarr >= 2.11` to ensure sparse 
  Zarr datasets can be written using `dataset.to_zarr(store)`. (#688)

* Added new module `xcube.util.jsonencoder` that offers the class 
  `NumpyJSONEncoder` used to serialize numpy-like scalar values to JSON. 
  It also offers the function `to_json_value()` to convert Python objects 
  into JSON-serializable versions. The new functionality is required 
  to ensure dataset attributes that are JSON-serializable. For example,
  the latest version of the `rioxarray` package generates a `_FillValue` 
  attribute with datatype `np.uint8`. 

### Fixes

* The filesystem-based data stores for the "s3", "file", and "memory"
  protocols can now provide `xr.Dataset` instances from image pyramids
  formats, i.e. the `levels` and `geotiff` formats.

## Changes in 0.12.0

### Enhancements

* Allow xcube Server to work with any OIDC-compliant auth service such as
  Auth0, Keycloak, or Google. Permissions of the form 
  `"read:dataset:\<dataset\>"` and `"read:variable:\<dataset\>"` can now be
  passed by two id token claims: 
  - `permissions` must be a JSON list of permissions;
  - `scope` must be a space-separated character string of permissions.

  It is now also possible to include id token claim values into the 
  permissions as template variables. For example, if the currently
  authenticated user is `demo_user`, the permission 
  `"read:dataset:$username/*"` will effectively be
  `"read:dataset:demo_user/*"` and only allow access to datasets
  with resource identifiers having the prefix `demo_user/`.

  With this change, server configuration has changed:     
  #### Example of OIDC configuration for auth0
  
  Please note, there **must be** a trailing slash in the "Authority" URL.
  
  ```yaml
  Authentication:
    Authority: https://some-demo-service.eu.auth0.com/
    Audience: https://some-demo-service/api/
  ```  
  #### Example of OIDC configuration for Keycloak
  
  Please note, **no** trailing slash in the "Authority" URL.

  ```yaml
  Authentication: 
    Authority: https://kc.some-demo-service.de/auth/realms/some-kc-realm
    Audience: some-kc-realm-xc-api
  ```
* Filesystem-based data stores like "file" and "s3" support reading 
  GeoTIFF and Cloud Optimized GeoTIFF (COG). (#489) 

* `xcube server` now also allows publishing also 2D datasets 
  such as opened from GeoTIFF / COG files.

* Removed all upper version bounds of package dependencies.
  This increases compatibility with existing Python environments.

* A new CLI tool `xcube patch` has been added. It allows for in-place
  metadata patches of Zarr data cubes stored in almost any filesystem 
  supported by [fsspec](https://filesystem-spec.readthedocs.io/en/latest/) 
  including the protocols "s3" and "file". It also allows patching
  xcube multi-level datasets (`*.levels` format).
  
* In the configuration for `xcube server`, datasets defined in `DataStores` 
  may now have user-defined identifiers. In case the path does not unambiguously 
  define a dataset (because it contains wildcards), providing a 
  user-defined identifier will raise an error. 

### Fixes

* xcube Server did not find any grid mapping if a grid mapping variable
  (e.g. spatial_ref or crs) encodes a geographic CRS
  (CF grid mapping name "latitude_longitude") and the related geographical 
  1-D coordinates were named "x" and "y". (#706) 
* Fixed typo in metadata of demo cubes in `examples/serve/demo`. 
  Demo cubes now all have consolidated metadata.
* When writing multi-level datasets with file data stores, i.e.,
  ```python
  store.write_data(dataset, data_id="test.levels", use_saved_levels=True)
  ``` 
  and where `dataset` has different spatial resolutions in x and y, 
  an exception was raised. This is no longer the case. 
* xcube Server can now also compute spatial 2D datasets from users' 
  Python code. In former versions, spatio-temporal 3D cubes were enforced.

### Other important changes

* Deprecated all functions and classes defined in `xcube.core.dsio` 
  in favor of the xcube data store API defined by `xcube.core.store`.

## Changes in 0.11.2

### Enhancements

* `xcube serve` now provides new metadata details of a dataset:
  - The spatial reference is now given by property `spatialRef` 
    and provides a textual representation of the spatial CRS.
  - The dataset boundary is now given as property `geometry`
    and provides a GeoJSON Polygon in geographic coordinates. 
    
* `xcube serve` now publishes the chunk size of a variable's 
  time dimension for either for an associated time-chunked dataset or the
  dataset itself (new variable integer property `timeChunkSize`).
  This helps clients (e.g. xcube Viewer) to improve the 
  server performance for time-series requests.

* The functions
  - `mask_dataset_by_geometry()` 
  - `rasterize_features()`
  of module `xcube.core.geom` have been reimplemented to generate 
  lazy dask arrays. Both should now be applicable to datasets
  that have arbitrarily large spatial dimensions. 
  The spatial chunk sizes to be used can be specified using 
  keyword argument `tile_size`. (#666)

### Fixes

* Fixed ESA CCI example notebook. (#680)

* `xcube serve` now provides datasets after changes of the service 
  configuration while the server is running.
  Previously, it was necessary to restart the server to load the changes. (#678)

### Other changes

* `xcube.core.resampling.affine_transform_dataset()` has a new 
  keyword argument `reuse_coords: bool = False`. If set to `True` 
  the returned dataset will reuse the _same_ spatial coordinates 
  as the target. This is a workaround for xarray issue 
  https://github.com/pydata/xarray/issues/6573.

* Deprecated following functions of module `xcube.core.geom`:
  - `is_dataset_y_axis_inverted()` is no longer used;
  - `get_geometry_mask()` is no longer used;
  - `convert_geometry()` has been renamed to `normalize_geometry()`.
  
## Changes in 0.11.1

* Fixed broken generation of composite RGBA tiles. (#668)
* Fixing broken URLs in xcube viewer documentation, more revision still needed.

## Changes in 0.11.0

### Enhancements

* `xcube serve` can now serve datasets with arbitrary spatial 
  coordinate reference systems. Before xcube 0.11, datasets where forced
  to have a geographical CRS such as EPSG:4326 or CRS84. 

* `xcube serve` can now provide image tiles for two popular tile grids:
  1. global geographic grid, with 2 x 1 tiles at level zero (the default);
  2. global web mercator grid, with 1 x 1 tiles at level 
     zero ("Google projection", OSM tile grid).
  
  The general form of the new xcube tile URL is (currently)
       
      /datasets/{ds_id}/vars/{var_name}/tile2/{z}/{y}/{x}
    
  The following query parameters can be used

  - `crs`: set to `CRS84` to use the geographical grid (the default),
    or `EPSG:3857` to use the web mercator grid. 
  - `cbar`: color bar name such as `viridis` or `plasma`, 
     see color bar names of matplotlib. Defaults to `bone`.
  - `vmin`: minimum value to be used for color mapping. Defaults to `0`.
  - `vmax`: maximum value to be used for color mapping. Defaults to `1`.
  - `retina`: if set to `1`, tile size will be 512 instead of 256.

* The WMTS provided by `xcube serve` has been reimplemented from scratch.
  It now provides two common tile matrix sets:
  1. `WorldCRS84Quad` global geographic grid, with 2 x 1 tiles at level zero; 
  2. `WorldWebMercatorQuad` global web mercator grid, with 1 x 1 tiles 
     at level zero. 
  
  New RESTful endpoints have been added to reflect this:

      /wmts/1.0.0/{TileMatrixSet}/WMTSCapabilities.xml
      /wmts/1.0.0/tile/{Dataset}/{Variable}/{TileMatrixSet}/{TileMatrix}/{TileRow}/{TileCol}.png
  
  The existing RESTful endpoints now use tile matrix set `WorldCRS84Quad` by default:

      /wmts/1.0.0/WMTSCapabilities.xml
      /wmts/1.0.0/tile/{Dataset}/{Variable}/{TileMatrix}/{TileRow}/{TileCol}.png

  The key-value pair (KVP) endpoint `/wmts/kvp` now recognises the
  `TileMatrixSet` key for the two values described above.

* Support for multi-level datasets aka ND image pyramids has been 
  further improved (#655):
  - Introduced new parameter `agg_methods` for writing multi-level datasets 
    with the "file", "s3", and "memory" data stores. 
    The value of `agg_methods` is either a string `"first"`,
    `"min"`, `"max"`, `"mean"`, `"median"` or a dictionary that maps
    a variable name to an aggregation method. Variable names can be patterns
    that may contain wildcard characters '*' and '?'. The special aggregation
    method `"auto"` can be used to select `"first"` for integer variables 
    and `"mean"` for floating point variables. 
  - The `xcube level` CLI tool now has a new option `--agg-methods` (or `-A`)
    for the same purpose.

* The xcube package now consistently makes use of logging.
  We distinguish general logging and specific xcube logging.
  General logging refers to the log messages emitted by any Python module 
  while xcube logging only refers to log messages emitted by xcube modules.

  * The output of general logging from xcube CLI tools can now be 
    configured with two new CLI options: 
    
    - `--loglevel LEVEL`: Can be one of `CRITICAL`, `ERROR`,
      `WARNING`, `INFO`, `DETAIL`, `DEBUG`, `TRACE`, or `OFF` (the default).
    - `--logfile PATH`: Effective only if log level is not `OFF`.
      If given, log messages will be written into the file
      given by PATH. If omitted, log messages will be redirected 
      to standard error (`sys.stderr`).

    The output of general logging from xcube CLI is disabled by default.
    If enabled, the log message format includes the level, date-time,
    logger name, and message.

  * All xcube modules use the logger named `xcube` 
    (i.e. `LOG = logging.getLogger("xcube")`) to emit 
    messages regarding progress, debugging, errors. Packages that extend
    the xcube package should use a dot suffix for their logger names, e.g.
    `xcube.cci` for the xcube plugin package `xcube-cci`.
  
  * All xcube CLI tools will output log messages, if any, 
    on standard error (`sys.stderr`). 
    Only the actual result, if any, 
    is written to standard out (`sys.stdout`).

  * Some xcube CLI tools have a `--quiet`/`-q` option to disable output
    of log messages on the console and a `--verbose`/`-v` option to enable 
    it and control the log level. For this purpose the option `-v` 
    can be given multiple times and even be combined: `-v` = `INFO`, 
    `-vv` = `DETAIL`, `-vvv` = `DEBUG`, `-vvvv` = `TRACE`.
    The `quiet` and `verbose` settings only affect the logger named `xcube`
    and its children. 
    If enabled, a simple message format will be used, unless the general 
    logging is redirected to stdout.

### Fixes

* Fixed a problem where the `DataStores` configuration of `xcube serve` 
  did not recognize multi-level datasets. (#653)

* Opening of multi-level datasets with filesystem data stores now 
  recognizes the `cache_size` open parameter.

* It is possible again to build and run docker containers from the docker file 
  in the Github Repository. (#651)
  For more information, see 
  https://xcube.readthedocs.io/en/latest/installation.html#docker 

### Other changes

* The `xcube tile` CLI tool has been deprecated. A new tool is planned that can work
  concurrently on dask clusters and also supports common tile grids such as
  global geographic and web mercator.

* The `xcube.util.tiledimage` module has been deprecated and is no longer 
  used in xcube. It has no replacement.

* The `xcube.util.tilegrid` module has been deprecated and is no longer 
  used in xcube. 
  A new implementation is provided by `xcube.core.tilingscheme` 
  which is used instead. 

* All existing functions of the `xcube.core.tile` module have been 
  deprecated and are no longer used in xcube. A newly exported function
  is `xcube.core.tile.compute_rgba_tile()` which is used in place of
  other tile generating functions.
  

## Changes in 0.10.2

### Enhancements

* Added new module `xcube.core.subsampling` for function
  `subsample_dataset(dataset, step)` that is now used by default 
  to generate the datasets level of multi-level datasets.

* Added new setting `Authentication.IsRequired` to the `xcube serve` 
  configuration. If set to `true`, xcube Server will reject unauthorized 
  dataset requests by returning HTTP code 401.
  
* For authorized clients, the xcube Web API provided by `xcube serve`
  now allows granted scopes to contain wildcard characters `*`, `**`,
  and `?`. This is useful to give access to groups of datasets, e.g.
  the scope `read:dataset:*/S2-*.zarr` permits access to any Zarr 
  dataset in a subdirectory of the configured data stores and 
  whose name starts with "S2-". (#632)

* `xcube serve` used to shut down with an error message 
  if it encountered datasets it could not open. New behaviour 
  is to emit a warning and ignore such datasets. (#630)

* Introduced helper function `add_spatial_ref()`
  of package `xcube.core.gridmapping.cfconv` that allows 
  adding a spatial coordinate reference system to an existing  
  Zarr dataset. (#629)

* Support for multi-level datasets has been improved:
  - Introduced new parameters for writing multi-level datasets with the 
    "file", "s3", and "memory" data stores (#617). They are 
    + `base_dataset_id`: If given, the base dataset will be linked only 
      with the value of `base_dataset_id`, instead of being copied as-is.
      This can save large amounts of storage space. 
    + `tile_size`: If given, it forces the spatial dimensions to be 
       chunked accordingly. `tile_size` can be a positive integer 
       or a pair of positive integers.
    + `num_levels`: If given, restricts the number of resolution levels 
       to the given value. Must be a positive integer to be effective.
  - Added a new example notebook 
    [5_multi_level_datasets.ipynb](https://github.com/dcs4cop/xcube/blob/master/examples/notebooks/datastores/5_multi_level_datasets.ipynb) 
    that demonstrates writing and opening multi-level datasets with the 
    xcube filesystem data stores.
  - Specified [xcube Multi-Resolution Datasets](https://github.com/dcs4cop/xcube/blob/master/docs/source/mldatasets.md)
    definition and format.

* `xcube gen2` returns more expressive error messages.
  
### Fixes

* Fixed problem where the dataset levels of multi-level datasets were 
  written without spatial coordinate reference system. In fact, 
  only spatial variables were written. (#646)

* Fixed problem where xcube Server instances that required 
  user authentication published datasets and variables for 
  unauthorised users.

* Fixed `FsDataAccessor.write_data()` implementations, 
  which now always return the passed in `data_id`. (#623)

* Fixes an issue where some datasets seemed to be shifted in the 
  y-(latitude-) direction and were misplaced on maps whose tiles 
  are served by `xcube serve`. Images with ascending y-values are 
  now tiled correctly. (#626)

### Other

* The `xcube level` CLI tool has been rewritten from scratch to make use 
  of xcube filesystem data stores. (#617)

* Deprecated numerous classes and functions around multi-level datasets.
  The non-deprecated functions and classes of `xcube.core.mldataset` should 
  be used instead along with the xcube filesystem data stores for 
  multi-level dataset i/o. (#516)
  - Deprecated all functions of the `xcube.core.level` module
    + `compute_levels()`
    + `read_levels()`
    + `write_levels()`
  - Deprecated numerous classes and functions of the `xcube.core.mldataset`
    module
    + `FileStorageMultiLevelDataset`
    + `ObjectStorageMultiLevelDataset`
    + `open_ml_dataset()`
    + `open_ml_dataset_from_object_storage()`
    + `open_ml_dataset_from_local_fs()`
    + `write_levels()`

* Added packages `python-blosc` and `lz4` to the xcube Python environment 
  for better support of Dask `distributed` and the Dask service 
  [Coiled](https://coiled.io/).

* Replace the dependency on the `rfc3339-validator` PyPI package with a
  dependency on its recently created conda-forge package.

* Remove unneeded dependency on the no longer used `strict-rfc3339` package.

## Changes in 0.10.1

### Fixes

* Deprecated argument `xy_var_names` in function `GridMapping.from_dataset`,
  thereby preventing a NotImplementedError. (#551) 

### Other Changes

* For compatibility, now also `xcube.__version__` contains the xcube 
  version number.

## Changes in 0.10.0

### Incompatible Changes 

* The configuration `DataStores` for `xcube serve` changed in an
  incompatible way with xcube 0.9.x: The value of former `Identifier` 
  must now be assigned to `Path`, which is a mandatory parameter. 
  `Path` may contain wildcard characters \*\*, \*, ?. 
  `Identifier` is now optional, the default is 
  `"${store_id}~${data_id}"`. If given, it should only be used to 
  uniquely identify single datasets within a data store
  pointed to by `Path`. (#516) 

### Enhancements

* It is now possible to use environment variables in most  
  xcube configuration files. Unix bash syntax is used, i.e. 
  `${ENV_VAR_NAME}` or `$ENV_VAR_NAME`. (#580)
  
  Supported tools include
  - `xcube gen --config CONFIG` 
  - `xcube gen2 --stores STORES_CONFIG --service SERVICE_CONFIG` 
  - `xcube serve -c CONFIG` 

* Changed the `xcube gen` tool to extract metadata for pre-sorting inputs
  from other than NetCDF inputs, e.g. GeoTIFF.

* Optimized function `xcube.core.geom.rasterize_features()`.
  It is now twice as fast while its memory usage dropped to the half. (#593)
  
### Fixes

* `xcube serve` now also serves datasets that are located in 
  subdirectories of filesystem-based data stores such as
  "file", "s3", "memory". (#579)

* xcube serve now accepts datasets whose spatial 
  resolutions differ up to 1%. (#590)
  It also no longer rejects datasets with large dimension 
  sizes. (Formerly, an integer-overflow occurred in size 
  computation.) 

* `DatasetChunkCacheSize` is now optional in `xcube serve`
  configuration. (Formerly, when omitted, the server crashed.)
  
* Fixed bug that would cause that requesting data ids on some s3 stores would
  fail with a confusing ValueError.
  
* Fixed that only last dataset of a directory listing was published via 
  `xcube serve` when using the `DataStores` configuration with 
  filesystem-based datastores such as "s3" or "file". (#576)
  
### Other

* Pinned Python version to < 3.10 to avoid import errors caused by a 
  third-party library.

* Values `obs` and `local` for the `FileSystem` parameter in xcube 
  configuration files have been replaced by `s3` and `file`, but are kept 
  temporarily for the sake of backwards compatibility.

## Changes in 0.9.2

### Fixes

* A `xcube.core.store.fs.impl.FSDataStore` no longer raises exceptions when 
  root directories in data store configurations do not exist. Instead, they 
  are created when data is written.

## Changes in 0.9.1

### New features

* The `xcube.core.maskset.MaskSet` class no longer allocates static numpy 
  arrays for masks. Instead, it uses lazy dask arrays. (#556)

* Function `xcube.core.geom.mask_dataset_by_geometry` has a new parameter 
  `all_touched`: If `True`, all pixels intersected by geometry outlines will 
  be included in the mask. If `False`, only pixels whose center is within the 
  polygon or that are selected by Bresenham’s line algorithm will be included  
  in the mask. The default value is set to `False`. 

### Other

* Updated `Dockerfile`: Removed the usage of a no-longer-maintained base image.
  Ensured that the version tag 'latest' can be used with installation mode 
  'release' for xcube plugins.

* The `xcube` package now requires `xarray >= 0.19`, `zarr >= 2.8`, 
  `pandas >= 1.3`.

## Changes in 0.9.0

### New features

* The implementations of the default data stores `s3`, `directory`, 
  and `memory` have been replaced entirely by a new implementation
  that utilize the [fsspec](https://filesystem-spec.readthedocs.io/) 
  Python package. The preliminary filesystem-based data stores 
  are now `s3`, `file`, and `memory`. All share a common implementations 
  and tests. Others filesystem-based data stores can be added easily
  and will follow soon, for example `hdfs`. 
  All filesystem-based data stores now support xarray
  datasets (type `xarray.Dataset`) in Zarr and NetCDF format as 
  well as image pyramids (type`xcube.core.multilevel.MultiLevelDataset`) 
  using a Zarr-based multi-level format. (#446)

* Several changes became necessary on the xcube Generator
  package `xcube.core.gen2` and CLI `xcube gen2`. 
  They are mostly not backward compatible:
  - The only supported way to instantiate cube generators is the
    `CubeGenerator.new()` factory method. 
  - `CubeGenerator.generate_cube()` and `CubeGenerator.get_cube_info()`
    both now receive the request object that has formerly been passed 
    to the generator constructors.
  - The `CubeGenerator.generate_cube()` method now returns a 
    `CubeGeneratorResult` object rather than a simple string 
    (the written `data_id`).  
  - Empty cubes are no longer written, a warning status is 
    generated instead.
  - The xcube gen2 CLI `xcube gen2` has a new option `--output RESULT` 
    to write the result to a JSON file. If it is omitted, 
    the CLI will dump the result as JSON to stdout.

* Numerous breaking changes have been applied to this version
  in order to address generic resampling (#391), to support other
  CRS than WGS-84 (#112), and to move from the struct data cube 
  specification to a more relaxed cube convention (#488): 
  * The following components have been removed entirely 
    - module `xcube.core.imgeom` with class `ImageGeom` 
    - module `xcube.core.geocoding` with class `GeoCoding`
    - module `xcube.core.reproject` and all its functions
  * The following components have been added 
    - module `xcube.core.gridmapping` with new class `GridMapping`
      is a CF compliant replacement for classes `ImageGeom` and `GeoCoding`
  * The following components have changed in an incompatible way:
    - Function`xcube.core.rectify.rectify_dataset()` now uses 
      `source_gm: GridMapping` and `target_gm: GridMapping` instead of 
      `geo_coding: GeoCoding` and `output_geom: ImageGeom`. 
    - Function`xcube.core.gen.iproc.InputProcessor.process()` now uses 
      `source_gm: GridMapping` and `target_gm: GridMapping` instead of 
      `geo_coding: GeoCoding` and `output_geom: ImageGeom`. 
  * xcube no longer depends on GDAL (at least not directly).
    
* Added a new feature to xcube called "BYOA" - Bring your own Algorithm.
  It is a generic utility that allows for execution of user-supplied 
  Python code in both local and remote contexts. (#467)
  The new `xcube.core.byoa` package hosts the BYOA implementation and API.
  The entry point to the functionality is the `xcube.core.byoa.CodeConfig`
  class. It is currently utilized by the xcube Cube Generator that can now
  deal with an optional `code_config` request parameter. If given,
  the generated data cube will be post-processed by the configured user-code.
  The xcube Cube Generator with the BYOA feature is made available through the 
  1. Generator API `xcube.core.gen2.LocalCubeGenerator` and
    `xcube.core.gen2.service.RemoteCubeGenerator`;
  2. Generator CLI `xcube gen2`.
  
* A dataset's cube subset and its grid mapping can now be accessed through
  the `xcube` property of `xarray.Dataset` instances. This feature requires 
  importing the `xcube.core.xarray`package. Let `dataset` be an 
  instance of `xarray.Dataset`, then
  - `dataset.xcube.cube` is a `xarray.Dataset` that contains all cube 
     variables of `dataset`, namely the ones with dimensions 
     `("time", [...,], y_dim_name, x_dim_name)`, where `y_dim_name`, 
    `x_dim_name` are determined by the dataset's grid mapping.
     May be empty, if `dataset` has no cube variables.
  - `dataset.xcube.gm` is a `xcube.core.gridmapping.GridMapping` that 
     describes the CF-compliant grid mapping of `dataset`. 
     May be `None`, if `dataset` does not define a grid mapping.
  - `dataset.xcube.non_cube` is a `xarray.Dataset` that contains all
     variables of `dataset` that are not in `dataset.xcube.cube`.
     May be same as `dataset`, if `dataset.xcube.cube` is empty.
  
* Added a new utility module `xcube.util.temp` that allows for creating 
  temporary files and directories that will be deleted when the current 
  process ends.
* Added function `xcube.util.versions.get_xcube_versions()`  
  that outputs the versions of packages relevant for xcube.
  Also added a new CLI `xcube versions` that outputs the result of the  
  new function in JSON or YAML. (#522)

### Other

* The xcube cube generator (API `xcube.core.gen2`, CLI `xcube gen2`) 
  will now write consolidated Zarrs by default. (#500)
* xcube now issues a warning, if a data cube is opened from object 
  storage, and credentials have neither been passed nor can be found, 
  and the object storage has been opened with the default `anon=False`. (#412)
* xcube no longer internally caches directory listings, which prevents 
  the situation where a data cube that has recently been written into object 
  storage cannot be found. 
* Removed example notebooks that used hard-coded local file paths. (#400)
* Added a GitHub action that will run xcube unit tests, and build and 
  push Docker images. The version tag of the image is either `latest` when 
  the master changed or equals the release tag. 
* Removed warning `module 'xcube_xyz' looks like an xcube-plugin but 
  lacks a callable named 'init_plugin`.
* Fixed an issue where `xcube serve` provided wrong layer source options for 
  [OpenLayers XYZ](https://openlayers.org/en/latest/apidoc/module-ol_source_XYZ-XYZ.html) 
  when latitude coordinates where increasing with the coordinate index. (#251)
* Function `xcube.core.normalize.adjust_spatial_attrs()` no longer removes
  existing global attributes of the form `geospatial_vertical_<property>`.
* Numerous classes and functions became obsolete in the xcube 0.9 
  code base and have been removed, also because we believe there is 
  quite rare outside use, if at all. 
  
  Removed from `xcube.util.tiledimage`:
  * class `DownsamplingImage`
  * class `PilDownsamplingImage`
  * class `NdarrayDownsamplingImage`
  * class `FastNdarrayDownsamplingImage`
  * class `ImagePyramid`
  * function `create_pil_downsampling_image()`
  * function `create_ndarray_downsampling_image()`
  * function `downsample_ndarray()`
  * functions `aggregate_ndarray_xxx()`
  
  Removed from `xcube.util.tilegrid`:
  * functions `pow2_2d_subdivision()`
  * functions `pow2_1d_subdivision()`
  
## Changes in 0.8.2

* Fixed the issue that xcube gen2 would not print tracebacks to stderr 
  when raising errors of type `CubeGeneratorError` (#448).
* Enhanced `xcube.core.normalize.normalize_dataset()` function to also 
  normalize datasets with latitudes given as 
  `latitude_centers` and to invert decreasing latitude coordinate values.
* Introduced `xcube.core.normalize.cubify_dataset()` function to normalize 
  a dataset and finally assert the result complies to the 
  [xcube dataset conventions](https://github.com/dcs4cop/xcube/blob/master/docs/source/cubespec.md).
* Fixed that data stores `directory` and `s3` were not able to handle data 
  identifiers that they had assigned themselves during `write_data()`.  
  (#450)
* The `xcube prune` tool is no longer restricted to data cube datasets 
  and should now be able to deal with datasets that comprise very many 
  chunks. (#469)
* The `xcube.core.extract.get_cube_values_for_points()` function has been 
  enhanced to also accept lists or tuples in the item values of 
  the `points` arguments. (#431)   
* Fixed exception raised in `xcube extract` CLI tool when called with the 
  `--ref` option. This issue occurred with `xarray 0.18.2+`.

## Changes in 0.8.1

* Improved support of datasets with time given as `cftime.DatetimeGregorian` 
  or `cftime.DatetimeJulian`.
* Fixed out-of-memory error raised if spatial subsets were created from 
  cubes with large spatial dimensions. (#442)
* Fixed example Notebook `compute_dask_array` and renamed it 
  into `compute_array_from_func`. (#385)
* Fixed a problem with the S3 data store that occurred if the store was 
  configured without `bucket_name` and the (Zarr) data was opened 
  with `consolidated=True`.

* The functions `xcube.core.compute.compute_cube()` 
  and `xcube.core.compute.compute_dataset()`
  can now alter the shape of input datasets. (#289)  

## Changes in 0.8.0

* Harmonized retrieval of spatial and temporal bounds of a dataset: 
  To determine spatial bounds, use `xcube.core.geom.get_dataset_bounds()`, 
  to determine temporal bounds, use `xcube.core.timecoord.get_time_range_from_data()`. 
  Both methods will attempt to get the values from associated bounds arrays first. 
* Fixed broken JSON object serialisation of objects returned by 
  `DataStore.describe_object()`. (#432)
* Changed behaviour and signature of `xcube.core.store.DataStore.get_dataset_ids()`.
  The keyword argument `include_titles: str = True` has been replaced by 
  `include_attrs: Sequence[str] = None` and the return value changes accordingly:
  - If `include_attrs` is None (the default), the method returns an iterator
    of dataset identifiers *data_id* of type `str`.
  - If `include_attrs` is a sequence of attribute names, the method returns
    an iterator of tuples (*data_id*, *attrs*) of type `Tuple[str, Dict]`.
  Hence `include_attrs`  can be used to obtain a minimum set of dataset 
  metadata attributes for each returned *data_id*.
  However, `include_attrs` is not yet implemented so far in the "s3", 
  "memory", and "directory" data stores. (#420)
* Directory and S3 Data Store consider format of data denoted by *data id* when 
  using `get_opener_ids()`.
* S3 Data Store will only recognise a `consolidated = True` parameter setting,
  if the file `{bucket}/{data_id}/.zmetadata` exists. 
* `xcube gen2` will now ensure that temporal subsets can be created. (#430)
* Enhance `xcube serve` for use in containers: (#437)
  * In addition to option `--config` or `-c`, dataset configurations can now 
    be passed via environment variable `XCUBE_SERVE_CONFIG_FILE`.
  * Added new option `--base-dir` or `-b` to pass the base directory to
    resolve relative paths in dataset configurations. In addition, the value
    can be passed via environment variable `XCUBE_SERVE_BASE_DIR`.

## Changes in 0.7.2

* `xcube gen2` now allows for specifying the final data cube's chunk
  sizes. The new `cube_config` parameter is named `chunks`, is optional
  and if given, must be a dictionary that maps a dimension name to a 
  chunk size or to `None` (= no chunking). The chunk sizes only apply 
  to data variables. Coordinate variables will not be affected, e.g. 
  "time", "lat", "lon" will not be chunked. (#426)

* `xcube gen2` now creates subsets from datasets returned by data stores that
  do not recognize cube subset parameters `variable_names`, `bbox`, and
  `time_range`. (#423)

* Fixed a problem where S3 data store returned outdated bucket items. (#422)

## Changes in 0.7.1

* Dataset normalisation no longer includes reordering increasing
  latitude coordinates, as this creates datasets that are no longer writable 
  to Zarr. (#347)
* Updated package requirements
  - Added `s3fs`  requirement that has been removed by accident.
  - Added missing requirements `requests` and `urllib3`.

## Changes in 0.7.0

* Introduced abstract base class `xcube.util.jsonschema.JsonObject` which 
  is now the super class of many classes that have JSON object representations.
  In Jupyter notebooks, instances of such classes are automatically rendered 
  as JSON trees.
* `xcube gen2` CLI tool can now have multiple `-v` options, e.g. `-vvv`
  will now output detailed requests and responses.  
* Added new Jupyter notebooks in `examples/notebooks/gen2` 
  for the _data cube generators_ in the package `xcube.core.gen2`.
* Fixed a problem in `JsonArraySchema` that occurred if a valid 
  instance was `None`. A TypeError `TypeError: 'NoneType' object is not iterable` was 
  raised in this case.
* The S3 data store  `xcube.core.store.stores.s3.S3DataStore` now implements the `describe_data()` method. 
  It therefore can also be used as a data store from which data is queried and read.  
* The `xcube gen2` data cube generator tool has been hidden from
  the set of "official" xcube tools. It is considered as an internal tool 
  that is subject to change at any time until its interface has stabilized.
  Please refer to `xcube gen2 --help` for more information.
* Added `coords` property to `DatasetDescriptor` class. 
  The `data_vars` property of the `DatasetDescriptor` class is now a dictionary. 
* Added `chunks` property to `VariableDescriptor` class. 
* Removed function `reproject_crs_to_wgs84()` and tests (#375) because  
  - it seemed to be no longer be working with GDAL 3.1+; 
  - there was no direct use in xcube itself;
  - xcube plans to get rid of GDAL dependencies.
* CLI tool `xcube gen2` may now also ingest non-cube datasets.
* Fixed unit tests broken by accident. (#396)
* Added new context manager `xcube.util.observe_dask_progress()` that can be used
  to observe tasks that known to be dominated by Dask computations: 
  ```python
  with observe_dask_progress('Writing dataset', 100):
      dataset.to_zarr(store)  
  ```
* The xcube normalisation process, which ensures that a dataset meets the requirements 
  of a cube, internally requested a lot of data, causing the process to be slow and
  expensive in terms of memory consumption. This problem was resolved by avoiding to
  read in these large amounts of data. (#392)

## Changes in 0.6.1

* Updated developer guide (#382)

Changes relating to maintenance of xcube's Python environment requirements in `envrionment.yml`:

* Removed explicit `blas` dependency (which required MKL as of `blas =*.*=mkl`) 
  for better interoperability with existing environments.  
* Removed restrictions of `fsspec <=0.6.2` which was required due to 
  [Zarr #650](https://github.com/zarr-developers/zarr-python/pull/650). As #650 has been fixed, 
  `zarr=2.6.1` has been added as new requirement. (#360)

## Changes in 0.6.0

### Enhancements 

* Added four new Jupyter Notebooks about xcube's new Data Store Framework in 
  `examples/notebooks/datastores`.

* CLI tool `xcube io dump` now has new `--config` and `--type` options. (#370)

* New function `xcube.core.store.get_data_store()` and new class `xcube.core.store.DataStorePool` 
  allow for maintaining a set of pre-configured data store instances. This will be used
  in future xcube tools that utilise multiple data stores, e.g. "xcube gen", "xcube serve". (#364)

* Replaced the concept of `type_id` used by several `xcube.core.store.DataStore` methods 
  by a more flexible `type_specifier`. Documentation is provided in `docs/source/storeconv.md`. 
  
  The `DataStore` interface changed as follows:
  - class method `get_type_id()` replaced by `get_type_specifiers()` replaces `get_type_id()`;
  - new instance method `get_type_specifiers_for_data()`;
  - replaced keyword-argument in `get_data_ids()`;
  - replaced keyword-argument in `has_data()`;
  - replaced keyword-argument in `describe_data()`;
  - replaced keyword-argument in `get_search_params_schema()`;
  - replaced keyword-argument in `search_data()`;
  - replaced keyword-argument in `get_data_opener_ids()`.
  
  The `WritableDataStore` interface changed as follows:
  - replaced keyword-argument in `get_data_writer_ids()`.

* The JSON Schema classes in `xcube.util.jsonschema` have been extended:
  - `date` and `date-time` formats are now validated along with the rest of the schema
  - the `JsonDateSchema` and `JsonDatetimeSchema` subclasses of `JsonStringSchema` have been introduced, 
    including a non-standard extension to specify date and time limits

* Extended `xcube.core.store.DataStore` docstring to include a basic convention for store 
  open parameters. (#330)

* Added documentation for the use of the open parameters passed to 
  `xcube.core.store.DataOpener.open_data()`.

### Fixes

* `xcube serve` no longer crashes, if configuration is lacking a `Styles` entry.

* `xcube gen` can now interpret `start_date` and `stop_date` from NetCDF dataset attributes. 
  This is relevant for using `xcube gen` for Sentinel-2 Level 2 data products generated and 
  provided by Brockmann Consult. (#352)


* Fixed both `xcube.core.dsio.open_cube()` and `open_dataset()` which failed with message 
  `"ValueError: group not found at path ''"` if called with a bucket URL but no credentials given
  in case the bucket is not publicly readable. (#337)
  The fix for that issue now requires an additional `s3_kwargs` parameter when accessing datasets 
  in _public_ buckets:
  ```python
  from xcube.core.dsio import open_cube 
    
  public_url = "https://s3.eu-central-1.amazonaws.com/xcube-examples/OLCI-SNS-RAW-CUBE-2.zarr"
  public_cube = open_cube(public_url, s3_kwargs=dict(anon=True))
  ```  
* xcube now requires `s3fs >= 0.5` which implies using faster async I/O when accessing object storage.
* xcube now requires `gdal >= 3.0`. (#348)
* xcube now only requires `matplotlib-base` package rather than `matplotlib`. (#361)

### Other

* Restricted `s3fs` version in envrionment.yml in order to use a version which can handle pruned xcube datasets.
  This restriction will be removed once changes in zarr PR https://github.com/zarr-developers/zarr-python/pull/650 
  are merged and released. (#360)
* Added a note in the `xcube chunk` CLI help, saying that there is a possibly more efficient way 
  to (re-)chunk datasets through the dedicated tool "rechunker", see https://rechunker.readthedocs.io
  (thanks to Ryan Abernathey for the hint). (#335)
* For `xcube serve` dataset configurations where `FileSystem: obs`, users must now also 
  specify `Anonymous: True` for datasets in public object storage buckets. For example:
  ```yaml
  - Identifier: "OLCI-SNS-RAW-CUBE-2"
    FileSystem: "obs"
    Endpoint: "https://s3.eu-central-1.amazonaws.com"
    Path: "xcube-examples/OLCI-SNS-RAW-CUBE-2.zarr"
    Anyonymous: true
    ...
  - ...
  ```  
* In `environment.yml`, removed unnecessary explicit dependencies on `proj4` 
  and `pyproj` and restricted `gdal` version to >=3.0,<3.1. 

## Changes in 0.5.1

* `normalize_dataset` now ensures that latitudes are decreasing.

## Changes in 0.5.0

### New 

* `xcube gen2 CONFIG` will generate a cube from a data input store and a user given cube configuration.
   It will write the resulting cube in a user defined output store.
    - Input Stores: CCIODP, CDS, SentinelHub
    - Output stores: memory, directory, S3

* `xcube serve CUBE` will now use the last path component of `CUBE` as dataset title.

* `xcube serve` can now be run with AWS credentials (#296). 
  - In the form `xcube serve --config CONFIG`, a `Datasets` entry in `CONFIG`
    may now contain the two new keys `AccessKeyId: ...` and `SecretAccessKey: ...` 
    given that `FileSystem: obs`.
  - In the form `xcube serve --aws-prof PROFILE CUBE`
    the cube stored in bucket with URL `CUBE` will be accessed using the
    credentials found in section `[PROFILE]` of your `~/.aws/credentials` file.
  - In the form `xcube serve --aws-env CUBE`
    the cube stored in bucket with URL `CUBE` will be accessed using the
    credentials found in environment variables `AWS_ACCESS_KEY_ID` and
    `AWS_SECRET_ACCESS_KEY`.


* xcube has been extended by a new *Data Store Framework* (#307).
  It is provided by the `xcube.core.store` package.
  It's usage is currently documented only in the form of Jupyter Notebook examples, 
  see `examples/store/*.ipynb`.
   
* During the development of the new *Data Store Framework*, some  
  utility packages have been added:
  * `xcube.util.jsonschema` - classes that represent JSON Schemas for types null, boolean,
     number, string, object, and array. Schema instances are used for JSON validation,
     and object marshalling.
  * `xcube.util.assertions` - numerous `assert_*` functions that are used for function 
     parameter validation. All functions raise `ValueError` in case an assertion is not met.
  * `xcube.util.ipython` - functions that can be called for better integration of objects with
     Jupyter Notebooks.

### Enhancements

* Added possibility to specify packing of variables within the configuration of
  `xcube gen` (#269). The user now may specify a different packing variables, 
  which might be useful for reducing the storage size of the datacubes.
  Currently it is only implemented for zarr format.
  This may be done by passing the parameters for packing as the following:  
   
   
  ```yaml  
  output_writer_params: 

    packing: 
      analysed_sst: 
        scale_factor: 0.07324442274239326
        add_offset: -300.0
        dtype: 'uint16'
        _FillValue: 0.65535
  ```

* Example configurations for `xcube gen2` were added.

### Fixes

* From 0.4.1: Fixed time-series performance drop (#299). 

* Fixed `xcube gen` CLI tool to correctly insert time slices into an 
  existing cube stored as Zarr (#317).  

* When creating an ImageGeom from a dataset, correct the height if it would
  otherwise give a maximum latitude >90°.

* Disable the display of warnings in the CLI by default, only showing them if
  a `--warnings` flag is given.

* Fixed a regression when running "xcube serve" with cube path as parameter (#314)

* From 0.4.3: Extended `xcube serve` by reverse URL prefix option. 

* From 0.4.1: Fixed time-series performance drop (#299). 


## Changes in 0.4.3

* Extended `xcube serve` by reverse URL prefix option `--revprefix REFPREFIX`.
  This can be used in cases where only URLs returned by the service need to be prefixed, 
  e.g. by a web server's proxy pass.

## Changes in 0.4.2 

* Fixed a problem during release process. No code changes.

## Changes in 0.4.1 

* Fixed time-series performance drop (#299). 

## Changes in 0.4.0

### New

* Added new `/timeseries/{dataset}/{variable}` POST operation to xcube web API.
  It extracts time-series for a given GeoJSON object provided as body.
  It replaces all of the `/ts/{dataset}/{variable}/{geom-type}` operations.
  The latter are still maintained for compatibility with the "VITO viewer". 
  
* The xcube web API provided through `xcube serve` can now serve RGBA tiles using the 
  `dataset/{dataset}/rgb/tiles/{z}/{y}/{x}` operation. The red, green, blue 
  channels are computed from three configurable variables and normalisation ranges, 
  the alpha channel provides transparency for missing values. To specify a default
  RGB schema for a dataset, a colour mapping for the "pseudo-variable" named `rbg` 
  is provided in the configuration of `xcube serve`:
  ```yaml  
  Datasets:
    - Identifyer: my_dataset
      Style: my_style
      ...
    ...
  Styles:
    - Identifier: my_style
      ColorMappings:
        rgb:
          Red:
            Variable: rtoa_8
            ValueRange: [0., 0.25]
          Green:
            Variable: rtoa_6
            ValueRange: [0., 0.25]
          Blue:
            Variable: rtoa_4
            ValueRange: [0., 0.25]
        ...
  ```
  Note that this concept works nicely in conjunction with the new `Augmentation` feature (#272) used
  to compute new variables that could be input to the RGB generation. 
  
* Introduced new (ortho-)rectification algorithm allowing reprojection of 
  satellite images that come with (terrain-corrected) geo-locations for every pixel.

  - new CLI tool `xcube rectify`
  - new API function `xcube.core.rectify.rectify_dataset()`

* Utilizing the new rectification in `xcube gen` tool. It is now the default 
  reprojection method in `xcube.core.gen.iproc.XYInputProcessor` and
  `xcube.core.gen.iproc.DefaultInputProcessor`, if ground control points are not 
  specified, i.e. the input processor is configured with `xy_gcp_step=None`. (#206)
* Tile sizes for rectification in `xcube gen` are now derived from `output_writer_params` if given in configuration and 
  if it contains a `chunksizes` parameter for 'lat' or 'lon'. This will force the generation of a chunked xcube dataset 
  and will utilize Dask arrays for out-of-core computations. This is very useful for large data cubes whose time slices 
  would otherwise not fit into memory.
* Introduced new function `xcube.core.select.select_spatial_subset()`.

* Renamed function `xcube.core.select.select_vars()` into `xcube.core.select.select_variables_subset()`.
  
* Now supporting xarray and numpy functions in expressions used by the
  `xcube.core.evaluate.evaluate_dataset()` function and in the configuration of the 
  `xcube gen` tool. You can now use `xr` and `np` contexts in expressions, e.g. 
  `xr.where(CHL >= 0.0, CHL)`. (#257)

* The performance of the `xcube gen` tool for the case that expressions or 
  expression parts are reused across multiple variables can now be improved. 
  Such as expressions can now be assigned to intermediate variables and loaded 
  into memory, so they are not recomputed again.
  For example, let the expression `quality_flags.cloudy and CHL > 25.0` occur often
  in the configuration, then this is how recomputation can be avoided:
  ```
    processed_variables:
      no_cloud_risk:
        expression: not (quality_flags.cloudy and CHL_raw > 25.0)
        load: True
      CHL:
        expression: CHL_raw
        valid_pixel_expression: no_cloud_risk
      ...        
  ```      
* Added ability to write xcube datasets in Zarr format into object storage bucket using the xcube python api
  `xcube.core.dsio.write_cube()`. (#224) The user needs to pass provide user credentials via 
  ```
  client_kwargs = {'provider_access_key_id': 'user_id', 'provider_secret_access_key': 'user_secret'}
  ```
  and 
  write to existing bucket by executing 
  
  ```
  write_cube(ds1, 'https://s3.amazonaws.com/upload_bucket/cube-1-250-250.zarr', 'zarr',
                       client_kwargs=client_kwargs)
  ```
* Added new CLI tool `xcube tile` which is used to generate a tiled RGB image 
  pyramid from any xcube dataset. The format and file organisation of the generated 
  tile sets conforms to the [TMS 1.0 Specification](https://wiki.osgeo.org/wiki/Tile_Map_Service_Specification) 
  (#209).

* The configuration of `xcube serve` has been enhanced to support
  augmentation of data cubes by new variables computed on-the-fly (#272).
  You can now add a section `Augmentation` into a dataset descriptor, e.g.:
  
  ```yaml 
    Datasets:
      - Identifier: abc
        ...
        Augmentation:
          Path: compute_new_vars.py
          Function: compute_variables
          InputParameters:
            ...
      - ...
  ```
  
  where `compute_variables` is a function that receives the parent xcube dataset
  and is expected to return a new dataset with new variables. 
  
* The `xcube serve` tool now provides basic access control via OAuth2 bearer tokens (#263).
  To configure a service instance with access control, add the following to the 
  `xcube serve` configuration file:
  
  ```
    Authentication:
      Domain: "<your oauth2 domain>"
      Audience: "<your audience or API identifier>"
  ```
  
  Individual datasets can now be protected using the new `AccessControl` entry
  by configuring the `RequiredScopes` entry whose value is a list
  of required scopes, e.g. "read:datasets":
  
  ```
    Datasets:
      ...
      - Identifier: <some dataset id>
        ...
        AccessControl:
          RequiredScopes:
            - "read:datasets"
  ```
  
  If you want a dataset to disappear for authorized requests, set the 
  `IsSubstitute` flag:
  
  ```
    Datasets:
      ...
      - Identifier: <some dataset id>
        ...
        AccessControl:
          IsSubstitute: true
  ```

### Enhancements

* The `xcube serve` tool now also allows for per-dataset configuration
  of *chunk caches* for datasets read from remote object storage locations. 
  Chunk caching avoids recurring fetching of remote data chunks for same
  region of interest.
  It can be configured as default for all remote datasets at top-level of 
  the configuration file:
  ```
  DatasetChunkCacheSize: 100M
  ```
  or in individual dataset definitions:
  ```
  Datasets: 
     - Identifier: ...
       ChunkCacheSize: 2G
       ...
  ```
* Retrieval of time series in Python API function `xcube.core.timeseries.get_time_series()` 
  has been optimized and is now much faster for point geometries. 
  This enhances time-series performance of `xcube serve`. 
  * The log-output of `xcube serve` now contains some more details time-series request 
    so performance bottlenecks can be identified more easily from `xcube-serve.log`, 
    if the server is started together with the flag `--traceperf`.
* CLI command `xcube resample` has been enhanced by a new value for the 
  frequency option `--frequency all`
  With this value it will be possible to create mean, max , std, ... of the whole dataset,
  in other words, create an overview of a cube. 
  By [Alberto S. Rabaneda](https://github.com/rabaneda).
 
* The `xcube serve` tool now also serves dataset attribution information which will be 
  displayed in the xcube-viewer's map. To add attribution information, use the `DatasetAttribution` 
  in to your `xcube serve` configuration. It can be used on top-level (for all dataset), 
  or on individual datasets. Its value may be a single text entry or a list of texts:
  For example: 
  ```yaml
  DatasetAttribution: 
    - "© by Brockmann Consult GmbH 2020, contains modified Copernicus Data 2019, processed by ESA."
    - "Funded by EU H2020 DCS4COP project."
  ```
* The `xcube gen` tool now always produces consolidated xcube datasets when the output format is zarr. 
  Furthermore when appending to an existing zarr xcube dataset, the output now will be consolidated as well. 
  In addition, `xcube gen` can now append input time slices to existing optimized (consolidated) zarr xcube datasets.
* The `unchunk_coords` keyword argument of Python API function 
  `xcube.core.optimize.optimize_dataset()` can now be a name, or list of names  
  of the coordinate variable(s) to be consolidated. If boolean ``True`` is used
  all variables will be consolidated.
* The `xcube serve` API operations `datasets/` and `datasets/{ds_id}` now also
  return the metadata attributes of a given dataset and it variables in a property
  named `attrs`. For variables we added a new metadata property `htmlRepr` that is
  a string returned by a variable's `var.data._repr_html_()` method, if any.
* Renamed default log file for `xcube serve` command to `xcube-serve.log`.
* `xcube gen` now immediately flushes logging output to standard out
  
## Changes in 0.3.1 

### Fixes

* Removing false user warning about custom SNAP colormaps when starting 
  `xcube serve` command.
  
## Changes in 0.3.0

### New

* Added new parameter in `xcube gen` called `--no_sort`. Using `--no_sort`, 
  the input file list wont be sorted before creating the xcube dataset. 
  If `--no_sort` parameter is passed, order the input list will be kept. 
  The parameter `--sort` is deprecated and the input files will be sorted 
  by default. 
* xcube now discovers plugin modules by module naming convention
  and by Setuptools entry points. See new chapter 
  [Plugins](https://xcube.readthedocs.io/en/latest/plugins.html) 
  in xcube's documentation for details. (#211)  
* Added new `xcube compute` CLI command and `xcube.core.compute.compute_cube()` API 
  function that can be used to generate an output cube computed from a Python
  function that is applied to one or more input cubes. Replaces the formerly 
  hidden `xcube apply` command. (#167) 
* Added new function `xcube.core.geom.rasterize_features()` 
  to rasterize vector-data features into a dataset. (#222)
* Extended CLI command `xcube verify` and API function `xcube.core.verify.verify_cube` to check whether spatial
  coordinate variables and their associated bounds variables are equidistant. (#231)
* Made xarray version 0.14.1 minimum requirement due to deprecation of xarray's `Dataset.drop`
  method and replaced it with `drop_sel` and `drop_vars` accordingly. 


### Enhancements

* CLI commands execute much faster now when invoked with the `--help` and `--info` options.
* Added `serverPID` property to response of web API info handler. 
* Functions and classes exported by following modules no longer require data cubes to use
  the `lon` and `lat` coordinate variables, i.e. using WGS84 CRS coordinates. Instead, the 
  coordinates' CRS may be a projected coordinate system and coordinate variables may be called
  `x` and `y` (#112):
  - `xcube.core.new`
  - `xcube.core.geom`
  - `xcube.core.schema`
  - `xcube.core.verify`
* Sometimes the cell bounds coordinate variables of a given coordinate variables are not in a proper, 
  [CF compliant](http://cfconventions.org/Data/cf-conventions/cf-conventions-1.7/cf-conventions.html#cell-boundaries) 
  order, e.g. for decreasing latitudes `lat` the respective bounds coordinate
  `lat_bnds` is decreasing for `lat_bnds[:, 0]` and `lat_bnds[:, 1]`, but `lat_bnds[i, 0] < lat_bnds[i, 1]`
  for all `i`. xcube is now more tolerant w.r.t. to such wrong ordering of cell boundaries and will 
  compute the correct spatial extent. (#233)
* For `xcube serve`, any undefined color bar name will default to `"viridis"`. (#238)
    
 
### Fixes

* `xcube resample` now correctly re-chunks its output. By default, chunking of the 
  `time` dimension is set to one. (#212)

### Incompatible changes

The following changes introduce incompatibilities with former xcube 0.2.x 
versions. 

* The function specified by `xcube_plugins` entry points now receives an single argument of 
  type `xcube.api.ExtensionRegistry`. Plugins are asked to add their extensions
  to this registry. As an example, have a look at the default `xcube_plugins` entry points 
  in `./setup.py`.   
 
* `xcube.api.compute_dataset()` function has been renamed to 
  `xcube.api.evaluate_dataset()`. This has been done in order avoid confusion
  with new API function `xcube.api.compute_cube()`.
  
* xcube's package structure has been drastically changed: 
  - all of xcube's `__init__.py` files are now empty and no longer 
    have side effects such as sub-module aggregations. 
    Therefore, components need to be imported from individual modules.
  - renamed `xcube.api` into `xcube.core`
  - moved several modules from `xcube.util` into `xcube.core`
  - the new `xcube.constants` module contains package level constants
  - the new `xcube.plugin` module now registers all standard extensions
  - moved contents of module `xcube.api.readwrite` into `xcube.core.dsio`.
  - removed functions `read_cube` and `read_dataset` as `open_cube` and `open_dataset` are sufficient
  - all internal module imports are now absolute, rather than relative  

## Changes in 0.2.1

### Enhancements

- Added new CLI tool `xcube edit` and API function `xcube.api.edit_metadata`
  which allows editing the metadata of an existing xcube dataset. (#170)
- `xcube serve` now recognises xcube datasets with
  metadata consolidated by the `xcube opmimize` command. (#141)

### Fixes
- `xcube gen` now parses time stamps correcly from input data. (#207)
- Dataset multi-resolution pyramids (`*.levels` directories) can be stored in cloud object storage
  and are now usable with `xcube serve` (#179)
- `xcube optimize` now consolidates metadata only after consolidating
  coordinate variables. (#194)
- Removed broken links from `./README.md` (#197)
- Removed obsolete entry points from `./setup.py`.

## Changes in 0.2.0

### New

* Added first version of the [xcube documentation](https://xcube.readthedocs.io/) generated from
  `./docs` folder.

### Enhancements

* Reorganisation of the Documentation and Examples Section (partly addressing #106)
* Loosened python conda environment to satisfy conda-forge requirements
* xcube is now available as a conda package on the conda-forge channel. To install
  latest xcube package, you can now type: `conda install -c conda-forge xcube`
* Changed the unittesting code to minimize warnings reported by 3rd-party packages
* Making CLI parameters consistent and removing or changing parameter abbreviations
  in case they were used twice for different params. (partly addressing #91)
  For every CLI command which is generating an output a path must be provided by the
  option `-o`, `--output`. If not provided by the user, a default output_path is generated.
  The following CLI parameter have changed and their abbreviation is not enabled anymore : 

    - `xcube gen -v` is now only `xcube gen --vars` or `xcube gen --variables` 
    - `xcube gen -p` is now  `xcube gen -P` 
    - `xcube gen -i` is now  `xcube gen -I` 
    - `xcube gen -r` is now  `xcube gen -R`
    - `xcube gen -s` is now  `xcube gen -S` 
    - `xcube chunk -c`  is now  `xcube chunk -C`
    - `xcube level -l` is now `xcube level -L`
    - `xcube dump -v` is now `xcube dump --variable` or `xcube dump --var`
    - `xcube dump -e` is now `xcube dump -E` 
    - `xcube vars2dim -v` is now `xcube vars2dim --variable` or `xcube vars2dim --var`
    - `xcube vars2dim --var_name` is now `xcube vars2dim --variable` or `xcube vars2dim --var`
    - `xcube vars2dim -d` is now `xcube vars2dim -D` 
    - `xcube grid res -d` is now `xcube grid res -D`
    - `xcube grid res -c` is now `xcube grid res --cov` or `xcube grid res --coverage` 
    - `xcube grid res -n` is now `xcube grid res -N` or `xcube grid res --num_results` 
    - `xcube serve -p` is now `xcube serve -P` 
    - `xcube serve -a` is now `xcube serve -A` 
    
* Added option `inclStDev` and `inclCount` query parameters to `ts/{dataset}/{variable}/geometry` and derivates.
  If used with `inclStDev=1`, Xcube Viewer will show error bars for each time series point.
* `xcube.api.new_cube` function now accepts callables as values for variables.
  This allows to compute variable values depending on the (t, y, x) position
  in the cube. Useful for testing.
* `xcube.api` now exports the `MaskSet` class which is useful for decoding flag values encoding following the
  [CF conventions](http://cfconventions.org/Data/cf-conventions/cf-conventions-1.7/cf-conventions.html#flags).
* Added new CLI tool `xcube optimize` and API function `xcube.api.optimize_dataset` 
  optimizes data cubes for cloud object storage deployment. (#141)
* Added two new spatial dataset operations to Python API `xcube.api` (#148):
  * `mask_dataset_by_geometry(dataset, geometry)` clip and mask a dataset by geometry
  * `clip_dataset_by_geometry(dataset, geometry)` just clip a dataset by geometry 
* Changed the dev version tag from 0.2.0.dev3 to 0.2.0.dev
* The behavior of web API `/datasets?details=1` has changed.
  The call no longer includes associated vector data as GeoJSON. Instead new API
  has beed added to fetch new vector data on demand:
  `/datasets/{dataset}/places` and `/datasets/{dataset}/places/{place}` (#130)
* `xcube serve` accepts custom SNAP colormaps. The path to a SAP .cpd file can be passed via the server
   configuration file with the paramter [ColorFile] instead of [ColorBar]. (#84)
* `xcube serve` can now be configured to serve cubes that are associated 
   with another cube with same data but different chunking (#115). 
   E.g. using chunks such as `time=512,lat=1,lon=1` can drastically improve 
   time-series extractions. 
   Have a look at the demo config in `xube/webapi/res/demo/config.yml`.     
* `xcube serve` does now offer a AWS S3 compatible data access API (#97):
   - List bucket objects: `/s3bucket`, see AWS 
     docs [GET](https://docs.aws.amazon.com/AmazonS3/latest/API/v2-RESTBucketGET.html)
   - Get bucket object: `/s3bucket/{ds_id}/{path}`, 
     see AWS docs [HEAD](https://docs.aws.amazon.com/AmazonS3/latest/API/RESTObjectHEAD.html) 
     and [GET](https://docs.aws.amazon.com/AmazonS3/latest/API/RESTObjectGET.html)
* `xcube serve` now verifies that a configured cube is valid once it is opened. (#107)
* Added new CLI command `xcube verify` performing xcube dataset verification. (#19)
* Reworked `xcube extract` to be finally useful and effective for point data extraction. (#102) 
* `xcube server`can now filter datasets by point coordinate, e.g. `/datasets?point=12.5,52.8`. (#50) 
* `xcube server`can now limit time series to a maximum number of 
  valid (not NaN) values. To activate, pass optional query parameter `maxValids` to the various `/ts`
  functions. The special value `-1` will restrict the result to contain only valid values. (#113) 
* Reworked `xcube gen` to be more user-friendly and more consistent with other tools. 
  The changes are
  - Removed `--dir` and `--name` options and replaced it by single `--output` option, 
    whose default value is `out.zarr`. (#45)
  - The `--format` option no longer has a default value. If not given, 
    format is guessed from `--output` option.
  - Renamed following parameters in the configuration file:
    + `input_files` into `input_paths`, also because paths may point into object storage 
      locations (buckets);  
    + `output_file` into `output_path`, to be consistent with `input_paths`.  
* Added new CLI command `xcube prune`. The tool deletes all block files associated with empty (NaN-
  only) chunks in given INPUT cube, which must have ZARR format. This can drastically reduce files 
  in sparse cubes and improve cube reading performance. (#92)
* `xcube serve` has a new `prefix` option which is a path appended to the server's host.
  The `prefix` option replaces the `name` option which is now deprecated but kept 
  for backward compatibility. (#79)
* Added new CLI command `xcube resample` that is used to generate temporarily up- or downsampled
  data cubes from other data cubes.
* `xcube serve` can now be run with xcube dataset paths and styling information given via the CLI rather 
  than a configuration file. For example `xcube serve --styles conc_chl=(0,20,"viridis") /path/to/my/chl-cube.zarr`.
  This allows for quick inspection of newly generated cubes via `xcube gen`.
  Also added option `--show` that starts the Xcube viewer on desktop environments in a browser. 
* Added new `xcube apply` command that can be used to generate an output cube computed from a Python function 
  that is applied to one or more input cubes. 
  The command is still in development and therefore hidden.
* Added new `xcube timeit` command that can be used to measure the time required for 
  parameterized command invocations. 
  The command is still in development and therefore hidden.
* Added global `xcube --scheduler SCHEDULER` option for Dask distributed computing (#58)
* Added global `xcube --traceback` option, removed local `xcube gen --traceback` option
* Completed version 1 of an xcube developer guide.
* Added `xcube serve` command (#43) 
* `xcube serve`: Time-series web API now also returns "uncertainty" (#48)
* Added `xcube level` command to allow for creating spatial pyramid levels (#38)
* `xcube gen` accepts multiple configuration files that will be merged in order (#21)
* Added `xcube gen` option `--sort` when input data list should be sorted (#33)    
* Added `xcube vars2dim` command to make variables a cube dimension (#31)
* Added `xcube serve` option `--traceperf` that allows switching on performance diagnostics.
* Included possibility to read the input file paths from a text file. (#47)
* Restructured and clarified code base (#27)
* Moved to Python 3.7 (#25)
* Excluding all input processors except for the default one. They are now plugins and have own repositories within the 
  xcube's organisation. (#49)


### Fixes

* `xcube gen` CLI now updates metadata correctly. (#181)
* It was no longer possible to use the `xcube gen` CLI with `--proc` option. (#120)
* `totalCount` attribute of time series returned by Web API `ts/{dataset}/{variable}/{geom-type}` now
   contains the correct number of possible observations. Was always `1` before.
* Renamed Web API function `ts/{dataset}/{variable}/places` into
  `ts/{dataset}/{variable}/features`.
* `xcube gen` is now taking care that when new time slices are added to an existing
   cube, this is done by maintaining the chronological order. New time slices are
   either appended, inserted, or replaced. (#64) (#139)
* Fixed `xcube serve` issue with WMTS KVP method `GetTile` with query parameter `time` 
  whose value can now also have the two forms `<start-date>/<end-date>` and just `<date>`. (#132) 
* Fixed `xcube extract` regression that stopped working after Pandas update (#95) 
* Fixed problem where CTRL+C didn't function anymore with `xcube serve`. (#87)
* Fixed error `indexes along dimension 'y' are not equal` occurred when using 
  `xcube gen` with processed variables that used flag values (#86)
* Fixed `xcube serve` WMTS KVP API to allow for case-insensitive query parameters. (#77)
* Fixed error in plugins when importing `xcube.api.gen` (#62)
* Fixed import of plugins only when executing `xcube.cli` (#66)

## Changes in 0.1.0

* Respecting chunk sizes when computing tile sizes [#44](https://github.com/dcs4cop/xcube-server/issues/44)
* The RESTful tile operations now have a query parameter `debug=1` which toggles tile 
  computation performance diagnostics.
* Can now associate place groups with datasets.
* Major revision of API. URLs are now more consistent.
* Request for obtaining a legend for a layer of given by a variable of a data set was added.
* Added a Dockerfile to build an xcube docker image and to run the demo
* The RESTful time-series API now returns ISO-formatted UTC dates [#26](https://github.com/dcs4cop/xcube-server/issues/26)<|MERGE_RESOLUTION|>--- conflicted
+++ resolved
@@ -2,10 +2,9 @@
 
 ### Other
 
-<<<<<<< HEAD
 * Added experimental API `volumes` to xcube Server.
   It is used by xcube Viewer to render 3-D volumes.
-=======
+
 ### Fixes
 
 ## Changes in 0.13.0.dev7
@@ -44,7 +43,6 @@
   The callable is either a class derived from  
   or a function that returns an instance of 
   `xcube.core.mldataset.MultiLevelDataset`. 
->>>>>>> a9ea521d
 
 * Module `xcube.core.mldataset` has been refactored into 
   a sub-package for clarity and maintainability.
