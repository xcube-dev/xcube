--- conflicted
+++ resolved
@@ -1,21 +1,20 @@
 ## Changes in 0.11.3 (in development)
 
-## Changes in 0.11.2
-
 ### Enhancements
 
-<<<<<<< HEAD
 * Filesystem-based data stores like "file" and "s3" support reading 
   GeoTIFF and Cloud Optimized GeoTIFF (COG). (#489) 
 
-=======
+## Changes in 0.11.2
+
+### Enhancements
+
 * `xcube serve` now provides new metadata details of a dataset:
   - The spatial reference is now given by property `spatialRef` 
     and provides a textual representation of the spatial CRS.
   - The dataset boundary is now given as property `geometry`
     and provides a GeoJSON Polygon in geographic coordinates. 
     
->>>>>>> 16b62da6
 * `xcube serve` now publishes the chunk size of a variable's 
   time dimension for either for an associated time-chunked dataset or the
   dataset itself (new variable integer property `timeChunkSize`).
