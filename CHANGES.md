## Changes in 0.13.0.dev7 (in development)

### Other

* Module `xcube.core.mldataset` has been refactored into 
  a sub-package for clarity and maintainability.

* Provided backward compatibility with Python 3.8. (#760)

## Changes in 0.13.0.dev6

## Changes in 0.13.0.dev5

### Other

* xcube server Python scripts can now import modules from
  the script's directory.
* Loading of dynamic cubes is now logged. 

## Changes in 0.13.0.dev4

### Fixes

* xcube serve correctly resolves relative paths to datasets (#758)

## Changes in 0.13.0.dev3

### Other

<<<<<<< HEAD
* Added experimental API `volumes` to xcube Server.
  It is used by xcube Viewer to render 3-D volumes.
=======
* A new function `compute_tiles()` has been 
  refactored out from function `xcube.core.tile.compute_rgba_tile()`.
* Added method `get_level_for_resolution(xy_res)` to 
  abstract base class `xcube.core.mldataset.MultiLevelDataset`. 
>>>>>>> 986dff9b
* Removed outdated example resources from `examples/serve/demo`.
* Account for different spatial resolutions in x and y in 
  `xcube.core.geom.get_dataset_bounds()`.
* Make code robust against 0-size coordinates in 
  `xcube.core.update._update_dataset_attrs()`.

## Changes in 0.13.0.dev2

### Intermediate changes

* Fixed unit test w.r.t. change in 0.13.0.dev1

* xcube now tries to prevent indexing timezone-naive variables with
  timezone-aware indexers, or vice versa.

## Changes in 0.13.0.dev1

### Intermediate changes

* Include package data `xcube/webapi/meta/res/openapi.html`.

## Changes in 0.13.0.dev0

### Enhancements

* xcube Server has been rewritten almost from scratch.
  
  - Introduced a new endpoint `${server_url}/s3` that emulates
    and AWS S3 object storage for the published datasets. (#717)
    The `bucket` name can be either:
    * `s3://datasets` - publishes all datasets in Zarr format.
    * `s3://pyramids` - publishes all datasets in a multi-level `levels`
      format (multi-resolution N-D images)
      that comprises level datasets in Zarr format.
    
    Datasets published through the S3 API are slightly 
    renamed for clarity. For bucket `s3://pyramids`:
    - if a dataset identifier has suffix `.levels`, the identifier remains;
    - if a dataset identifier has suffix `.zarr`, it will be replaced by 
      `.levels` only if such a dataset doesn't exist;
    - otherwise, the suffix `.levels` is appended to the identifier.
    For bucket `s3://datasets` the opposite is true:
    - if a dataset identifier has suffix `.zarr`, the identifier remains;
    - if a dataset identifier has suffix `.levels`, it will be replaced by 
      `.zarr` only if such a dataset doesn't exist;
    - otherwise, the suffix `.zarr` is appended to the identifier.

    With the new S3 endpoints in place, xcube Server instances can be used
    as xcube data stores as follows:
    
    ```python
    store = new_data_store(
        "s3", 
        root="datasets",   # bucket "datasets", use also "pyramids"
        max_depth=2,       # optional, but we may have nested datasets
        storage_options=dict(
            anon=True,
            client_kwargs=dict(
                endpoint_url='http://localhost:8080/s3' 
            )
        )
    )
    ```

  - The limited `s3bucket` endpoints are no longer available and are 
    replaced by `s3` endpoints. 

  - The `--show` option of `xcube serve` is no longer available. (#750)
    We may reintroduce it, but then with a packaged build of 
    xcube Viewer that matches the current xcube Server version. 

* xcube Server's colormap management has been improved in several ways:
  - Colormaps are no longer managed globally. E.g., on server configuration 
    change, new custom colormaps are reloaded from files. 
  - Colormaps are loaded dynamically from underlying 
    matplotlib and cmocean registries, and custom SNAP color palette files. 
    That means, latest matplotlib colormaps are now always available. (#687)
  - Colormaps can now be reversed (name suffix `"_r"`), 
    can have alpha blending (name suffix `"_alpha"`),
    or both (name suffix `"_r_alpha"`).
  - Loading of custom colormaps from SNAP `*.cpd` has been rewritten.
    Now also the `isLogScaled` property of the colormap is recognized. (#661)
  - The module `xcube.util.cmaps` has been redesigned and now offers
    three new classes for colormap management:
    * `Colormap` - a colormap 
    * `ColormapCategory` - represents a colormap category
    * `ColormapRegistry` - manages colormaps and their categories
  
### Other

* Deprecated CLI `xcube tile` has been removed.
* Deprecated modules, classes, methods, and functions
  have finally been removed:
  - `xcube.core.geom.get_geometry_mask()`
  - `xcube.core.mldataset.FileStorageMultiLevelDataset`
  - `xcube.core.mldataset.open_ml_dataset()`
  - `xcube.core.mldataset.open_ml_dataset_from_local_fs()`
  - `xcube.core.mldataset.open_ml_dataset_from_object_storage()`
  - `xcube.core.subsampling.get_dataset_subsampling_slices()`
  - `xcube.core.tiledimage`
  - `xcube.core.tilegrid`
* The following classes, methods, and functions have been deprecated:
  - `xcube.core.xarray.DatasetAccessor.levels()`
  - `xcube.util.cmaps.get_cmap()`
  - `xcube.util.cmaps.get_cmaps()`
  
* Fixed problem with `xcube gen` raising `FileNotFoundError`
  with Zarr >= 2.13.

## Changes in 0.12.1 

### Enhancements

* Added a new package `xcube.core.zarrstore` that exports a number
  of useful 
  [Zarr store](https://zarr.readthedocs.io/en/stable/api/storage.html) 
  implementations and Zarr store utilities: 
  * `xcube.core.zarrstore.GenericZarrStore` comprises 
    user-defined, generic array definitions. Arrays will compute 
    their chunks either from a function or a static data array. 
  * `xcube.core.zarrstore.LoggingZarrStore` is used to log 
    Zarr store access performance and therefore useful for 
    runtime optimisation and debugging. 
  * `xcube.core.zarrstore.DiagnosticZarrStore` is used for testing
    Zarr store implementations. 
  * Added a xarray dataset accessor 
    `xcube.core.zarrstore.ZarrStoreHolder` that enhances instances of
    `xarray.Dataset` by a new property `zarr_store`. It holds a Zarr store
    instance that represents the datasets as a key-value mapping.
    This will prepare later versions of xcube Server for publishing all 
    datasets via an emulated S3 API.

    In turn, the classes of module `xcube.core.chunkstore` have been
    deprecated.
    
* Added a new function `xcube.core.select.select_label_subset()` that 
  is used to select dataset labels along a given dimension using
  user-defined predicate functions.

* The xcube Python environment is now requiring 
  `xarray >= 2022.6` and `zarr >= 2.11` to ensure sparse 
  Zarr datasets can be written using `dataset.to_zarr(store)`. (#688)

* Added new module `xcube.util.jsonencoder` that offers the class 
  `NumpyJSONEncoder` used to serialize numpy-like scalar values to JSON. 
  It also offers the function `to_json_value()` to convert Python objects 
  into JSON-serializable versions. The new functionality is required 
  to ensure dataset attributes that are JSON-serializable. For example,
  the latest version of the `rioxarray` package generates a `_FillValue` 
  attribute with datatype `np.uint8`. 

### Fixes

* The filesystem-based data stores for the "s3", "file", and "memory"
  protocols can now provide `xr.Dataset` instances from image pyramids
  formats, i.e. the `levels` and `geotiff` formats.

## Changes in 0.12.0

### Enhancements

* Allow xcube Server to work with any OIDC-compliant auth service such as
  Auth0, Keycloak, or Google. Permissions of the form 
  `"read:dataset:\<dataset\>"` and `"read:variable:\<dataset\>"` can now be
  passed by two id token claims: 
  - `permissions` must be a JSON list of permissions;
  - `scope` must be a space-separated character string of permissions.

  It is now also possible to include id token claim values into the 
  permissions as template variables. For example, if the currently
  authenticated user is `demo_user`, the permission 
  `"read:dataset:$username/*"` will effectively be
  `"read:dataset:demo_user/*"` and only allow access to datasets
  with resource identifiers having the prefix `demo_user/`.

  With this change, server configuration has changed:     
  #### Example of OIDC configuration for auth0
  
  Please note, there **must be** a trailing slash in the "Authority" URL.
  
  ```yaml
  Authentication:
    Authority: https://some-demo-service.eu.auth0.com/
    Audience: https://some-demo-service/api/
  ```  
  #### Example of OIDC configuration for Keycloak
  
  Please note, **no** trailing slash in the "Authority" URL.

  ```yaml
  Authentication: 
    Authority: https://kc.some-demo-service.de/auth/realms/some-kc-realm
    Audience: some-kc-realm-xc-api
  ```
* Filesystem-based data stores like "file" and "s3" support reading 
  GeoTIFF and Cloud Optimized GeoTIFF (COG). (#489) 

* `xcube server` now also allows publishing also 2D datasets 
  such as opened from GeoTIFF / COG files.

* Removed all upper version bounds of package dependencies.
  This increases compatibility with existing Python environments.

* A new CLI tool `xcube patch` has been added. It allows for in-place
  metadata patches of Zarr data cubes stored in almost any filesystem 
  supported by [fsspec](https://filesystem-spec.readthedocs.io/en/latest/) 
  including the protocols "s3" and "file". It also allows patching
  xcube multi-level datasets (`*.levels` format).
  
* In the configuration for `xcube server`, datasets defined in `DataStores` 
  may now have user-defined identifiers. In case the path does not unambiguously 
  define a dataset (because it contains wildcards), providing a 
  user-defined identifier will raise an error. 

### Fixes

* xcube Server did not find any grid mapping if a grid mapping variable
  (e.g. spatial_ref or crs) encodes a geographic CRS
  (CF grid mapping name "latitude_longitude") and the related geographical 
  1-D coordinates were named "x" and "y". (#706) 
* Fixed typo in metadata of demo cubes in `examples/serve/demo`. 
  Demo cubes now all have consolidated metadata.
* When writing multi-level datasets with file data stores, i.e.,
  ```python
  store.write_data(dataset, data_id="test.levels", use_saved_levels=True)
  ``` 
  and where `dataset` has different spatial resolutions in x and y, 
  an exception was raised. This is no longer the case. 
* xcube Server can now also compute spatial 2D datasets from users' 
  Python code. In former versions, spatio-temporal 3D cubes were enforced.

### Other important changes

* Deprecated all functions and classes defined in `xcube.core.dsio` 
  in favor of the xcube data store API defined by `xcube.core.store`.

## Changes in 0.11.2

### Enhancements

* `xcube serve` now provides new metadata details of a dataset:
  - The spatial reference is now given by property `spatialRef` 
    and provides a textual representation of the spatial CRS.
  - The dataset boundary is now given as property `geometry`
    and provides a GeoJSON Polygon in geographic coordinates. 
    
* `xcube serve` now publishes the chunk size of a variable's 
  time dimension for either for an associated time-chunked dataset or the
  dataset itself (new variable integer property `timeChunkSize`).
  This helps clients (e.g. xcube Viewer) to improve the 
  server performance for time-series requests.

* The functions
  - `mask_dataset_by_geometry()` 
  - `rasterize_features()`
  of module `xcube.core.geom` have been reimplemented to generate 
  lazy dask arrays. Both should now be applicable to datasets
  that have arbitrarily large spatial dimensions. 
  The spatial chunk sizes to be used can be specified using 
  keyword argument `tile_size`. (#666)

### Fixes

* Fixed ESA CCI example notebook. (#680)

* `xcube serve` now provides datasets after changes of the service 
  configuration while the server is running.
  Previously, it was necessary to restart the server to load the changes. (#678)

### Other changes

* `xcube.core.resampling.affine_transform_dataset()` has a new 
  keyword argument `reuse_coords: bool = False`. If set to `True` 
  the returned dataset will reuse the _same_ spatial coordinates 
  as the target. This is a workaround for xarray issue 
  https://github.com/pydata/xarray/issues/6573.

* Deprecated following functions of module `xcube.core.geom`:
  - `is_dataset_y_axis_inverted()` is no longer used;
  - `get_geometry_mask()` is no longer used;
  - `convert_geometry()` has been renamed to `normalize_geometry()`.
  
## Changes in 0.11.1

* Fixed broken generation of composite RGBA tiles. (#668)
* Fixing broken URLs in xcube viewer documentation, more revision still needed.

## Changes in 0.11.0

### Enhancements

* `xcube serve` can now serve datasets with arbitrary spatial 
  coordinate reference systems. Before xcube 0.11, datasets where forced
  to have a geographical CRS such as EPSG:4326 or CRS84. 

* `xcube serve` can now provide image tiles for two popular tile grids:
  1. global geographic grid, with 2 x 1 tiles at level zero (the default);
  2. global web mercator grid, with 1 x 1 tiles at level 
     zero ("Google projection", OSM tile grid).
  
  The general form of the new xcube tile URL is (currently)
       
      /datasets/{ds_id}/vars/{var_name}/tile2/{z}/{y}/{x}
    
  The following query parameters can be used

  - `crs`: set to `CRS84` to use the geographical grid (the default),
    or `EPSG:3857` to use the web mercator grid. 
  - `cbar`: color bar name such as `viridis` or `plasma`, 
     see color bar names of matplotlib. Defaults to `bone`.
  - `vmin`: minimum value to be used for color mapping. Defaults to `0`.
  - `vmax`: maximum value to be used for color mapping. Defaults to `1`.
  - `retina`: if set to `1`, tile size will be 512 instead of 256.

* The WMTS provided by `xcube serve` has been reimplemented from scratch.
  It now provides two common tile matrix sets:
  1. `WorldCRS84Quad` global geographic grid, with 2 x 1 tiles at level zero; 
  2. `WorldWebMercatorQuad` global web mercator grid, with 1 x 1 tiles 
     at level zero. 
  
  New RESTful endpoints have been added to reflect this:

      /wmts/1.0.0/{TileMatrixSet}/WMTSCapabilities.xml
      /wmts/1.0.0/tile/{Dataset}/{Variable}/{TileMatrixSet}/{TileMatrix}/{TileRow}/{TileCol}.png
  
  The existing RESTful endpoints now use tile matrix set `WorldCRS84Quad` by default:

      /wmts/1.0.0/WMTSCapabilities.xml
      /wmts/1.0.0/tile/{Dataset}/{Variable}/{TileMatrix}/{TileRow}/{TileCol}.png

  The key-value pair (KVP) endpoint `/wmts/kvp` now recognises the
  `TileMatrixSet` key for the two values described above.

* Support for multi-level datasets aka ND image pyramids has been 
  further improved (#655):
  - Introduced new parameter `agg_methods` for writing multi-level datasets 
    with the "file", "s3", and "memory" data stores. 
    The value of `agg_methods` is either a string `"first"`,
    `"min"`, `"max"`, `"mean"`, `"median"` or a dictionary that maps
    a variable name to an aggregation method. Variable names can be patterns
    that may contain wildcard characters '*' and '?'. The special aggregation
    method `"auto"` can be used to select `"first"` for integer variables 
    and `"mean"` for floating point variables. 
  - The `xcube level` CLI tool now has a new option `--agg-methods` (or `-A`)
    for the same purpose.

* The xcube package now consistently makes use of logging.
  We distinguish general logging and specific xcube logging.
  General logging refers to the log messages emitted by any Python module 
  while xcube logging only refers to log messages emitted by xcube modules.

  * The output of general logging from xcube CLI tools can now be 
    configured with two new CLI options: 
    
    - `--loglevel LEVEL`: Can be one of `CRITICAL`, `ERROR`,
      `WARNING`, `INFO`, `DETAIL`, `DEBUG`, `TRACE`, or `OFF` (the default).
    - `--logfile PATH`: Effective only if log level is not `OFF`.
      If given, log messages will be written into the file
      given by PATH. If omitted, log messages will be redirected 
      to standard error (`sys.stderr`).

    The output of general logging from xcube CLI is disabled by default.
    If enabled, the log message format includes the level, date-time,
    logger name, and message.

  * All xcube modules use the logger named `xcube` 
    (i.e. `LOG = logging.getLogger("xcube")`) to emit 
    messages regarding progress, debugging, errors. Packages that extend
    the xcube package should use a dot suffix for their logger names, e.g.
    `xcube.cci` for the xcube plugin package `xcube-cci`.
  
  * All xcube CLI tools will output log messages, if any, 
    on standard error (`sys.stderr`). 
    Only the actual result, if any, 
    is written to standard out (`sys.stdout`).

  * Some xcube CLI tools have a `--quiet`/`-q` option to disable output
    of log messages on the console and a `--verbose`/`-v` option to enable 
    it and control the log level. For this purpose the option `-v` 
    can be given multiple times and even be combined: `-v` = `INFO`, 
    `-vv` = `DETAIL`, `-vvv` = `DEBUG`, `-vvvv` = `TRACE`.
    The `quiet` and `verbose` settings only affect the logger named `xcube`
    and its children. 
    If enabled, a simple message format will be used, unless the general 
    logging is redirected to stdout.

### Fixes

* Fixed a problem where the `DataStores` configuration of `xcube serve` 
  did not recognize multi-level datasets. (#653)

* Opening of multi-level datasets with filesystem data stores now 
  recognizes the `cache_size` open parameter.

* It is possible again to build and run docker containers from the docker file 
  in the Github Repository. (#651)
  For more information, see 
  https://xcube.readthedocs.io/en/latest/installation.html#docker 

### Other changes

* The `xcube tile` CLI tool has been deprecated. A new tool is planned that can work
  concurrently on dask clusters and also supports common tile grids such as
  global geographic and web mercator.

* The `xcube.util.tiledimage` module has been deprecated and is no longer 
  used in xcube. It has no replacement.

* The `xcube.util.tilegrid` module has been deprecated and is no longer 
  used in xcube. 
  A new implementation is provided by `xcube.core.tilingscheme` 
  which is used instead. 

* All existing functions of the `xcube.core.tile` module have been 
  deprecated and are no longer used in xcube. A newly exported function
  is `xcube.core.tile.compute_rgba_tile()` which is used in place of
  other tile generating functions.
  

## Changes in 0.10.2

### Enhancements

* Added new module `xcube.core.subsampling` for function
  `subsample_dataset(dataset, step)` that is now used by default 
  to generate the datasets level of multi-level datasets.

* Added new setting `Authentication.IsRequired` to the `xcube serve` 
  configuration. If set to `true`, xcube Server will reject unauthorized 
  dataset requests by returning HTTP code 401.
  
* For authorized clients, the xcube Web API provided by `xcube serve`
  now allows granted scopes to contain wildcard characters `*`, `**`,
  and `?`. This is useful to give access to groups of datasets, e.g.
  the scope `read:dataset:*/S2-*.zarr` permits access to any Zarr 
  dataset in a subdirectory of the configured data stores and 
  whose name starts with "S2-". (#632)

* `xcube serve` used to shut down with an error message 
  if it encountered datasets it could not open. New behaviour 
  is to emit a warning and ignore such datasets. (#630)

* Introduced helper function `add_spatial_ref()`
  of package `xcube.core.gridmapping.cfconv` that allows 
  adding a spatial coordinate reference system to an existing  
  Zarr dataset. (#629)

* Support for multi-level datasets has been improved:
  - Introduced new parameters for writing multi-level datasets with the 
    "file", "s3", and "memory" data stores (#617). They are 
    + `base_dataset_id`: If given, the base dataset will be linked only 
      with the value of `base_dataset_id`, instead of being copied as-is.
      This can save large amounts of storage space. 
    + `tile_size`: If given, it forces the spatial dimensions to be 
       chunked accordingly. `tile_size` can be a positive integer 
       or a pair of positive integers.
    + `num_levels`: If given, restricts the number of resolution levels 
       to the given value. Must be a positive integer to be effective.
  - Added a new example notebook 
    [5_multi_level_datasets.ipynb](https://github.com/dcs4cop/xcube/blob/master/examples/notebooks/datastores/5_multi_level_datasets.ipynb) 
    that demonstrates writing and opening multi-level datasets with the 
    xcube filesystem data stores.
  - Specified [xcube Multi-Resolution Datasets](https://github.com/dcs4cop/xcube/blob/master/docs/source/mldatasets.md)
    definition and format.

* `xcube gen2` returns more expressive error messages.
  
### Fixes

* Fixed problem where the dataset levels of multi-level datasets were 
  written without spatial coordinate reference system. In fact, 
  only spatial variables were written. (#646)

* Fixed problem where xcube Server instances that required 
  user authentication published datasets and variables for 
  unauthorised users.

* Fixed `FsDataAccessor.write_data()` implementations, 
  which now always return the passed in `data_id`. (#623)

* Fixes an issue where some datasets seemed to be shifted in the 
  y-(latitude-) direction and were misplaced on maps whose tiles 
  are served by `xcube serve`. Images with ascending y-values are 
  now tiled correctly. (#626)

### Other

* The `xcube level` CLI tool has been rewritten from scratch to make use 
  of xcube filesystem data stores. (#617)

* Deprecated numerous classes and functions around multi-level datasets.
  The non-deprecated functions and classes of `xcube.core.mldataset` should 
  be used instead along with the xcube filesystem data stores for 
  multi-level dataset i/o. (#516)
  - Deprecated all functions of the `xcube.core.level` module
    + `compute_levels()`
    + `read_levels()`
    + `write_levels()`
  - Deprecated numerous classes and functions of the `xcube.core.mldataset`
    module
    + `FileStorageMultiLevelDataset`
    + `ObjectStorageMultiLevelDataset`
    + `open_ml_dataset()`
    + `open_ml_dataset_from_object_storage()`
    + `open_ml_dataset_from_local_fs()`
    + `write_levels()`

* Added packages `python-blosc` and `lz4` to the xcube Python environment 
  for better support of Dask `distributed` and the Dask service 
  [Coiled](https://coiled.io/).

* Replace the dependency on the `rfc3339-validator` PyPI package with a
  dependency on its recently created conda-forge package.

* Remove unneeded dependency on the no longer used `strict-rfc3339` package.

## Changes in 0.10.1

### Fixes

* Deprecated argument `xy_var_names` in function `GridMapping.from_dataset`,
  thereby preventing a NotImplementedError. (#551) 

### Other Changes

* For compatibility, now also `xcube.__version__` contains the xcube 
  version number.

## Changes in 0.10.0

### Incompatible Changes 

* The configuration `DataStores` for `xcube serve` changed in an
  incompatible way with xcube 0.9.x: The value of former `Identifier` 
  must now be assigned to `Path`, which is a mandatory parameter. 
  `Path` may contain wildcard characters \*\*, \*, ?. 
  `Identifier` is now optional, the default is 
  `"${store_id}~${data_id}"`. If given, it should only be used to 
  uniquely identify single datasets within a data store
  pointed to by `Path`. (#516) 

### Enhancements

* It is now possible to use environment variables in most  
  xcube configuration files. Unix bash syntax is used, i.e. 
  `${ENV_VAR_NAME}` or `$ENV_VAR_NAME`. (#580)
  
  Supported tools include
  - `xcube gen --config CONFIG` 
  - `xcube gen2 --stores STORES_CONFIG --service SERVICE_CONFIG` 
  - `xcube serve -c CONFIG` 

* Changed the `xcube gen` tool to extract metadata for pre-sorting inputs
  from other than NetCDF inputs, e.g. GeoTIFF.

* Optimized function `xcube.core.geom.rasterize_features()`.
  It is now twice as fast while its memory usage dropped to the half. (#593)
  
### Fixes

* `xcube serve` now also serves datasets that are located in 
  subdirectories of filesystem-based data stores such as
  "file", "s3", "memory". (#579)

* xcube serve now accepts datasets whose spatial 
  resolutions differ up to 1%. (#590)
  It also no longer rejects datasets with large dimension 
  sizes. (Formerly, an integer-overflow occurred in size 
  computation.) 

* `DatasetChunkCacheSize` is now optional in `xcube serve`
  configuration. (Formerly, when omitted, the server crashed.)
  
* Fixed bug that would cause that requesting data ids on some s3 stores would
  fail with a confusing ValueError.
  
* Fixed that only last dataset of a directory listing was published via 
  `xcube serve` when using the `DataStores` configuration with 
  filesystem-based datastores such as "s3" or "file". (#576)
  
### Other

* Pinned Python version to < 3.10 to avoid import errors caused by a 
  third-party library.

* Values `obs` and `local` for the `FileSystem` parameter in xcube 
  configuration files have been replaced by `s3` and `file`, but are kept 
  temporarily for the sake of backwards compatibility.

## Changes in 0.9.2

### Fixes

* A `xcube.core.store.fs.impl.FSDataStore` no longer raises exceptions when 
  root directories in data store configurations do not exist. Instead, they 
  are created when data is written.

## Changes in 0.9.1

### New features

* The `xcube.core.maskset.MaskSet` class no longer allocates static numpy 
  arrays for masks. Instead, it uses lazy dask arrays. (#556)

* Function `xcube.core.geom.mask_dataset_by_geometry` has a new parameter 
  `all_touched`: If `True`, all pixels intersected by geometry outlines will 
  be included in the mask. If `False`, only pixels whose center is within the 
  polygon or that are selected by Bresenham’s line algorithm will be included  
  in the mask. The default value is set to `False`. 

### Other

* Updated `Dockerfile`: Removed the usage of a no-longer-maintained base image.
  Ensured that the version tag 'latest' can be used with installation mode 
  'release' for xcube plugins.

* The `xcube` package now requires `xarray >= 0.19`, `zarr >= 2.8`, 
  `pandas >= 1.3`.

## Changes in 0.9.0

### New features

* The implementations of the default data stores `s3`, `directory`, 
  and `memory` have been replaced entirely by a new implementation
  that utilize the [fsspec](https://filesystem-spec.readthedocs.io/) 
  Python package. The preliminary filesystem-based data stores 
  are now `s3`, `file`, and `memory`. All share a common implementations 
  and tests. Others filesystem-based data stores can be added easily
  and will follow soon, for example `hdfs`. 
  All filesystem-based data stores now support xarray
  datasets (type `xarray.Dataset`) in Zarr and NetCDF format as 
  well as image pyramids (type`xcube.core.multilevel.MultiLevelDataset`) 
  using a Zarr-based multi-level format. (#446)

* Several changes became necessary on the xcube Generator
  package `xcube.core.gen2` and CLI `xcube gen2`. 
  They are mostly not backward compatible:
  - The only supported way to instantiate cube generators is the
    `CubeGenerator.new()` factory method. 
  - `CubeGenerator.generate_cube()` and `CubeGenerator.get_cube_info()`
    both now receive the request object that has formerly been passed 
    to the generator constructors.
  - The `CubeGenerator.generate_cube()` method now returns a 
    `CubeGeneratorResult` object rather than a simple string 
    (the written `data_id`).  
  - Empty cubes are no longer written, a warning status is 
    generated instead.
  - The xcube gen2 CLI `xcube gen2` has a new option `--output RESULT` 
    to write the result to a JSON file. If it is omitted, 
    the CLI will dump the result as JSON to stdout.

* Numerous breaking changes have been applied to this version
  in order to address generic resampling (#391), to support other
  CRS than WGS-84 (#112), and to move from the struct data cube 
  specification to a more relaxed cube convention (#488): 
  * The following components have been removed entirely 
    - module `xcube.core.imgeom` with class `ImageGeom` 
    - module `xcube.core.geocoding` with class `GeoCoding`
    - module `xcube.core.reproject` and all its functions
  * The following components have been added 
    - module `xcube.core.gridmapping` with new class `GridMapping`
      is a CF compliant replacement for classes `ImageGeom` and `GeoCoding`
  * The following components have changed in an incompatible way:
    - Function`xcube.core.rectify.rectify_dataset()` now uses 
      `source_gm: GridMapping` and `target_gm: GridMapping` instead of 
      `geo_coding: GeoCoding` and `output_geom: ImageGeom`. 
    - Function`xcube.core.gen.iproc.InputProcessor.process()` now uses 
      `source_gm: GridMapping` and `target_gm: GridMapping` instead of 
      `geo_coding: GeoCoding` and `output_geom: ImageGeom`. 
  * xcube no longer depends on GDAL (at least not directly).
    
* Added a new feature to xcube called "BYOA" - Bring your own Algorithm.
  It is a generic utility that allows for execution of user-supplied 
  Python code in both local and remote contexts. (#467)
  The new `xcube.core.byoa` package hosts the BYOA implementation and API.
  The entry point to the functionality is the `xcube.core.byoa.CodeConfig`
  class. It is currently utilized by the xcube Cube Generator that can now
  deal with an optional `code_config` request parameter. If given,
  the generated data cube will be post-processed by the configured user-code.
  The xcube Cube Generator with the BYOA feature is made available through the 
  1. Generator API `xcube.core.gen2.LocalCubeGenerator` and
    `xcube.core.gen2.service.RemoteCubeGenerator`;
  2. Generator CLI `xcube gen2`.
  
* A dataset's cube subset and its grid mapping can now be accessed through
  the `xcube` property of `xarray.Dataset` instances. This feature requires 
  importing the `xcube.core.xarray`package. Let `dataset` be an 
  instance of `xarray.Dataset`, then
  - `dataset.xcube.cube` is a `xarray.Dataset` that contains all cube 
     variables of `dataset`, namely the ones with dimensions 
     `("time", [...,], y_dim_name, x_dim_name)`, where `y_dim_name`, 
    `x_dim_name` are determined by the dataset's grid mapping.
     May be empty, if `dataset` has no cube variables.
  - `dataset.xcube.gm` is a `xcube.core.gridmapping.GridMapping` that 
     describes the CF-compliant grid mapping of `dataset`. 
     May be `None`, if `dataset` does not define a grid mapping.
  - `dataset.xcube.non_cube` is a `xarray.Dataset` that contains all
     variables of `dataset` that are not in `dataset.xcube.cube`.
     May be same as `dataset`, if `dataset.xcube.cube` is empty.
  
* Added a new utility module `xcube.util.temp` that allows for creating 
  temporary files and directories that will be deleted when the current 
  process ends.
* Added function `xcube.util.versions.get_xcube_versions()`  
  that outputs the versions of packages relevant for xcube.
  Also added a new CLI `xcube versions` that outputs the result of the  
  new function in JSON or YAML. (#522)

### Other

* The xcube cube generator (API `xcube.core.gen2`, CLI `xcube gen2`) 
  will now write consolidated Zarrs by default. (#500)
* xcube now issues a warning, if a data cube is opened from object 
  storage, and credentials have neither been passed nor can be found, 
  and the object storage has been opened with the default `anon=False`. (#412)
* xcube no longer internally caches directory listings, which prevents 
  the situation where a data cube that has recently been written into object 
  storage cannot be found. 
* Removed example notebooks that used hard-coded local file paths. (#400)
* Added a GitHub action that will run xcube unit tests, and build and 
  push Docker images. The version tag of the image is either `latest` when 
  the master changed or equals the release tag. 
* Removed warning `module 'xcube_xyz' looks like an xcube-plugin but 
  lacks a callable named 'init_plugin`.
* Fixed an issue where `xcube serve` provided wrong layer source options for 
  [OpenLayers XYZ](https://openlayers.org/en/latest/apidoc/module-ol_source_XYZ-XYZ.html) 
  when latitude coordinates where increasing with the coordinate index. (#251)
* Function `xcube.core.normalize.adjust_spatial_attrs()` no longer removes
  existing global attributes of the form `geospatial_vertical_<property>`.
* Numerous classes and functions became obsolete in the xcube 0.9 
  code base and have been removed, also because we believe there is 
  quite rare outside use, if at all. 
  
  Removed from `xcube.util.tiledimage`:
  * class `DownsamplingImage`
  * class `PilDownsamplingImage`
  * class `NdarrayDownsamplingImage`
  * class `FastNdarrayDownsamplingImage`
  * class `ImagePyramid`
  * function `create_pil_downsampling_image()`
  * function `create_ndarray_downsampling_image()`
  * function `downsample_ndarray()`
  * functions `aggregate_ndarray_xxx()`
  
  Removed from `xcube.util.tilegrid`:
  * functions `pow2_2d_subdivision()`
  * functions `pow2_1d_subdivision()`
  
## Changes in 0.8.2

* Fixed the issue that xcube gen2 would not print tracebacks to stderr 
  when raising errors of type `CubeGeneratorError` (#448).
* Enhanced `xcube.core.normalize.normalize_dataset()` function to also 
  normalize datasets with latitudes given as 
  `latitude_centers` and to invert decreasing latitude coordinate values.
* Introduced `xcube.core.normalize.cubify_dataset()` function to normalize 
  a dataset and finally assert the result complies to the 
  [xcube dataset conventions](https://github.com/dcs4cop/xcube/blob/master/docs/source/cubespec.md).
* Fixed that data stores `directory` and `s3` were not able to handle data 
  identifiers that they had assigned themselves during `write_data()`.  
  (#450)
* The `xcube prune` tool is no longer restricted to data cube datasets 
  and should now be able to deal with datasets that comprise very many 
  chunks. (#469)
* The `xcube.core.extract.get_cube_values_for_points()` function has been 
  enhanced to also accept lists or tuples in the item values of 
  the `points` arguments. (#431)   
* Fixed exception raised in `xcube extract` CLI tool when called with the 
  `--ref` option. This issue occurred with `xarray 0.18.2+`.

## Changes in 0.8.1

* Improved support of datasets with time given as `cftime.DatetimeGregorian` 
  or `cftime.DatetimeJulian`.
* Fixed out-of-memory error raised if spatial subsets were created from 
  cubes with large spatial dimensions. (#442)
* Fixed example Notebook `compute_dask_array` and renamed it 
  into `compute_array_from_func`. (#385)
* Fixed a problem with the S3 data store that occurred if the store was 
  configured without `bucket_name` and the (Zarr) data was opened 
  with `consolidated=True`.

* The functions `xcube.core.compute.compute_cube()` 
  and `xcube.core.compute.compute_dataset()`
  can now alter the shape of input datasets. (#289)  

## Changes in 0.8.0

* Harmonized retrieval of spatial and temporal bounds of a dataset: 
  To determine spatial bounds, use `xcube.core.geom.get_dataset_bounds()`, 
  to determine temporal bounds, use `xcube.core.timecoord.get_time_range_from_data()`. 
  Both methods will attempt to get the values from associated bounds arrays first. 
* Fixed broken JSON object serialisation of objects returned by 
  `DataStore.describe_object()`. (#432)
* Changed behaviour and signature of `xcube.core.store.DataStore.get_dataset_ids()`.
  The keyword argument `include_titles: str = True` has been replaced by 
  `include_attrs: Sequence[str] = None` and the return value changes accordingly:
  - If `include_attrs` is None (the default), the method returns an iterator
    of dataset identifiers *data_id* of type `str`.
  - If `include_attrs` is a sequence of attribute names, the method returns
    an iterator of tuples (*data_id*, *attrs*) of type `Tuple[str, Dict]`.
  Hence `include_attrs`  can be used to obtain a minimum set of dataset 
  metadata attributes for each returned *data_id*.
  However, `include_attrs` is not yet implemented so far in the "s3", 
  "memory", and "directory" data stores. (#420)
* Directory and S3 Data Store consider format of data denoted by *data id* when 
  using `get_opener_ids()`.
* S3 Data Store will only recognise a `consolidated = True` parameter setting,
  if the file `{bucket}/{data_id}/.zmetadata` exists. 
* `xcube gen2` will now ensure that temporal subsets can be created. (#430)
* Enhance `xcube serve` for use in containers: (#437)
  * In addition to option `--config` or `-c`, dataset configurations can now 
    be passed via environment variable `XCUBE_SERVE_CONFIG_FILE`.
  * Added new option `--base-dir` or `-b` to pass the base directory to
    resolve relative paths in dataset configurations. In addition, the value
    can be passed via environment variable `XCUBE_SERVE_BASE_DIR`.

## Changes in 0.7.2

* `xcube gen2` now allows for specifying the final data cube's chunk
  sizes. The new `cube_config` parameter is named `chunks`, is optional
  and if given, must be a dictionary that maps a dimension name to a 
  chunk size or to `None` (= no chunking). The chunk sizes only apply 
  to data variables. Coordinate variables will not be affected, e.g. 
  "time", "lat", "lon" will not be chunked. (#426)

* `xcube gen2` now creates subsets from datasets returned by data stores that
  do not recognize cube subset parameters `variable_names`, `bbox`, and
  `time_range`. (#423)

* Fixed a problem where S3 data store returned outdated bucket items. (#422)

## Changes in 0.7.1

* Dataset normalisation no longer includes reordering increasing
  latitude coordinates, as this creates datasets that are no longer writable 
  to Zarr. (#347)
* Updated package requirements
  - Added `s3fs`  requirement that has been removed by accident.
  - Added missing requirements `requests` and `urllib3`.

## Changes in 0.7.0

* Introduced abstract base class `xcube.util.jsonschema.JsonObject` which 
  is now the super class of many classes that have JSON object representations.
  In Jupyter notebooks, instances of such classes are automatically rendered 
  as JSON trees.
* `xcube gen2` CLI tool can now have multiple `-v` options, e.g. `-vvv`
  will now output detailed requests and responses.  
* Added new Jupyter notebooks in `examples/notebooks/gen2` 
  for the _data cube generators_ in the package `xcube.core.gen2`.
* Fixed a problem in `JsonArraySchema` that occurred if a valid 
  instance was `None`. A TypeError `TypeError: 'NoneType' object is not iterable` was 
  raised in this case.
* The S3 data store  `xcube.core.store.stores.s3.S3DataStore` now implements the `describe_data()` method. 
  It therefore can also be used as a data store from which data is queried and read.  
* The `xcube gen2` data cube generator tool has been hidden from
  the set of "official" xcube tools. It is considered as an internal tool 
  that is subject to change at any time until its interface has stabilized.
  Please refer to `xcube gen2 --help` for more information.
* Added `coords` property to `DatasetDescriptor` class. 
  The `data_vars` property of the `DatasetDescriptor` class is now a dictionary. 
* Added `chunks` property to `VariableDescriptor` class. 
* Removed function `reproject_crs_to_wgs84()` and tests (#375) because  
  - it seemed to be no longer be working with GDAL 3.1+; 
  - there was no direct use in xcube itself;
  - xcube plans to get rid of GDAL dependencies.
* CLI tool `xcube gen2` may now also ingest non-cube datasets.
* Fixed unit tests broken by accident. (#396)
* Added new context manager `xcube.util.observe_dask_progress()` that can be used
  to observe tasks that known to be dominated by Dask computations: 
  ```python
  with observe_dask_progress('Writing dataset', 100):
      dataset.to_zarr(store)  
  ```
* The xcube normalisation process, which ensures that a dataset meets the requirements 
  of a cube, internally requested a lot of data, causing the process to be slow and
  expensive in terms of memory consumption. This problem was resolved by avoiding to
  read in these large amounts of data. (#392)

## Changes in 0.6.1

* Updated developer guide (#382)

Changes relating to maintenance of xcube's Python environment requirements in `envrionment.yml`:

* Removed explicit `blas` dependency (which required MKL as of `blas =*.*=mkl`) 
  for better interoperability with existing environments.  
* Removed restrictions of `fsspec <=0.6.2` which was required due to 
  [Zarr #650](https://github.com/zarr-developers/zarr-python/pull/650). As #650 has been fixed, 
  `zarr=2.6.1` has been added as new requirement. (#360)

## Changes in 0.6.0

### Enhancements 

* Added four new Jupyter Notebooks about xcube's new Data Store Framework in 
  `examples/notebooks/datastores`.

* CLI tool `xcube io dump` now has new `--config` and `--type` options. (#370)

* New function `xcube.core.store.get_data_store()` and new class `xcube.core.store.DataStorePool` 
  allow for maintaining a set of pre-configured data store instances. This will be used
  in future xcube tools that utilise multiple data stores, e.g. "xcube gen", "xcube serve". (#364)

* Replaced the concept of `type_id` used by several `xcube.core.store.DataStore` methods 
  by a more flexible `type_specifier`. Documentation is provided in `docs/source/storeconv.md`. 
  
  The `DataStore` interface changed as follows:
  - class method `get_type_id()` replaced by `get_type_specifiers()` replaces `get_type_id()`;
  - new instance method `get_type_specifiers_for_data()`;
  - replaced keyword-argument in `get_data_ids()`;
  - replaced keyword-argument in `has_data()`;
  - replaced keyword-argument in `describe_data()`;
  - replaced keyword-argument in `get_search_params_schema()`;
  - replaced keyword-argument in `search_data()`;
  - replaced keyword-argument in `get_data_opener_ids()`.
  
  The `WritableDataStore` interface changed as follows:
  - replaced keyword-argument in `get_data_writer_ids()`.

* The JSON Schema classes in `xcube.util.jsonschema` have been extended:
  - `date` and `date-time` formats are now validated along with the rest of the schema
  - the `JsonDateSchema` and `JsonDatetimeSchema` subclasses of `JsonStringSchema` have been introduced, 
    including a non-standard extension to specify date and time limits

* Extended `xcube.core.store.DataStore` docstring to include a basic convention for store 
  open parameters. (#330)

* Added documentation for the use of the open parameters passed to 
  `xcube.core.store.DataOpener.open_data()`.

### Fixes

* `xcube serve` no longer crashes, if configuration is lacking a `Styles` entry.

* `xcube gen` can now interpret `start_date` and `stop_date` from NetCDF dataset attributes. 
  This is relevant for using `xcube gen` for Sentinel-2 Level 2 data products generated and 
  provided by Brockmann Consult. (#352)


* Fixed both `xcube.core.dsio.open_cube()` and `open_dataset()` which failed with message 
  `"ValueError: group not found at path ''"` if called with a bucket URL but no credentials given
  in case the bucket is not publicly readable. (#337)
  The fix for that issue now requires an additional `s3_kwargs` parameter when accessing datasets 
  in _public_ buckets:
  ```python
  from xcube.core.dsio import open_cube 
    
  public_url = "https://s3.eu-central-1.amazonaws.com/xcube-examples/OLCI-SNS-RAW-CUBE-2.zarr"
  public_cube = open_cube(public_url, s3_kwargs=dict(anon=True))
  ```  
* xcube now requires `s3fs >= 0.5` which implies using faster async I/O when accessing object storage.
* xcube now requires `gdal >= 3.0`. (#348)
* xcube now only requires `matplotlib-base` package rather than `matplotlib`. (#361)

### Other

* Restricted `s3fs` version in envrionment.yml in order to use a version which can handle pruned xcube datasets.
  This restriction will be removed once changes in zarr PR https://github.com/zarr-developers/zarr-python/pull/650 
  are merged and released. (#360)
* Added a note in the `xcube chunk` CLI help, saying that there is a possibly more efficient way 
  to (re-)chunk datasets through the dedicated tool "rechunker", see https://rechunker.readthedocs.io
  (thanks to Ryan Abernathey for the hint). (#335)
* For `xcube serve` dataset configurations where `FileSystem: obs`, users must now also 
  specify `Anonymous: True` for datasets in public object storage buckets. For example:
  ```yaml
  - Identifier: "OLCI-SNS-RAW-CUBE-2"
    FileSystem: "obs"
    Endpoint: "https://s3.eu-central-1.amazonaws.com"
    Path: "xcube-examples/OLCI-SNS-RAW-CUBE-2.zarr"
    Anyonymous: true
    ...
  - ...
  ```  
* In `environment.yml`, removed unnecessary explicit dependencies on `proj4` 
  and `pyproj` and restricted `gdal` version to >=3.0,<3.1. 

## Changes in 0.5.1

* `normalize_dataset` now ensures that latitudes are decreasing.

## Changes in 0.5.0

### New 

* `xcube gen2 CONFIG` will generate a cube from a data input store and a user given cube configuration.
   It will write the resulting cube in a user defined output store.
    - Input Stores: CCIODP, CDS, SentinelHub
    - Output stores: memory, directory, S3

* `xcube serve CUBE` will now use the last path component of `CUBE` as dataset title.

* `xcube serve` can now be run with AWS credentials (#296). 
  - In the form `xcube serve --config CONFIG`, a `Datasets` entry in `CONFIG`
    may now contain the two new keys `AccessKeyId: ...` and `SecretAccessKey: ...` 
    given that `FileSystem: obs`.
  - In the form `xcube serve --aws-prof PROFILE CUBE`
    the cube stored in bucket with URL `CUBE` will be accessed using the
    credentials found in section `[PROFILE]` of your `~/.aws/credentials` file.
  - In the form `xcube serve --aws-env CUBE`
    the cube stored in bucket with URL `CUBE` will be accessed using the
    credentials found in environment variables `AWS_ACCESS_KEY_ID` and
    `AWS_SECRET_ACCESS_KEY`.


* xcube has been extended by a new *Data Store Framework* (#307).
  It is provided by the `xcube.core.store` package.
  It's usage is currently documented only in the form of Jupyter Notebook examples, 
  see `examples/store/*.ipynb`.
   
* During the development of the new *Data Store Framework*, some  
  utility packages have been added:
  * `xcube.util.jsonschema` - classes that represent JSON Schemas for types null, boolean,
     number, string, object, and array. Schema instances are used for JSON validation,
     and object marshalling.
  * `xcube.util.assertions` - numerous `assert_*` functions that are used for function 
     parameter validation. All functions raise `ValueError` in case an assertion is not met.
  * `xcube.util.ipython` - functions that can be called for better integration of objects with
     Jupyter Notebooks.

### Enhancements

* Added possibility to specify packing of variables within the configuration of
  `xcube gen` (#269). The user now may specify a different packing variables, 
  which might be useful for reducing the storage size of the datacubes.
  Currently it is only implemented for zarr format.
  This may be done by passing the parameters for packing as the following:  
   
   
  ```yaml  
  output_writer_params: 

    packing: 
      analysed_sst: 
        scale_factor: 0.07324442274239326
        add_offset: -300.0
        dtype: 'uint16'
        _FillValue: 0.65535
  ```

* Example configurations for `xcube gen2` were added.

### Fixes

* From 0.4.1: Fixed time-series performance drop (#299). 

* Fixed `xcube gen` CLI tool to correctly insert time slices into an 
  existing cube stored as Zarr (#317).  

* When creating an ImageGeom from a dataset, correct the height if it would
  otherwise give a maximum latitude >90°.

* Disable the display of warnings in the CLI by default, only showing them if
  a `--warnings` flag is given.

* Fixed a regression when running "xcube serve" with cube path as parameter (#314)

* From 0.4.3: Extended `xcube serve` by reverse URL prefix option. 

* From 0.4.1: Fixed time-series performance drop (#299). 


## Changes in 0.4.3

* Extended `xcube serve` by reverse URL prefix option `--revprefix REFPREFIX`.
  This can be used in cases where only URLs returned by the service need to be prefixed, 
  e.g. by a web server's proxy pass.

## Changes in 0.4.2 

* Fixed a problem during release process. No code changes.

## Changes in 0.4.1 

* Fixed time-series performance drop (#299). 

## Changes in 0.4.0

### New

* Added new `/timeseries/{dataset}/{variable}` POST operation to xcube web API.
  It extracts time-series for a given GeoJSON object provided as body.
  It replaces all of the `/ts/{dataset}/{variable}/{geom-type}` operations.
  The latter are still maintained for compatibility with the "VITO viewer". 
  
* The xcube web API provided through `xcube serve` can now serve RGBA tiles using the 
  `dataset/{dataset}/rgb/tiles/{z}/{y}/{x}` operation. The red, green, blue 
  channels are computed from three configurable variables and normalisation ranges, 
  the alpha channel provides transparency for missing values. To specify a default
  RGB schema for a dataset, a colour mapping for the "pseudo-variable" named `rbg` 
  is provided in the configuration of `xcube serve`:
  ```yaml  
  Datasets:
    - Identifyer: my_dataset
      Style: my_style
      ...
    ...
  Styles:
    - Identifier: my_style
      ColorMappings:
        rgb:
          Red:
            Variable: rtoa_8
            ValueRange: [0., 0.25]
          Green:
            Variable: rtoa_6
            ValueRange: [0., 0.25]
          Blue:
            Variable: rtoa_4
            ValueRange: [0., 0.25]
        ...
  ```
  Note that this concept works nicely in conjunction with the new `Augmentation` feature (#272) used
  to compute new variables that could be input to the RGB generation. 
  
* Introduced new (ortho-)rectification algorithm allowing reprojection of 
  satellite images that come with (terrain-corrected) geo-locations for every pixel.

  - new CLI tool `xcube rectify`
  - new API function `xcube.core.rectify.rectify_dataset()`

* Utilizing the new rectification in `xcube gen` tool. It is now the default 
  reprojection method in `xcube.core.gen.iproc.XYInputProcessor` and
  `xcube.core.gen.iproc.DefaultInputProcessor`, if ground control points are not 
  specified, i.e. the input processor is configured with `xy_gcp_step=None`. (#206)
* Tile sizes for rectification in `xcube gen` are now derived from `output_writer_params` if given in configuration and 
  if it contains a `chunksizes` parameter for 'lat' or 'lon'. This will force the generation of a chunked xcube dataset 
  and will utilize Dask arrays for out-of-core computations. This is very useful for large data cubes whose time slices 
  would otherwise not fit into memory.
* Introduced new function `xcube.core.select.select_spatial_subset()`.

* Renamed function `xcube.core.select.select_vars()` into `xcube.core.select.select_variables_subset()`.
  
* Now supporting xarray and numpy functions in expressions used by the
  `xcube.core.evaluate.evaluate_dataset()` function and in the configuration of the 
  `xcube gen` tool. You can now use `xr` and `np` contexts in expressions, e.g. 
  `xr.where(CHL >= 0.0, CHL)`. (#257)

* The performance of the `xcube gen` tool for the case that expressions or 
  expression parts are reused across multiple variables can now be improved. 
  Such as expressions can now be assigned to intermediate variables and loaded 
  into memory, so they are not recomputed again.
  For example, let the expression `quality_flags.cloudy and CHL > 25.0` occur often
  in the configuration, then this is how recomputation can be avoided:
  ```
    processed_variables:
      no_cloud_risk:
        expression: not (quality_flags.cloudy and CHL_raw > 25.0)
        load: True
      CHL:
        expression: CHL_raw
        valid_pixel_expression: no_cloud_risk
      ...        
  ```      
* Added ability to write xcube datasets in Zarr format into object storage bucket using the xcube python api
  `xcube.core.dsio.write_cube()`. (#224) The user needs to pass provide user credentials via 
  ```
  client_kwargs = {'provider_access_key_id': 'user_id', 'provider_secret_access_key': 'user_secret'}
  ```
  and 
  write to existing bucket by executing 
  
  ```
  write_cube(ds1, 'https://s3.amazonaws.com/upload_bucket/cube-1-250-250.zarr', 'zarr',
                       client_kwargs=client_kwargs)
  ```
* Added new CLI tool `xcube tile` which is used to generate a tiled RGB image 
  pyramid from any xcube dataset. The format and file organisation of the generated 
  tile sets conforms to the [TMS 1.0 Specification](https://wiki.osgeo.org/wiki/Tile_Map_Service_Specification) 
  (#209).

* The configuration of `xcube serve` has been enhanced to support
  augmentation of data cubes by new variables computed on-the-fly (#272).
  You can now add a section `Augmentation` into a dataset descriptor, e.g.:
  
  ```yaml 
    Datasets:
      - Identifier: abc
        ...
        Augmentation:
          Path: compute_new_vars.py
          Function: compute_variables
          InputParameters:
            ...
      - ...
  ```
  
  where `compute_variables` is a function that receives the parent xcube dataset
  and is expected to return a new dataset with new variables. 
  
* The `xcube serve` tool now provides basic access control via OAuth2 bearer tokens (#263).
  To configure a service instance with access control, add the following to the 
  `xcube serve` configuration file:
  
  ```
    Authentication:
      Domain: "<your oauth2 domain>"
      Audience: "<your audience or API identifier>"
  ```
  
  Individual datasets can now be protected using the new `AccessControl` entry
  by configuring the `RequiredScopes` entry whose value is a list
  of required scopes, e.g. "read:datasets":
  
  ```
    Datasets:
      ...
      - Identifier: <some dataset id>
        ...
        AccessControl:
          RequiredScopes:
            - "read:datasets"
  ```
  
  If you want a dataset to disappear for authorized requests, set the 
  `IsSubstitute` flag:
  
  ```
    Datasets:
      ...
      - Identifier: <some dataset id>
        ...
        AccessControl:
          IsSubstitute: true
  ```

### Enhancements

* The `xcube serve` tool now also allows for per-dataset configuration
  of *chunk caches* for datasets read from remote object storage locations. 
  Chunk caching avoids recurring fetching of remote data chunks for same
  region of interest.
  It can be configured as default for all remote datasets at top-level of 
  the configuration file:
  ```
  DatasetChunkCacheSize: 100M
  ```
  or in individual dataset definitions:
  ```
  Datasets: 
     - Identifier: ...
       ChunkCacheSize: 2G
       ...
  ```
* Retrieval of time series in Python API function `xcube.core.timeseries.get_time_series()` 
  has been optimized and is now much faster for point geometries. 
  This enhances time-series performance of `xcube serve`. 
  * The log-output of `xcube serve` now contains some more details time-series request 
    so performance bottlenecks can be identified more easily from `xcube-serve.log`, 
    if the server is started together with the flag `--traceperf`.
* CLI command `xcube resample` has been enhanced by a new value for the 
  frequency option `--frequency all`
  With this value it will be possible to create mean, max , std, ... of the whole dataset,
  in other words, create an overview of a cube. 
  By [Alberto S. Rabaneda](https://github.com/rabaneda).
 
* The `xcube serve` tool now also serves dataset attribution information which will be 
  displayed in the xcube-viewer's map. To add attribution information, use the `DatasetAttribution` 
  in to your `xcube serve` configuration. It can be used on top-level (for all dataset), 
  or on individual datasets. Its value may be a single text entry or a list of texts:
  For example: 
  ```yaml
  DatasetAttribution: 
    - "© by Brockmann Consult GmbH 2020, contains modified Copernicus Data 2019, processed by ESA."
    - "Funded by EU H2020 DCS4COP project."
  ```
* The `xcube gen` tool now always produces consolidated xcube datasets when the output format is zarr. 
  Furthermore when appending to an existing zarr xcube dataset, the output now will be consolidated as well. 
  In addition, `xcube gen` can now append input time slices to existing optimized (consolidated) zarr xcube datasets.
* The `unchunk_coords` keyword argument of Python API function 
  `xcube.core.optimize.optimize_dataset()` can now be a name, or list of names  
  of the coordinate variable(s) to be consolidated. If boolean ``True`` is used
  all variables will be consolidated.
* The `xcube serve` API operations `datasets/` and `datasets/{ds_id}` now also
  return the metadata attributes of a given dataset and it variables in a property
  named `attrs`. For variables we added a new metadata property `htmlRepr` that is
  a string returned by a variable's `var.data._repr_html_()` method, if any.
* Renamed default log file for `xcube serve` command to `xcube-serve.log`.
* `xcube gen` now immediately flushes logging output to standard out
  
## Changes in 0.3.1 

### Fixes

* Removing false user warning about custom SNAP colormaps when starting 
  `xcube serve` command.
  
## Changes in 0.3.0

### New

* Added new parameter in `xcube gen` called `--no_sort`. Using `--no_sort`, 
  the input file list wont be sorted before creating the xcube dataset. 
  If `--no_sort` parameter is passed, order the input list will be kept. 
  The parameter `--sort` is deprecated and the input files will be sorted 
  by default. 
* xcube now discovers plugin modules by module naming convention
  and by Setuptools entry points. See new chapter 
  [Plugins](https://xcube.readthedocs.io/en/latest/plugins.html) 
  in xcube's documentation for details. (#211)  
* Added new `xcube compute` CLI command and `xcube.core.compute.compute_cube()` API 
  function that can be used to generate an output cube computed from a Python
  function that is applied to one or more input cubes. Replaces the formerly 
  hidden `xcube apply` command. (#167) 
* Added new function `xcube.core.geom.rasterize_features()` 
  to rasterize vector-data features into a dataset. (#222)
* Extended CLI command `xcube verify` and API function `xcube.core.verify.verify_cube` to check whether spatial
  coordinate variables and their associated bounds variables are equidistant. (#231)
* Made xarray version 0.14.1 minimum requirement due to deprecation of xarray's `Dataset.drop`
  method and replaced it with `drop_sel` and `drop_vars` accordingly. 


### Enhancements

* CLI commands execute much faster now when invoked with the `--help` and `--info` options.
* Added `serverPID` property to response of web API info handler. 
* Functions and classes exported by following modules no longer require data cubes to use
  the `lon` and `lat` coordinate variables, i.e. using WGS84 CRS coordinates. Instead, the 
  coordinates' CRS may be a projected coordinate system and coordinate variables may be called
  `x` and `y` (#112):
  - `xcube.core.new`
  - `xcube.core.geom`
  - `xcube.core.schema`
  - `xcube.core.verify`
* Sometimes the cell bounds coordinate variables of a given coordinate variables are not in a proper, 
  [CF compliant](http://cfconventions.org/Data/cf-conventions/cf-conventions-1.7/cf-conventions.html#cell-boundaries) 
  order, e.g. for decreasing latitudes `lat` the respective bounds coordinate
  `lat_bnds` is decreasing for `lat_bnds[:, 0]` and `lat_bnds[:, 1]`, but `lat_bnds[i, 0] < lat_bnds[i, 1]`
  for all `i`. xcube is now more tolerant w.r.t. to such wrong ordering of cell boundaries and will 
  compute the correct spatial extent. (#233)
* For `xcube serve`, any undefined color bar name will default to `"viridis"`. (#238)
    
 
### Fixes

* `xcube resample` now correctly re-chunks its output. By default, chunking of the 
  `time` dimension is set to one. (#212)

### Incompatible changes

The following changes introduce incompatibilities with former xcube 0.2.x 
versions. 

* The function specified by `xcube_plugins` entry points now receives an single argument of 
  type `xcube.api.ExtensionRegistry`. Plugins are asked to add their extensions
  to this registry. As an example, have a look at the default `xcube_plugins` entry points 
  in `./setup.py`.   
 
* `xcube.api.compute_dataset()` function has been renamed to 
  `xcube.api.evaluate_dataset()`. This has been done in order avoid confusion
  with new API function `xcube.api.compute_cube()`.
  
* xcube's package structure has been drastically changed: 
  - all of xcube's `__init__.py` files are now empty and no longer 
    have side effects such as sub-module aggregations. 
    Therefore, components need to be imported from individual modules.
  - renamed `xcube.api` into `xcube.core`
  - moved several modules from `xcube.util` into `xcube.core`
  - the new `xcube.constants` module contains package level constants
  - the new `xcube.plugin` module now registers all standard extensions
  - moved contents of module `xcube.api.readwrite` into `xcube.core.dsio`.
  - removed functions `read_cube` and `read_dataset` as `open_cube` and `open_dataset` are sufficient
  - all internal module imports are now absolute, rather than relative  

## Changes in 0.2.1

### Enhancements

- Added new CLI tool `xcube edit` and API function `xcube.api.edit_metadata`
  which allows editing the metadata of an existing xcube dataset. (#170)
- `xcube serve` now recognises xcube datasets with
  metadata consolidated by the `xcube opmimize` command. (#141)

### Fixes
- `xcube gen` now parses time stamps correcly from input data. (#207)
- Dataset multi-resolution pyramids (`*.levels` directories) can be stored in cloud object storage
  and are now usable with `xcube serve` (#179)
- `xcube optimize` now consolidates metadata only after consolidating
  coordinate variables. (#194)
- Removed broken links from `./README.md` (#197)
- Removed obsolete entry points from `./setup.py`.

## Changes in 0.2.0

### New

* Added first version of the [xcube documentation](https://xcube.readthedocs.io/) generated from
  `./docs` folder.

### Enhancements

* Reorganisation of the Documentation and Examples Section (partly addressing #106)
* Loosened python conda environment to satisfy conda-forge requirements
* xcube is now available as a conda package on the conda-forge channel. To install
  latest xcube package, you can now type: `conda install -c conda-forge xcube`
* Changed the unittesting code to minimize warnings reported by 3rd-party packages
* Making CLI parameters consistent and removing or changing parameter abbreviations
  in case they were used twice for different params. (partly addressing #91)
  For every CLI command which is generating an output a path must be provided by the
  option `-o`, `--output`. If not provided by the user, a default output_path is generated.
  The following CLI parameter have changed and their abbreviation is not enabled anymore : 

    - `xcube gen -v` is now only `xcube gen --vars` or `xcube gen --variables` 
    - `xcube gen -p` is now  `xcube gen -P` 
    - `xcube gen -i` is now  `xcube gen -I` 
    - `xcube gen -r` is now  `xcube gen -R`
    - `xcube gen -s` is now  `xcube gen -S` 
    - `xcube chunk -c`  is now  `xcube chunk -C`
    - `xcube level -l` is now `xcube level -L`
    - `xcube dump -v` is now `xcube dump --variable` or `xcube dump --var`
    - `xcube dump -e` is now `xcube dump -E` 
    - `xcube vars2dim -v` is now `xcube vars2dim --variable` or `xcube vars2dim --var`
    - `xcube vars2dim --var_name` is now `xcube vars2dim --variable` or `xcube vars2dim --var`
    - `xcube vars2dim -d` is now `xcube vars2dim -D` 
    - `xcube grid res -d` is now `xcube grid res -D`
    - `xcube grid res -c` is now `xcube grid res --cov` or `xcube grid res --coverage` 
    - `xcube grid res -n` is now `xcube grid res -N` or `xcube grid res --num_results` 
    - `xcube serve -p` is now `xcube serve -P` 
    - `xcube serve -a` is now `xcube serve -A` 
    
* Added option `inclStDev` and `inclCount` query parameters to `ts/{dataset}/{variable}/geometry` and derivates.
  If used with `inclStDev=1`, Xcube Viewer will show error bars for each time series point.
* `xcube.api.new_cube` function now accepts callables as values for variables.
  This allows to compute variable values depending on the (t, y, x) position
  in the cube. Useful for testing.
* `xcube.api` now exports the `MaskSet` class which is useful for decoding flag values encoding following the
  [CF conventions](http://cfconventions.org/Data/cf-conventions/cf-conventions-1.7/cf-conventions.html#flags).
* Added new CLI tool `xcube optimize` and API function `xcube.api.optimize_dataset` 
  optimizes data cubes for cloud object storage deployment. (#141)
* Added two new spatial dataset operations to Python API `xcube.api` (#148):
  * `mask_dataset_by_geometry(dataset, geometry)` clip and mask a dataset by geometry
  * `clip_dataset_by_geometry(dataset, geometry)` just clip a dataset by geometry 
* Changed the dev version tag from 0.2.0.dev3 to 0.2.0.dev
* The behavior of web API `/datasets?details=1` has changed.
  The call no longer includes associated vector data as GeoJSON. Instead new API
  has beed added to fetch new vector data on demand:
  `/datasets/{dataset}/places` and `/datasets/{dataset}/places/{place}` (#130)
* `xcube serve` accepts custom SNAP colormaps. The path to a SAP .cpd file can be passed via the server
   configuration file with the paramter [ColorFile] instead of [ColorBar]. (#84)
* `xcube serve` can now be configured to serve cubes that are associated 
   with another cube with same data but different chunking (#115). 
   E.g. using chunks such as `time=512,lat=1,lon=1` can drastically improve 
   time-series extractions. 
   Have a look at the demo config in `xube/webapi/res/demo/config.yml`.     
* `xcube serve` does now offer a AWS S3 compatible data access API (#97):
   - List bucket objects: `/s3bucket`, see AWS 
     docs [GET](https://docs.aws.amazon.com/AmazonS3/latest/API/v2-RESTBucketGET.html)
   - Get bucket object: `/s3bucket/{ds_id}/{path}`, 
     see AWS docs [HEAD](https://docs.aws.amazon.com/AmazonS3/latest/API/RESTObjectHEAD.html) 
     and [GET](https://docs.aws.amazon.com/AmazonS3/latest/API/RESTObjectGET.html)
* `xcube serve` now verifies that a configured cube is valid once it is opened. (#107)
* Added new CLI command `xcube verify` performing xcube dataset verification. (#19)
* Reworked `xcube extract` to be finally useful and effective for point data extraction. (#102) 
* `xcube server`can now filter datasets by point coordinate, e.g. `/datasets?point=12.5,52.8`. (#50) 
* `xcube server`can now limit time series to a maximum number of 
  valid (not NaN) values. To activate, pass optional query parameter `maxValids` to the various `/ts`
  functions. The special value `-1` will restrict the result to contain only valid values. (#113) 
* Reworked `xcube gen` to be more user-friendly and more consistent with other tools. 
  The changes are
  - Removed `--dir` and `--name` options and replaced it by single `--output` option, 
    whose default value is `out.zarr`. (#45)
  - The `--format` option no longer has a default value. If not given, 
    format is guessed from `--output` option.
  - Renamed following parameters in the configuration file:
    + `input_files` into `input_paths`, also because paths may point into object storage 
      locations (buckets);  
    + `output_file` into `output_path`, to be consistent with `input_paths`.  
* Added new CLI command `xcube prune`. The tool deletes all block files associated with empty (NaN-
  only) chunks in given INPUT cube, which must have ZARR format. This can drastically reduce files 
  in sparse cubes and improve cube reading performance. (#92)
* `xcube serve` has a new `prefix` option which is a path appended to the server's host.
  The `prefix` option replaces the `name` option which is now deprecated but kept 
  for backward compatibility. (#79)
* Added new CLI command `xcube resample` that is used to generate temporarily up- or downsampled
  data cubes from other data cubes.
* `xcube serve` can now be run with xcube dataset paths and styling information given via the CLI rather 
  than a configuration file. For example `xcube serve --styles conc_chl=(0,20,"viridis") /path/to/my/chl-cube.zarr`.
  This allows for quick inspection of newly generated cubes via `xcube gen`.
  Also added option `--show` that starts the Xcube viewer on desktop environments in a browser. 
* Added new `xcube apply` command that can be used to generate an output cube computed from a Python function 
  that is applied to one or more input cubes. 
  The command is still in development and therefore hidden.
* Added new `xcube timeit` command that can be used to measure the time required for 
  parameterized command invocations. 
  The command is still in development and therefore hidden.
* Added global `xcube --scheduler SCHEDULER` option for Dask distributed computing (#58)
* Added global `xcube --traceback` option, removed local `xcube gen --traceback` option
* Completed version 1 of an xcube developer guide.
* Added `xcube serve` command (#43) 
* `xcube serve`: Time-series web API now also returns "uncertainty" (#48)
* Added `xcube level` command to allow for creating spatial pyramid levels (#38)
* `xcube gen` accepts multiple configuration files that will be merged in order (#21)
* Added `xcube gen` option `--sort` when input data list should be sorted (#33)    
* Added `xcube vars2dim` command to make variables a cube dimension (#31)
* Added `xcube serve` option `--traceperf` that allows switching on performance diagnostics.
* Included possibility to read the input file paths from a text file. (#47)
* Restructured and clarified code base (#27)
* Moved to Python 3.7 (#25)
* Excluding all input processors except for the default one. They are now plugins and have own repositories within the 
  xcube's organisation. (#49)


### Fixes

* `xcube gen` CLI now updates metadata correctly. (#181)
* It was no longer possible to use the `xcube gen` CLI with `--proc` option. (#120)
* `totalCount` attribute of time series returned by Web API `ts/{dataset}/{variable}/{geom-type}` now
   contains the correct number of possible observations. Was always `1` before.
* Renamed Web API function `ts/{dataset}/{variable}/places` into
  `ts/{dataset}/{variable}/features`.
* `xcube gen` is now taking care that when new time slices are added to an existing
   cube, this is done by maintaining the chronological order. New time slices are
   either appended, inserted, or replaced. (#64) (#139)
* Fixed `xcube serve` issue with WMTS KVP method `GetTile` with query parameter `time` 
  whose value can now also have the two forms `<start-date>/<end-date>` and just `<date>`. (#132) 
* Fixed `xcube extract` regression that stopped working after Pandas update (#95) 
* Fixed problem where CTRL+C didn't function anymore with `xcube serve`. (#87)
* Fixed error `indexes along dimension 'y' are not equal` occurred when using 
  `xcube gen` with processed variables that used flag values (#86)
* Fixed `xcube serve` WMTS KVP API to allow for case-insensitive query parameters. (#77)
* Fixed error in plugins when importing `xcube.api.gen` (#62)
* Fixed import of plugins only when executing `xcube.cli` (#66)

## Changes in 0.1.0

* Respecting chunk sizes when computing tile sizes [#44](https://github.com/dcs4cop/xcube-server/issues/44)
* The RESTful tile operations now have a query parameter `debug=1` which toggles tile 
  computation performance diagnostics.
* Can now associate place groups with datasets.
* Major revision of API. URLs are now more consistent.
* Request for obtaining a legend for a layer of given by a variable of a data set was added.
* Added a Dockerfile to build an xcube docker image and to run the demo
* The RESTful time-series API now returns ISO-formatted UTC dates [#26](https://github.com/dcs4cop/xcube-server/issues/26)<|MERGE_RESOLUTION|>--- conflicted
+++ resolved
@@ -27,15 +27,10 @@
 
 ### Other
 
-<<<<<<< HEAD
-* Added experimental API `volumes` to xcube Server.
-  It is used by xcube Viewer to render 3-D volumes.
-=======
 * A new function `compute_tiles()` has been 
   refactored out from function `xcube.core.tile.compute_rgba_tile()`.
 * Added method `get_level_for_resolution(xy_res)` to 
   abstract base class `xcube.core.mldataset.MultiLevelDataset`. 
->>>>>>> 986dff9b
 * Removed outdated example resources from `examples/serve/demo`.
 * Account for different spatial resolutions in x and y in 
   `xcube.core.geom.get_dataset_bounds()`.
