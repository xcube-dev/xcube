<<<<<<< HEAD
## Changes in 0.8.0.dev0 (in development)

* Changed behaviour and signature of `xcube.core.store.DataStore.get_dataset_ids()`.
  The keyword argument `include_titles: str = True` has been replaced by 
  `include_attrs: Sequence[str] = None` and the return value changes accordingly:
  - If `include_attrs` is None (the default), the method returns an iterator
    of dataset identifiers *data_id* of type `str`.
  - If `include_attrs` is a sequence of attribute names, the method returns
    an iterator of tuples (*data_id*, *attrs*) of type `Tuple[str, Dict]`.
  Hence `include_attrs`  can be used to obtain a minimum set of dataset 
  metadata attributes for each returned *data_id*.
  However, `include_attrs` is not yet implemented so far in the "s3", 
  "memory", and "directory" data stores. (#420) 
* Added `s3fs`  requirement that has been removed by accident.
* Added missing requirements `requests` and `urllib3`.
=======
## Changes in 0.7.1

* Dataset normalisation no longer includes reordering increasing
  latitude coordinates, as this creates datasets that are no longer writable 
  to Zarr. (#347)
* Updated package requirements
  - Added `s3fs`  requirement that has been removed by accident.
  - Added missing requirements `requests` and `urllib3`.
>>>>>>> 0063c4df

## Changes in 0.7.0

* Introduced abstract base class `xcube.util.jsonschema.JsonObject` which 
  is now the super class of many classes that have JSON object representations.
  In Jupyter notebooks, instances of such classes are automatically rendered 
  as JSON trees.
* `xcube gen2` CLI tool can now have multiple `-v` options, e.g. `-vvv`
  will now output detailed requests and responses.  
* Added new Jupyter notebooks in `examples/notebooks/gen2` 
  for the _data cube generators_ in the package `xcube.core.gen2`.
* Fixed a problem in `JsonArraySchema` that occurred if a valid 
  instance was `None`. A TypeError `TypeError: 'NoneType' object is not iterable` was 
  raised in this case.
* The S3 data store  `xcube.core.store.stores.s3.S3DataStore` now implements the `describe_data()` method. 
  It therefore can also be used as a data store from which data is queried and read.  
* The `xcube gen2` data cube generator tool has been hidden from
  the set of "official" xcube tools. It is considered as an internal tool 
  that is subject to change at any time until its interface has stabilized.
  Please refer to `xcube gen2 --help` for more information.
* Added `coords` property to `DatasetDescriptor` class. 
  The `data_vars` property of the `DatasetDescriptor` class is now a dictionary. 
* Added `chunks` property to `VariableDescriptor` class. 
* Removed function `reproject_crs_to_wgs84()` and tests (#375) because  
  - it seemed to be no longer be working with GDAL 3.1+; 
  - there was no direct use in xcube itself;
  - xcube plans to get rid of GDAL dependencies.
* CLI tool `xcube gen2` may now also ingest non-cube datasets.
* Fixed unit tests broken by accident. (#396)
* Added new context manager `xcube.util.observe_dask_progress()` that can be used
  to observe tasks that known to be dominated by Dask computations: 
  ```python
  with observe_dask_progress('Writing dataset', 100):
      dataset.to_zarr(store)  
  ```
* The xcube normalisation process, which ensures that a dataset meets the requirements 
  of a cube, internally requested a lot of data, causing the process to be slow and
  expensive in terms of memory consumption. This problem was resolved by avoiding to
  read in these large amounts of data. (#392)

## Changes in 0.6.1

* Updated developer guide (#382)

Changes relating to maintenance of xcube's Python environment requirements in `envrionment.yml`:

* Removed explicit `blas` dependency (which required MKL as of `blas =*.*=mkl`) 
  for better interoperability with existing environments.  
* Removed restrictions of `fsspec <=0.6.2` which was required due to 
  [Zarr #650](https://github.com/zarr-developers/zarr-python/pull/650). As #650 has been fixed, 
  `zarr=2.6.1` has been added as new requirement. (#360)

## Changes in 0.6.0

### Enhancements 

* Added four new Jupyter Notebooks about xcube's new Data Store Framework in 
  `examples/notebooks/datastores`.

* CLI tool `xcube io dump` now has new `--config` and `--type` options. (#370)

* New function `xcube.core.store.get_data_store()` and new class `xcube.core.store.DataStorePool` 
  allow for maintaining a set of pre-configured data store instances. This will be used
  in future xcube tools that utilise multiple data stores, e.g. "xcube gen", "xcube serve". (#364)

* Replaced the concept of `type_id` used by several `xcube.core.store.DataStore` methods 
  by a more flexible `type_specifier`. Documentation is provided in `docs/source/storeconv.md`. 
  
  The `DataStore` interface changed as follows:
  - class method `get_type_id()` replaced by `get_type_specifiers()` replaces `get_type_id()`;
  - new instance method `get_type_specifiers_for_data()`;
  - replaced keyword-argument in `get_data_ids()`;
  - replaced keyword-argument in `has_data()`;
  - replaced keyword-argument in `describe_data()`;
  - replaced keyword-argument in `get_search_params_schema()`;
  - replaced keyword-argument in `search_data()`;
  - replaced keyword-argument in `get_data_opener_ids()`.
  
  The `WritableDataStore` interface changed as follows:
  - replaced keyword-argument in `get_data_writer_ids()`.

* The JSON Schema classes in `xcube.util.jsonschema` have been extended:
  - `date` and `date-time` formats are now validated along with the rest of the schema
  - the `JsonDateSchema` and `JsonDatetimeSchema` subclasses of `JsonStringSchema` have been introduced, 
    including a non-standard extension to specify date and time limits

* Extended `xcube.core.store.DataStore` docstring to include a basic convention for store 
  open parameters. (#330)

* Added documentation for the use of the open parameters passed to 
  `xcube.core.store.DataOpener.open_data()`.

### Fixes

* `xcube serve` no longer crashes, if configuration is lacking a `Styles` entry.

* `xcube gen` can now interpret `start_date` and `stop_date` from NetCDF dataset attributes. 
  This is relevant for using `xcube gen` for Sentinel-2 Level 2 data products generated and 
  provided by Brockmann Consult. (#352)


* Fixed both `xcube.core.dsio.open_cube()` and `open_dataset()` which failed with message 
  `"ValueError: group not found at path ''"` if called with a bucket URL but no credentials given
  in case the bucket is not publicly readable. (#337)
  The fix for that issue now requires an additional `s3_kwargs` parameter when accessing datasets 
  in _public_ buckets:
  ```python
  from xcube.core.dsio import open_cube 
    
  public_url = "https://s3.eu-central-1.amazonaws.com/xcube-examples/OLCI-SNS-RAW-CUBE-2.zarr"
  public_cube = open_cube(public_url, s3_kwargs=dict(anon=True))
  ```  
* xcube now requires `s3fs >= 0.5` which implies using faster async I/O when accessing object storage.
* xcube now requires `gdal >= 3.0`. (#348)
* xcube now only requires `matplotlib-base` package rather than `matplotlib`. (#361)

### Other

* Restricted `s3fs` version in envrionment.yml in order to use a version which can handle pruned xcube datasets.
  This restriction will be removed once changes in zarr PR https://github.com/zarr-developers/zarr-python/pull/650 
  are merged and released. (#360)
* Added a note in the `xcube chunk` CLI help, saying that there is a possibly more efficient way 
  to (re-)chunk datasets through the dedicated tool "rechunker", see https://rechunker.readthedocs.io
  (thanks to Ryan Abernathey for the hint). (#335)
* For `xcube serve` dataset configurations where `FileSystem: obs`, users must now also 
  specify `Anonymous: True` for datasets in public object storage buckets. For example:
  ```yaml
  - Identifier: "OLCI-SNS-RAW-CUBE-2"
    FileSystem: "obs"
    Endpoint: "https://s3.eu-central-1.amazonaws.com"
    Path: "xcube-examples/OLCI-SNS-RAW-CUBE-2.zarr"
    Anyonymous: true
    ...
  - ...
  ```  
* In `environment.yml`, removed unnecessary explicit dependencies on `proj4` 
  and `pyproj` and restricted `gdal` version to >=3.0,<3.1. 

## Changes in 0.5.1

* `normalize_dataset` now ensures that latitudes are decreasing.

## Changes in 0.5.0

### New 

* `xcube gen2 CONFIG` will generate a cube from a data input store and a user given cube configuration.
   It will write the resulting cube in a user defined output store.
    - Input Stores: CCIODP, CDS, SentinelHub
    - Output stores: memory, directory, S3

* `xcube serve CUBE` will now use the last path component of `CUBE` as dataset title.

* `xcube serve` can now be run with AWS credentials (#296). 
  - In the form `xcube serve --config CONFIG`, a `Datasets` entry in `CONFIG`
    may now contain the two new keys `AccessKeyId: ...` and `SecretAccessKey: ...` 
    given that `FileSystem: obs`.
  - In the form `xcube serve --aws-prof PROFILE CUBE`
    the cube stored in bucket with URL `CUBE` will be accessed using the
    credentials found in section `[PROFILE]` of your `~/.aws/credentials` file.
  - In the form `xcube serve --aws-env CUBE`
    the cube stored in bucket with URL `CUBE` will be accessed using the
    credentials found in environment variables `AWS_ACCESS_KEY_ID` and
    `AWS_SECRET_ACCESS_KEY`.


* xcube has been extended by a new *Data Store Framework* (#307).
  It is provided by the `xcube.core.store` package.
  It's usage is currently documented only in the form of Jupyter Notebook examples, 
  see `examples/store/*.ipynb`.
   
* During the development of the new *Data Store Framework*, some  
  utility packages have been added:
  * `xcube.util.jsonschema` - classes that represent JSON Schemas for types null, boolean,
     number, string, object, and array. Schema instances are used for JSON validation,
     and object marshalling.
  * `xcube.util.assertions` - numerous `assert_*` functions that are used for function 
     parameter validation. All functions raise `ValueError` in case an assertion is not met.
  * `xcube.util.ipython` - functions that can be called for better integration of objects with
     Jupyter Notebooks.

### Enhancements

* Added possibility to specify packing of variables within the configuration of
  `xcube gen` (#269). The user now may specify a different packing variables, 
  which might be useful for reducing the storage size of the datacubes.
  Currently it is only implemented for zarr format.
  This may be done by passing the parameters for packing as the following:  
   
   
  ```yaml  
  output_writer_params: 

    packing: 
      analysed_sst: 
        scale_factor: 0.07324442274239326
        add_offset: -300.0
        dtype: 'uint16'
        _FillValue: 0.65535
  ```

* Example configurations for `xcube gen2` were added.

### Fixes

* From 0.4.1: Fixed time-series performance drop (#299). 

* Fixed `xcube gen` CLI tool to correctly insert time slices into an 
  existing cube stored as Zarr (#317).  

* When creating an ImageGeom from a dataset, correct the height if it would
  otherwise give a maximum latitude >90°.

* Disable the display of warnings in the CLI by default, only showing them if
  a `--warnings` flag is given.

* Fixed a regression when running "xcube serve" with cube path as parameter (#314)

* From 0.4.3: Extended `xcube serve` by reverse URL prefix option. 

* From 0.4.1: Fixed time-series performance drop (#299). 


## Changes in 0.4.3

* Extended `xcube serve` by reverse URL prefix option `--revprefix REFPREFIX`.
  This can be used in cases where only URLs returned by the service need to be prefixed, 
  e.g. by a web server's proxy pass.

## Changes in 0.4.2 

* Fixed a problem during release process. No code changes.

## Changes in 0.4.1 

* Fixed time-series performance drop (#299). 

## Changes in 0.4.0

### New

* Added new `/timeseries/{dataset}/{variable}` POST operation to xcube web API.
  It extracts time-series for a given GeoJSON object provided as body.
  It replaces all of the `/ts/{dataset}/{variable}/{geom-type}` operations.
  The latter are still maintained for compatibility with the "VITO viewer". 
  
* The xcube web API provided through `xcube serve` can now serve RGBA tiles using the 
  `dataset/{dataset}/rgb/tiles/{z}/{y}/{x}` operation. The red, green, blue 
  channels are computed from three configurable variables and normalisation ranges, 
  the alpha channel provides transparency for missing values. To specify a default
  RGB schema for a dataset, a colour mapping for the "pseudo-variable" named `rbg` 
  is provided in the configuration of `xcube serve`:
  ```yaml  
  Datasets:
    - Identifyer: my_dataset
      Style: my_style
      ...
    ...
  Styles:
    - Identifier: my_style
      ColorMappings:
        rgb:
          Red:
            Variable: rtoa_8
            ValueRange: [0., 0.25]
          Green:
            Variable: rtoa_6
            ValueRange: [0., 0.25]
          Blue:
            Variable: rtoa_4
            ValueRange: [0., 0.25]
        ...
  ```
  Note that this concept works nicely in conjunction with the new `Augmentation` feature (#272) used
  to compute new variables that could be input to the RGB generation. 
  
* Introduced new (ortho-)rectification algorithm allowing reprojection of 
  satellite images that come with (terrain-corrected) geo-locations for every pixel.

  - new CLI tool `xcube rectify`
  - new API function `xcube.core.rectify.rectify_dataset()`

* Utilizing the new rectification in `xcube gen` tool. It is now the default 
  reprojection method in `xcube.core.gen.iproc.XYInputProcessor` and
  `xcube.core.gen.iproc.DefaultInputProcessor`, if ground control points are not 
  specified, i.e. the input processor is configured with `xy_gcp_step=None`. (#206)
* Tile sizes for rectification in `xcube gen` are now derived from `output_writer_params` if given in configuration and 
  if it contains a `chunksizes` parameter for 'lat' or 'lon'. This will force the generation of a chunked xcube dataset 
  and will utilize Dask arrays for out-of-core computations. This is very useful for large data cubes whose time slices 
  would otherwise not fit into memory.
* Introduced new function `xcube.core.select.select_spatial_subset()`.

* Renamed function `xcube.core.select.select_vars()` into `xcube.core.select.select_variables_subset()`.
  
* Now supporting xarray and numpy functions in expressions used by the
  `xcube.core.evaluate.evaluate_dataset()` function and in the configuration of the 
  `xcube gen` tool. You can now use `xr` and `np` contexts in expressions, e.g. 
  `xr.where(CHL >= 0.0, CHL)`. (#257)

* The performance of the `xcube gen` tool for the case that expressions or 
  expression parts are reused across multiple variables can now be improved. 
  Such as expressions can now be assigned to intermediate variables and loaded 
  into memory, so they are not recomputed again.
  For example, let the expression `quality_flags.cloudy and CHL > 25.0` occur often
  in the configuration, then this is how recomputation can be avoided:
  ```
    processed_variables:
      no_cloud_risk:
        expression: not (quality_flags.cloudy and CHL_raw > 25.0)
        load: True
      CHL:
        expression: CHL_raw
        valid_pixel_expression: no_cloud_risk
      ...        
  ```      
* Added ability to write xcube datasets in Zarr format into object storage bucket using the xcube python api
  `xcube.core.dsio.write_cube()`. (#224) The user needs to pass provide user credentials via 
  ```
  client_kwargs = {'provider_access_key_id': 'user_id', 'provider_secret_access_key': 'user_secret'}
  ```
  and 
  write to existing bucket by executing 
  
  ```
  write_cube(ds1, 'https://s3.amazonaws.com/upload_bucket/cube-1-250-250.zarr', 'zarr',
                       client_kwargs=client_kwargs)
  ```
* Added new CLI tool `xcube tile` which is used to generate a tiled RGB image 
  pyramid from any xcube dataset. The format and file organisation of the generated 
  tile sets conforms to the [TMS 1.0 Specification](https://wiki.osgeo.org/wiki/Tile_Map_Service_Specification) 
  (#209).

* The configuration of `xcube serve` has been enhanced to support
  augmentation of data cubes by new variables computed on-the-fly (#272).
  You can now add a section `Augmentation` into a dataset descriptor, e.g.:
  
  ```yaml 
    Datasets:
      - Identifier: abc
        ...
        Augmentation:
          Path: compute_new_vars.py
          Function: compute_variables
          InputParameters:
            ...
      - ...
  ```
  
  where `compute_variables` is a function that receives the parent xcube dataset
  and is expected to return a new dataset with new variables. 
  
* The `xcube serve` tool now provides basic access control via OAuth2 bearer tokens (#263).
  To configure a service instance with access control, add the following to the 
  `xcube serve` configuration file:
  
  ```
    Authentication:
      Domain: "<your oauth2 domain>"
      Audience: "<your audience or API identifier>"
  ```
  
  Individual datasets can now be protected using the new `AccessControl` entry
  by configuring the `RequiredScopes` entry whose value is a list
  of required scopes, e.g. "read:datasets":
  
  ```
    Datasets:
      ...
      - Identifier: <some dataset id>
        ...
        AccessControl:
          RequiredScopes:
            - "read:datasets"
  ```
  
  If you want a dataset to disappear for authorized requests, set the 
  `IsSubstitute` flag:
  
  ```
    Datasets:
      ...
      - Identifier: <some dataset id>
        ...
        AccessControl:
          IsSubstitute: true
  ```

### Enhancements

* The `xcube serve` tool now also allows for per-dataset configuration
  of *chunk caches* for datasets read from remote object storage locations. 
  Chunk caching avoids recurring fetching of remote data chunks for same
  region of interest.
  It can be configured as default for all remote datasets at top-level of 
  the configuration file:
  ```
  DatasetChunkCacheSize: 100M
  ```
  or in individual dataset definitions:
  ```
  Datasets: 
     - Identifier: ...
       ChunkCacheSize: 2G
       ...
  ```
* Retrieval of time series in Python API function `xcube.core.timeseries.get_time_series()` 
  has been optimized and is now much faster for point geometries. 
  This enhances time-series performance of `xcube serve`. 
  * The log-output of `xcube serve` now contains some more details time-series request 
    so performance bottlenecks can be identified more easily from `xcube-serve.log`, 
    if the server is started together with the flag `--traceperf`.
* CLI command `xcube resample` has been enhanced by a new value for the 
  frequency option `--frequency all`
  With this value it will be possible to create mean, max , std, ... of the whole dataset,
  in other words, create an overview of a cube. 
  By [Alberto S. Rabaneda](https://github.com/rabaneda).
 
* The `xcube serve` tool now also serves dataset attribution information which will be 
  displayed in the xcube-viewer's map. To add attribution information, use the `DatasetAttribution` 
  in to your `xcube serve` configuration. It can be used on top-level (for all dataset), 
  or on individual datasets. Its value may be a single text entry or a list of texts:
  For example: 
  ```yaml
  DatasetAttribution: 
    - "© by Brockmann Consult GmbH 2020, contains modified Copernicus Data 2019, processed by ESA."
    - "Funded by EU H2020 DCS4COP project."
  ```
* The `xcube gen` tool now always produces consolidated xcube datasets when the output format is zarr. 
  Furthermore when appending to an existing zarr xcube dataset, the output now will be consolidated as well. 
  In addition, `xcube gen` can now append input time slices to existing optimized (consolidated) zarr xcube datasets.
* The `unchunk_coords` keyword argument of Python API function 
  `xcube.core.optimize.optimize_dataset()` can now be a name, or list of names  
  of the coordinate variable(s) to be consolidated. If boolean ``True`` is used
  all variables will be consolidated.
* The `xcube serve` API operations `datasets/` and `datasets/{ds_id}` now also
  return the metadata attributes of a given dataset and it variables in a property
  named `attrs`. For variables we added a new metadata property `htmlRepr` that is
  a string returned by a variable's `var.data._repr_html_()` method, if any.
* Renamed default log file for `xcube serve` command to `xcube-serve.log`.
* `xcube gen` now immediately flushes logging output to standard out
  
## Changes in 0.3.1 

### Fixes

* Removing false user warning about custom SNAP colormaps when starting 
  `xcube serve` command.
  
## Changes in 0.3.0

### New

* Added new parameter in `xcube gen` called `--no_sort`. Using `--no_sort`, 
  the input file list wont be sorted before creating the xcube dataset. 
  If `--no_sort` parameter is passed, order the input list will be kept. 
  The parameter `--sort` is deprecated and the input files will be sorted 
  by default. 
* xcube now discovers plugin modules by module naming convention
  and by Setuptools entry points. See new chapter 
  [Plugins](https://xcube.readthedocs.io/en/latest/plugins.html) 
  in xcube's documentation for details. (#211)  
* Added new `xcube compute` CLI command and `xcube.core.compute.compute_cube()` API 
  function that can be used to generate an output cube computed from a Python
  function that is applied to one or more input cubes. Replaces the formerly 
  hidden `xcube apply` command. (#167) 
* Added new function `xcube.core.geom.rasterize_features()` 
  to rasterize vector-data features into a dataset. (#222)
* Extended CLI command `xcube verify` and API function `xcube.core.verify.verify_cube` to check whether spatial
  coordinate variables and their associated bounds variables are equidistant. (#231)
* Made xarray version 0.14.1 minimum requirement due to deprecation of xarray's `Dataset.drop`
  method and replaced it with `drop_sel` and `drop_vars` accordingly. 


### Enhancements

* CLI commands execute much faster now when invoked with the `--help` and `--info` options.
* Added `serverPID` property to response of web API info handler. 
* Functions and classes exported by following modules no longer require data cubes to use
  the `lon` and `lat` coordinate variables, i.e. using WGS84 CRS coordinates. Instead, the 
  coordinates' CRS may be a projected coordinate system and coordinate variables may be called
  `x` and `y` (#112):
  - `xcube.core.new`
  - `xcube.core.geom`
  - `xcube.core.schema`
  - `xcube.core.verify`
* Sometimes the cell bounds coordinate variables of a given coordinate variables are not in a proper, 
  [CF compliant](http://cfconventions.org/Data/cf-conventions/cf-conventions-1.7/cf-conventions.html#cell-boundaries) 
  order, e.g. for decreasing latitudes `lat` the respective bounds coordinate
  `lat_bnds` is decreasing for `lat_bnds[:, 0]` and `lat_bnds[:, 1]`, but `lat_bnds[i, 0] < lat_bnds[i, 1]`
  for all `i`. xcube is now more tolerant w.r.t. to such wrong ordering of cell boundaries and will 
  compute the correct spatial extent. (#233)
* For `xcube serve`, any undefined color bar name will default to `"viridis"`. (#238)
    
 
### Fixes

* `xcube resample` now correctly re-chunks its output. By default, chunking of the 
  `time` dimension is set to one. (#212)

### Incompatible changes

The following changes introduce incompatibilities with former xcube 0.2.x 
versions. 

* The function specified by `xcube_plugins` entry points now receives an single argument of 
  type `xcube.api.ExtensionRegistry`. Plugins are asked to add their extensions
  to this registry. As an example, have a look at the default `xcube_plugins` entry points 
  in `./setup.py`.   
 
* `xcube.api.compute_dataset()` function has been renamed to 
  `xcube.api.evaluate_dataset()`. This has been done in order avoid confusion
  with new API function `xcube.api.compute_cube()`.
  
* xcube's package structure has been drastically changed: 
  - all of xcube's `__init__.py` files are now empty and no longer 
    have side effects such as sub-module aggregations. 
    Therefore, components need to be imported from individual modules.
  - renamed `xcube.api` into `xcube.core`
  - moved several modules from `xcube.util` into `xcube.core`
  - the new `xcube.constants` module contains package level constants
  - the new `xcube.plugin` module now registers all standard extensions
  - moved contents of module `xcube.api.readwrite` into `xcube.core.dsio`.
  - removed functions `read_cube` and `read_dataset` as `open_cube` and `open_dataset` are sufficient
  - all internal module imports are now absolute, rather than relative  

## Changes in 0.2.1

### Enhancements

- Added new CLI tool `xcube edit` and API function `xcube.api.edit_metadata`
  which allows editing the metadata of an existing xcube dataset. (#170)
- `xcube serve` now recognises xcube datasets with
  metadata consolidated by the `xcube opmimize` command. (#141)

### Fixes
- `xcube gen` now parses time stamps correcly from input data. (#207)
- Dataset multi-resolution pyramids (`*.levels` directories) can be stored in cloud object storage and are now usable with `xcube serve` (#179)
- `xcube optimize` now consolidates metadata only after consolidating
  coordinate variables. (#194)
- Removed broken links from `./README.md` (#197)
- Removed obsolete entry points from `./setup.py`.

## Changes in 0.2.0

### New

* Added first version of the [xcube documentation](https://xcube.readthedocs.io/) generated from `./docs` folder.

### Enhancements

* Reorganisation of the Documentation and Examples Section (partly addressing #106)
* Loosened python conda environment to satisfy conda-forge requirements
* xcube is now available as a conda package on the conda-forge channel. To install latest xcube package, you can now type: `conda install -c conda-forge xcube`
* Changed the unittesting code to minimize warnings reported by 3rd-party packages
* Making CLI parameters consistent and removing or changing parameter abbreviations in case they were used twice for different params. (partly addressing #91)
  For every CLI command which is generating an output a path must be provided by the option `-o`, `--output`. If not provided by the user, a default output_path is generated.
  The following CLI parameter have changed and their abbreviation is not enabled anymore : 

    - `xcube gen -v` is now only `xcube gen --vars` or `xcube gen --variables` 
    - `xcube gen -p` is now  `xcube gen -P` 
    - `xcube gen -i` is now  `xcube gen -I` 
    - `xcube gen -r` is now  `xcube gen -R`
    - `xcube gen -s` is now  `xcube gen -S` 
    - `xcube chunk -c`  is now  `xcube chunk -C`
    - `xcube level -l` is now `xcube level -L`
    - `xcube dump -v` is now `xcube dump --variable` or `xcube dump --var`
    - `xcube dump -e` is now `xcube dump -E` 
    - `xcube vars2dim -v` is now `xcube vars2dim --variable` or `xcube vars2dim --var`
    - `xcube vars2dim --var_name` is now `xcube vars2dim --variable` or `xcube vars2dim --var`
    - `xcube vars2dim -d` is now `xcube vars2dim -D` 
    - `xcube grid res -d` is now `xcube grid res -D`
    - `xcube grid res -c` is now `xcube grid res --cov` or `xcube grid res --coverage` 
    - `xcube grid res -n` is now `xcube grid res -N` or `xcube grid res --num_results` 
    - `xcube serve -p` is now `xcube serve -P` 
    - `xcube serve -a` is now `xcube serve -A` 
    
* Added option `inclStDev` and `inclCount` query parameters to `ts/{dataset}/{variable}/geometry` and derivates.
  If used with `inclStDev=1`, Xcube Viewer will show error bars for each time series point.
* `xcube.api.new_cube` function now accepts callables as values for variables.
  This allows to compute variable values depending on the (t, y, x) position
  in the cube. Useful for testing.
* `xcube.api` now exports the `MaskSet` class which is useful for decoding flag values encoding following the
  [CF conventions](http://cfconventions.org/Data/cf-conventions/cf-conventions-1.7/cf-conventions.html#flags).
* Added new CLI tool `xcube optimize` and API function `xcube.api.optimize_dataset` 
  optimizes data cubes for cloud object storage deployment. (#141)
* Added two new spatial dataset operations to Python API `xcube.api` (#148):
  * `mask_dataset_by_geometry(dataset, geometry)` clip and mask a dataset by geometry
  * `clip_dataset_by_geometry(dataset, geometry)` just clip a dataset by geometry 
* Changed the dev version tag from 0.2.0.dev3 to 0.2.0.dev
* The behavior of web API `/datasets?details=1` has changed.
  The call no longer includes associated vector data as GeoJSON. Instead new API
  has beed added to fetch new vector data on demand:
  `/datasets/{dataset}/places` and `/datasets/{dataset}/places/{place}` (#130)
* `xcube serve` accepts custom SNAP colormaps. The path to a SAP .cpd file can be passed via the server
   configuration file with the paramter [ColorFile] instead of [ColorBar]. (#84)
* `xcube serve` can now be configured to serve cubes that are associated 
   with another cube with same data but different chunking (#115). 
   E.g. using chunks such as `time=512,lat=1,lon=1` can drastically improve 
   time-series extractions. 
   Have a look at the demo config in `xube/webapi/res/demo/config.yml`.     
* `xcube serve` does now offer a AWS S3 compatible data access API (#97):
   - List bucket objects: `/s3bucket`, see AWS 
     docs [GET](https://docs.aws.amazon.com/AmazonS3/latest/API/v2-RESTBucketGET.html)
   - Get bucket object: `/s3bucket/{ds_id}/{path}`, 
     see AWS docs [HEAD](https://docs.aws.amazon.com/AmazonS3/latest/API/RESTObjectHEAD.html) 
     and [GET](https://docs.aws.amazon.com/AmazonS3/latest/API/RESTObjectGET.html)
* `xcube serve` now verifies that a configured cube is valid once it is opened. (#107)
* Added new CLI command `xcube verify` performing xcube dataset verification. (#19)
* Reworked `xcube extract` to be finally useful and effective for point data extraction. (#102) 
* `xcube server`can now filter datasets by point coordinate, e.g. `/datasets?point=12.5,52.8`. (#50) 
* `xcube server`can now limit time series to a maximum number of 
  valid (not NaN) values. To activate, pass optional query parameter `maxValids` to the various `/ts`
  functions. The special value `-1` will restrict the result to contain only valid values. (#113) 
* Reworked `xcube gen` to be more user-friendly and more consistent with other tools. 
  The changes are
  - Removed `--dir` and `--name` options and replaced it by single `--output` option, 
    whose default value is `out.zarr`. (#45)
  - The `--format` option no longer has a default value. If not given, 
    format is guessed from `--output` option.
  - Renamed following parameters in the configuration file:
    + `input_files` into `input_paths`, also because paths may point into object storage 
      locations (buckets);  
    + `output_file` into `output_path`, to be consistent with `input_paths`.  
* Added new CLI command `xcube prune`. The tool deletes all block files associated with empty (NaN-
  only) chunks in given INPUT cube, which must have ZARR format. This can drastically reduce files 
  in sparse cubes and improve cube reading performance. (#92)
* `xcube serve` has a new `prefix` option which is a path appended to the server's host.
  The `prefix` option replaces the `name` option which is now deprecated but kept 
  for backward compatibility. (#79)
* Added new CLI command `xcube resample` that is used to generate temporarily up- or downsampled
  data cubes from other data cubes.
* `xcube serve` can now be run with xcube dataset paths and styling information given via the CLI rather 
  than a configuration file. For example `xcube serve --styles conc_chl=(0,20,"viridis") /path/to/my/chl-cube.zarr`.
  This allows for quick inspection of newly generated cubes via `xcube gen`.
  Also added option `--show` that starts the Xcube viewer on desktop environments in a browser. 
* Added new `xcube apply` command that can be used to generate an output cube computed from a Python function 
  that is applied to one or more input cubes. 
  The command is still in development and therefore hidden.
* Added new `xcube timeit` command that can be used to measure the time required for 
  parameterized command invocations. 
  The command is still in development and therefore hidden.
* Added global `xcube --scheduler SCHEDULER` option for Dask distributed computing (#58)
* Added global `xcube --traceback` option, removed local `xcube gen --traceback` option
* Completed version 1 of an xcube developer guide.
* Added `xcube serve` command (#43) 
* `xcube serve`: Time-series web API now also returns "uncertainty" (#48)
* Added `xcube level` command to allow for creating spatial pyramid levels (#38)
* `xcube gen` accepts multiple configuration files that will be merged in order (#21)
* Added `xcube gen` option `--sort` when input data list should be sorted (#33)    
* Added `xcube vars2dim` command to make variables a cube dimension (#31)
* Added `xcube serve` option `--traceperf` that allows switching on performance diagnostics.
* Included possibility to read the input file paths from a text file. (#47)
* Restructured and clarified code base (#27)
* Moved to Python 3.7 (#25)
* Excluding all input processors except for the default one. They are now plugins and have own repositories within the 
xcube's organisation. (#49)


### Fixes

* `xcube gen` CLI now updates metadata correctly. (#181)
* It was no longer possible to use the `xcube gen` CLI with `--proc` option. (#120)
* `totalCount` attribute of time series returned by Web API `ts/{dataset}/{variable}/{geom-type}` now
   contains the correct number of possible observations. Was always `1` before.
* Renamed Web API function `ts/{dataset}/{variable}/places` into
  `ts/{dataset}/{variable}/features`.
* `xcube gen` is now taking care that when new time slices are added to an existing
   cube, this is done by maintaining the chronological order. New time slices are
   either appended, inserted, or replaced. (#64) (#139)
* Fixed `xcube serve` issue with WMTS KVP method `GetTile` with query parameter `time` 
  whose value can now also have the two forms `<start-date>/<end-date>` and just `<date>`. (#132) 
* Fixed `xcube extract` regression that stopped working after Pandas update (#95) 
* Fixed problem where CTRL+C didn't function anymore with `xcube serve`. (#87)
* Fixed error `indexes along dimension 'y' are not equal` occurred when using 
  `xcube gen` with processed variables that used flag values (#86)
* Fixed `xcube serve` WMTS KVP API to allow for case-insensitive query parameters. (#77)
* Fixed error in plugins when importing `xcube.api.gen` (#62)
* Fixed import of plugins only when executing `xcube.cli` (#66)

## Changes in 0.1.0

* Respecting chunk sizes when computing tile sizes [#44](https://github.com/dcs4cop/xcube-server/issues/44)
* The RESTful tile operations now have a query parameter `debug=1` which toggles tile 
  computation performance diagnostics.
* Can now associate place groups with datasets.
* Major revision of API. URLs are now more consistent.
* Request for obtaining a legend for a layer of given by a variable of a data set was added.
* Added a Dockerfile to build an xcube docker image and to run the demo
* The RESTful time-series API now returns ISO-formatted UTC dates [#26](https://github.com/dcs4cop/xcube-server/issues/26)<|MERGE_RESOLUTION|>--- conflicted
+++ resolved
@@ -1,4 +1,3 @@
-<<<<<<< HEAD
 ## Changes in 0.8.0.dev0 (in development)
 
 * Changed behaviour and signature of `xcube.core.store.DataStore.get_dataset_ids()`.
@@ -12,18 +11,12 @@
   metadata attributes for each returned *data_id*.
   However, `include_attrs` is not yet implemented so far in the "s3", 
   "memory", and "directory" data stores. (#420) 
-* Added `s3fs`  requirement that has been removed by accident.
-* Added missing requirements `requests` and `urllib3`.
-=======
-## Changes in 0.7.1
-
 * Dataset normalisation no longer includes reordering increasing
   latitude coordinates, as this creates datasets that are no longer writable 
   to Zarr. (#347)
 * Updated package requirements
   - Added `s3fs`  requirement that has been removed by accident.
   - Added missing requirements `requests` and `urllib3`.
->>>>>>> 0063c4df
 
 ## Changes in 0.7.0
 
