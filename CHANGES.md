<<<<<<< HEAD
## Changes in 1.7.0 (in development)

* xcube server can now deal with "user-defined" variables. Endpoints
  that accept a `{varName}` path parameter in their URL path can now be 
  called with assignment expressions of the form `<var_name>=<var_expr>` 
  where `<var_name>` is the name user defined variable and `<var_expr>` 
  is an arbitrary band-math expression, 
  see https://github.com/xcube-dev/xcube-viewer/issues/371.
=======
## Changes in 1.6.1.dev1 (in development)

* Migrated the `.github/workflows/xcube_build_docker.yaml` and the corresponding 
  `Dockerfile` from `setup.py` to `pyproject.toml`. Additionally, updated the relevant 
  documentation in `doc/source` to reflect this change from `setup.py` to
  `pyproject.toml.` (related to #992) 
>>>>>>> 62e3073d

## Changes in 1.6.0

### Enhancements

* Added new statistics API to xcube server. The service computes basic
  statistical values and a histogram for given data variable, time stamp,
  and a GeoJSON geometry. Its endpoint is: 
  `/statistics/{datasetId}/{varName}?time={time}`. Geometry is passed as
  request body in form of a GeoJSON geometry object.

* xcube server's tile API can now handle user-defined colormaps from xcube 
  viewer. Custom color bars are still passed using query parameter `cmap` to 
  endpoint `/tiles/{datasetId}/{varName}/{z}/{y}/{x}`,
  but in the case of custom color bars it is a JSON-encoded object with the 
  following format: `{"name": <str>, "type": <str>, "colors": <list>}`. (#975) 
  The object properties are
  - `name`: a unique name.
  - `type`: optional type of control values.
  - `colors`: a list of pairs `[[<v1>,<c1>], [<v2>,<c2>], [<v3>,<c3>], ...]` 
    that map a control value to a hexadecimal color value using CSS format
    `"#RRGGBBAA"`. 
  
  The `type` values are
  - `"node"`: control points are nodes of a continuous color gradient.
  - `"bound"`: control points form bounds that map to a color, which means
     the last color is unused.
  - `"key"`: control points are keys (integers) that identify a color.

* xcube server's tile API now allows specifying the data normalisation step 
  before a color mapping is applied to the variable data to be visualized.
  This affects endpoint `/tiles/{datasetId}/{varName}/{z}/{y}/{x}` and the WMTS
  API. The possible normalisation values are 
  - `lin`: linear mapping of data values between `vmin` and `vmax` to range 0 to 1
    (uses `matplotlib.colors.Normalize(vmin, vmax)`).
  - `log`: logarithmic mapping of data values between `vmin` and `vmax` to range 0 to 1
    (uses `matplotlib.colors.LogNorm(vmin, vmax)`).
  - `cat`: categorical mapping of data values to indices into the color mapping.
    (uses `matplotlib.colors.BoundaryNorm(categories)`). This normalisation
    currently only works with user-defined colormaps of type
    `key` or `bound` (see above).
  
  The normalisation can be specified in three different ways (in order): 
  1. As query parameter `norm` passed to the tile endpoint. 
  2. Property `Norm` in the `Styles/ColorMapping` element in xcube server configuration.
  3. Data variable attribute `color_norm`.

* xcube server can now read SNAP color palette definition files (`*.cpd`) with
  alpha values. (#932)

* The class `xcube.webapi.viewer.Viewer` now accepts root paths or URLs that 
  will each be scanned for datasets. The roots are passed as keyword argument
  `roots` whose value is a path or URL or an iterable of paths or URLs. 
  A new keyword argument `max_depth` defines the maximum subdirectory depths 
  used to search for datasets in case `roots` is given. It defaults to `1`.

* The behaviour of function `resample_in_space()` of module 
  `xcube.core.resampling` changed in this version. (#1001)
  1. A new keyword argument `ref_ds` can now be used to provide 
     a reference dataset for the reprojection. It can be passed instead 
     of `target_rm`. If `ref_ds` is given, it also forces the returned target 
     dataset to have the _same_ spatial coordinates as `ref_ds`.
  2. In the case of up-sampling, we no longer recover `NaN` values by default
     as it may require considerable CPU overhead.
     To enforce the old behaviour, provide the `var_configs` keyword-argument
     and set `recover_nan` to `True` for desired variables.

* The class `MaskSet()` of module `xcube.core.maskset` now correctly recognises
  the variable attributes `flag_values`, `flag_masks`, `flag_meanings` when
  their values are lists (ESA CCI LC data encodes them as JSON arrays). (#1002)

* The class `MaskSet()` now provides a method `get_cmap()` which creates
  a suitable matplotlib color map for variables that define the
  `flag_values` CF-attribute and optionally a `flag_colors` attribute. (#1011)

* The `Api.route` decorator and `ApiRoute` constructor in
  `xcube.server.api` now have a `slash` argument which lets a route support an
  optional trailing slash.

### Fixes

* When using the `xcube.webapi.viewer.Viewer` class in Jupyter notebooks
  multi-level datasets opened from S3 or from deeper subdirectories into
  the local filesystem are now fully supported. (#1007)

* Fixed an issue with xcube server `/timeseries` endpoint that returned
  status 500 if a given dataset used a CRS other geographic and the 
  geometry was not a point. (#995) 

* Fixed broken table of contents links in dataset convention document.

* Web API endpoints with an optional trailing slash are no longer listed
  twice in the automatically generated OpenAPI documentation (#965)

* Several minor updates to make xcube compatible with NumPy 2.0.0 (#1024)

### Incompatible API changes

* The `get_cmap()` method of `util.cmaps.ColormapProvider` now returns a 
  `Tuple[matplotlib.colors.Colormap, Colormap]` instead of
  `Tuple[str, matplotlib.colors.Colormap]`.

* The signatures of functions `resample_in_space()`, `rectify_dataset()`, and
  `affine_transform_dataset()` of module `xcube.core.resampling` changed:
   - Source dataset must be provided as 1st positional argument.
   - Introduced keyword argument `ref_ds` that can be provided instead of
     `target_gm`. If given, it forces the returned dataset to have the same
     coordinates as `ref_ds`.

* Removed API deprecated since many releases:
  - Removed keyword argument `base` from function 
    `xcube.core.resampling.temporal.resample_in_time()`.
  - Removed option `base` from CLI command `xcube resample`.
  - Removed keyword argument `assert_cube` from 
    `xcube.core.timeseries.get_time_series()`.
  - Removed property `xcube.core.xarray.DatasetAccessor.levels`.
  - Removed function `xcube.core.tile.parse_non_spatial_labels()`.
  - Removed keyword argument `tag` from context manager 
    `xcube.util.perf.measure_time()`.
  - Removed function `xcube.core.geom.convert_geometry()`.
  - Removed function `xcube.core.geom.is_dataset_y_axis_inverted()`.
  - Removed function `xcube.util.assertions.assert_condition()`.
  - Removed function `xcube.util.cmaps.get_cmaps()`.
  - Removed function `xcube.util.cmaps.get_cmap()`.
  - Removed function `xcube.util.cmaps.ensure_cmaps_loaded()`.
  - Removed endpoint `/datasets/{datasetId}/vars/{varName}/tiles2/{z}/{y}/{x}`
    from xcube server.

### Other changes

* Make tests compatible with PyTest 8.2.0. (#973)

* Addressed all warnings from xarray indicating that `Dataset.dims` will
  be replaced by `Dataset.sizes`. (#981)

* NUMBA_DISABLE_JIT set to `0` to enable `numba.jit` in github workflow. (#946)

* Added GitHub workflow to perform an automatic xcube release on PyPI after a GitHub
  release. To install xcube via the `pip` tool use `pip install xcube-core`,  
  since the name "xcube" is already taken on PyPI by another software. (#982)

* Added project URLs and classifiers to `setup.py`, which will be shown in the
  left sidebar on the [PyPI xcube-core](https://pypi.org/project/xcube-core/) webpage.

* Refactored xcube workflow to build docker images only on release and deleted the
  update xcube tag job.

* Used [`pyupgrade`](https://github.com/asottile/pyupgrade) to automatically upgrade
  language syntax for Python versions >= 3.9.

* Migrated the xcube project setup from `setup.py` to the modern `pyproject.toml` format.

* The functions `mask_dataset_by_geometry()` and `clip_dataset_by_geometry()`
  of module `xcube.core.geom` have a new keyword argument
  `update_attrs: bool = True` as part of the fix for #995.

* Decreased number of warnings in the xcube workflow step unittest-xcube.

* Added new data store `"https"` that uses
  [fsspec.implementations.http.HTTPFileSystem)](https://filesystem-spec.readthedocs.io/en/latest/api.html#fsspec.implementations.http.HTTPFileSystem),
  so that the upcoming xcube STAC data store will be able to access files from URLs.

* The workflow `.github/workflows/xcube_publish_pypi.yml` changes the line in the `pyproject.toml`, where
  the package name is defined to `name = "xcube-core"`. This allows to release xcube under
  the package name "xcube-core" on PyPI where the name "xcube" is already taken. #1010 

* Updated the 'How do I ...' page in the xcube documentation.
  
## Changes in 1.5.1

* Embedded [xcube-viewer 1.1.1](https://github.com/xcube-dev/xcube-viewer/releases/tag/v1.1.1).

* Fixed xcube plugin auto-recognition in case a plugin project
  uses `pyproject.toml` file. (#963)

* Updated copyright notices in all source code files. 


## Changes in 1.5.0

* Enhanced spatial resampling in module `xcube.core.resampling` (#955): 
    - Added optional keyword argument `interpolation` to function
      `rectify_dataset()` with values `"nearest"`, `"triangular"`, 
      and `"bilinear"` where `"triangular"` interpolates between 3 
      and `"bilinear"` between 4 adjacent source pixels. 
    - Function `rectify_dataset()` is now ~2 times faster by early 
      detection of already transformed target pixels.      
    - Added a documentation page that explains the algorithm used in
      `rectify_dataset()`.
    - Added optional keyword argument `rectify_kwargs` to 
      `resample_in_space()`. If given, it is spread into keyword arguments 
      passed to the internal `rectify_dataset()` delegation, if any.
    - Deprecated unused keyword argument `xy_var_names` of 
      function `rectify_dataset()`.

* Replace use of deprecated method in testing module. (#961)

* Update dependencies to better match imports; remove the defaults channel;
  turn adlfs into a soft dependency. (#945)

* Reformatted xcube code base using [black](https://black.readthedocs.io/)
  default settings. It implies a line length of 88 characters and double quotes 
  for string literals. Also added [`.editorconfig`](https://editorconfig.org/) 
  for IDEs not recognising black's defaults.

* Renamed xcube's main branch from `master` to `main` on GitHub.

* xcube's code base changed its docstring format from reST style to the much better 
  readable [Google style](https://google.github.io/styleguide/pyguide.html#38-comments-and-docstrings).
  Existing docstrings have been converted using the awesome [docconvert](https://github.com/cbillingham/docconvert) 
  tool.

* Add a `data_vars_only` parameter to `chunk_dataset` and
  `update_dataset_chunk_encoding` (#958).

* Update some unit tests to make them compatible with xarray 2024.3.0 (#958).

* Added documentation page "How do I ..." that points users to applicable
  xcube Python API.

## Changes in 1.4.1

### Enhancements

* Data stores can now return _data iterators_ from their `open_data()` method.
  For example, a data store implementation can now return a data cube either
  with a time dimension of size 100, or could be asked to return 100 cube
  time slices with dimension size 1 in form of an iterator.
  This feature has been added to effectively support the new
  [zappend](https://github.com/bcdev/zappend) tool. (#919)

### Fixes

* Fix two OGC Collections unit tests that were failing under Windows. (#937)

### Other changes

* Minor updates to make xcube compatible with pandas 2 and Python 3.12. (#933)

* Minor updates to make xcube compatible with xarray >=2023.9.0. (#897, #939)

## Changes in 1.4.0

### Enhancements

* Added new `reference` filesystem data store to support 
  "kerchunked" NetCDF files in object storage. (#928)
  
  See also
    - [ReferenceFileSystem](https://filesystem-spec.readthedocs.io/en/latest/api.html#fsspec.implementations.reference.ReferenceFileSystem)
    - [kerchunk](https://github.com/fsspec/kerchunk)

* Improved xcube Server's STAC API:
  * Provide links for multiple coverages data formats
  * Add `crs` and `crs_storage` properties to STAC data
  * Add spatial and temporal grid data to collection descriptions
  * Add a schema endpoint returning a JSON schema of a dataset's data
    variables
  * Add links to domain set, range type, and range schema to collection
    descriptions

* Improved xcube Server's Coverages API:
  * Support scaling parameters `scale-factor`, `scale-axes`, and `scale-size`
  * Improve handling of bbox parameters
  * Handle half-open datetime intervals
  * More robust and standard-compliant parameter parsing and checking
  * More informative responses for incorrect or unsupported parameters
  * Omit unnecessary dimensions in TIFF and PNG coverages
  * Use crs_wkt when determining CRS, if present and needed
  * Change default subsetting and bbox CRS from EPSG:4326 to OGC:CRS84
  * Implement reprojection for bbox
  * Ensure datetime parameters match dataset’s timezone awareness
  * Reimplement subsetting (better standards conformance, cleaner code)
  * Set Content-Bbox and Content-Crs headers in the HTTP response
  * Support safe CURIE syntax for CRS specification

### Fixes

* Fixed `KeyError: 'lon_bnds'` raised occasionally when opening 
  (mostly NetCDF) datasets. (#930)
* Make S3 unit tests compatible with moto 5 server. (#922)
* Make some CLI unit tests compatible with pytest 8. (#922)
* Rename some test classes to avoid spurious warnings. (#924)

### Other changes

* Require Python >=3.9 (previously >=3.8)

## Changes in 1.3.1

* Updated Dockerfile and GitHub workflows; no changes to the xcube codebase
  itself

## Changes in 1.3.0

### Enhancements

* Added a basic implementation of the draft version of OGC API - Coverages.
  (#879, #889, #900)
* Adapted the STAC implementation to additionally offer datasets as
  individual collections for better integration with OGC API - Coverages.
  (#889)
* Various minor improvements to STAC implementation. (#900)

### Fixes

* Resolved the issue for CRS84 error due to latest version of gdal (#869)
* Fixed incorrect additional variable data in STAC datacube properties. (#889)
* Fixed access of geotiff datasets from public s3 buckets (#893)

### Other changes

* `update_dataset_attrs` can now also handle datasets with CRS other than 
  WGS84 and update the metadata according to the 
  [ESIP Attribute Convention for Data Discovery](https://wiki.esipfed.org/Attribute_Convention_for_Data_Discovery_1-3#Recommended). 
* removed deprecated module xcube edit, which has been deprecated since 
  version 0.13.0
* Update "Development process" section of developer guide.
* Updated GitHub workflow to build docker image for GitHub releases only and 
  not on each commit to main.

## Changes in 1.2.0

### Enhancements

* Added a new, experimental `/compute` API to xcube server. 
  It comprises the following endpoints:
  - `GET compute/operations` - List available operations.
  - `GET compute/operations/{opId}` - Get details of a given operation.
  - `PUT compute/jobs` - Start a new job that executes an operation.
  - `GET compute/jobs` - Get all jobs.
  - `GET compute/jobs/{jobId}` - Get details of a given job.
  - `DELETE compute/jobs/{jobId}` - Cancel a given job.
  
  The available operations are currently taken from module
  `xcube.webapi.compute.operations`.
  
  To disable the new API use the following server configuration:
  ```yaml
  api_spec:
    excludes: ["compute"] 
  ...
  ```

### Other changes

* Added `shutdown_on_close=True` parameter to coiled params to ensure that the 
  clusters are shut down on close. (#881)
* Introduced new parameter `region` for utility function `new_cluster` in 
  `xcube.util.dask` which will ensure coiled creates the dask cluster in the 
  prefered default region: eu-central-1. (#882)
* Server offers the function `add_place_group` in `places/context.py`,
  which allows plugins to add place groups from external sources.
  

## Changes in 1.1.3

### Fixes

* Fixed Windows-only bug in `xcube serve --config <path>`: 
  If config `path` is provided with back-slashes, a missing `base_dir` 
  config parameter is now correctly set to the parent directory of `path`. 
  Before, the current working directory was used.

### Other changes

* Updated AppVeyor and GitHub workflow configurations to use micromamba rather
  than mamba (#785)

## Changes in 1.1.2

### Fixes

* Fixed issue where geotiff access from a protected s3 bucket was denied (#863)

## Changes in 1.1.1

* Bundled new build of [xcube-viewer 1.1.0.1](https://github.com/dcs4cop/xcube-viewer/releases/tag/v1.1.0)
  that will correctly respect a given xcube server from loaded from the 
  viewer configuration.

## Changes in 1.1.0

### Enhancements

* Bundled [xcube-viewer 1.1.0](https://github.com/dcs4cop/xcube-viewer/releases/tag/v1.1.0).

* Updated installation instructions (#859)

* Included support for FTP filesystem by adding a new data store `ftp`. 

  These changes will enable access to data cubes (`.zarr` or `.levels`) 
  in FTP storage as shown here: 
  
  ```python
  store = new_data_store(
      "ftp",                     # FTP filesystem protocol
      root="path/to/files",      # Path on FTP server
      storage_options= {'host':  'ftp.xxx',  # The url to the ftp server
                        'port': 21           # Port, defaults to 21  
                        # Optionally, use 
                        # 'username': 'xxx'
                        # 'password': 'xxx'}  
  )
  store.list_data_ids()
  ```
  Note that there is no anon parameter, as the store will assume no anonymity
  if no username and password are set.
  
  Same configuration for xcube Server:

  ```yaml
  DataStores:
  - Identifier: siec
    StoreId: ftp
    StoreParams:
      root: my_path_on_the_host
      max_depth: 1
      storage_options:
        host: "ftp.xxx"
        port: xxx
        username: "xxx"
        password': "xxx"
  ``` 

* Updated [xcube Dataset Specification](docs/source/cubespec.md).
  (addressing #844)

* Added [xcube Data Access](docs/source/dataaccess.md) documentation.

### Fixes 

* Fixed various issues with the auto-generated Python API documentation.

* Fixed a problem where time series requests may have missed outer values
  of a requested time range. (#860)
  - Introduced query parameter `tolerance` for
    endpoint `/timeseries/{datasetId}/{varName}` which is
    the number of seconds by which the given time range is expanded. Its 
    default value is one second to overcome rounding problems with 
    microsecond fractions. (#860)
  - We now round the time dimension labels for a dataset as 
    follows (rounding frequency is 1 second by default):
    - First times stamp: `floor(time[0])`
    - Last times stamp: `ceil(time[-1])`
    - In-between time stamps: `round(time[1: -1])`

### Other changes

* Pinned `gdal` dependency to `>=3.0, <3.6.3` due to incompatibilities.

## Changes in 1.0.5

* When running xcube in a JupyterLab, the class
  `xcube.webapi.viewer.Viewer` can be used to programmatically 
  launch a xcube Viewer UI. 
  The class now recognizes an environment variable `XCUBE_JUPYTER_LAB_URL` 
  that contains a JupyterLab's public base URL for a given user. 
  To work properly, the 
  [jupyter-server-proxy](https://jupyter-server-proxy.readthedocs.io/) 
  extension must be installed and enabled.

* Bundled [xcube-viewer 1.0.2.1](https://github.com/dcs4cop/xcube-viewer/releases/tag/v1.0.2.1).

## Changes in 1.0.4 

* Setting a dataset's `BoundingBox` in the server configuration 
  is now recognised when requesting the dataset details. (#845)

* It is now possible to enforce the order of variables reported by 
  xcube server. The new server configuration key `Variables` can be added 
  to `Datasets` configurations. Is a list of wildcard patterns that 
  determines the order of variables and the subset of variables to be 
  reported. (#835) 

* Pinned Pandas dependency to lower than 2.0 because of incompatibility 
  with both xarray and xcube 
  (see https://github.com/pydata/xarray/issues/7716). 
  Therefore, the following xcube deprecations have been introduced:
  - The optional `--base/-b` of the `xcube resample` CLI tool.
  - The keyword argument `base` of the  `xcube.core.resample.resample_in_time` 
    function.

* Bundled [xcube-viewer 1.0.2](https://github.com/dcs4cop/xcube-viewer/releases/tag/v1.0.2).

## Changes in 1.0.3

Same as 1.0.2, just fixed unit tests due to minor Python environment change.

## Changes in 1.0.2

* Bundled latest 
  [xcube-viewer 1.0.1](https://github.com/dcs4cop/xcube-viewer/releases/tag/v1.0.1).

* xcube is now compatible with Python 3.10. (#583)

* The `Viewer.add_dataset()` method of the xcube JupyterLab integration 
  has been enhanced by two optional keyword arguments `style` and 
  `color_mappings` to allow for customized, initial color mapping
  of dataset variables. The example notebook 
  [xcube-viewer-in-jl.ipynb](examples/notebooks/viewer/xcube-viewer-in-jl.ipynb)
  has been updated to reflect the enhancement.

* Fixed an issue with new xcube data store `abfs` 
  for the Azure Blob filesystem. (#798)

## Changes in 1.0.1

### Fixes

* Fixed recurring issue where xcube server was unable to locate Python
  code downloaded from S3 when configuring dynamically computed datasets
  (configuration `FileSystem: memory`) or augmenting existing datasets 
  by dynamically computed variables (configuration `Augmentation`). (#828)


## Changes in 1.0.0 

### Enhancements

* Added a catalog API compliant to [STAC](https://stacspec.org/en/) to 
  xcube server. (#455)
  - It serves a single collection named "datacubes" whose items are the
    datasets published by the service. 
  - The collection items make use the STAC 
    [datacube](https://github.com/stac-extensions/datacube) extension. 

* Simplified the cloud deployment of xcube server/viewer applications (#815). 
  This has been achieved by the following new xcube server features:
  - Configuration files can now also be URLs which allows 
    provisioning from S3-compatible object storage. 
    For example, it is now possible to invoke xcube server as follows: 
    ```bash
    $ xcube serve --config s3://cyanoalert/xcube/demo.yaml ...
    ```
  - A new endpoint `/viewer/config/{*path}` allows 
    for configuring the viewer accessible via endpoint `/viewer`. 
    The actual source for the configuration items is configured by xcube 
    server configuration using the new entry `Viewer/Configuration/Path`, 
    for example:
    ```yaml
    Viewer:
      Configuration:
        Path: s3://cyanoalert/xcube/viewer-config
    ```
  - A typical xcube server configuration comprises many paths, and 
    relative paths of known configuration parameters are resolved against 
    the `base_dir` configuration parameter. However, for values of 
    parameters passed to user functions that represent paths in user code, 
    this cannot be done automatically. For such situations, expressions 
    can be used. An expression is any string between `"${"` and `"}"` in a 
    configuration value. An expression can contain the variables
    `base_dir` (a string), `ctx` the current server context 
    (type `xcube.webapi.datasets.DatasetsContext`), as well as the function
    `resolve_config_path(path)` that is used to make a path absolut with 
    respect to `base_dir` and to normalize it. For example
    ```yaml
    Augmentation:
      Path: augmentation/metadata.py
      Function: metadata:update_metadata
      InputParameters:
        bands_config: ${resolve_config_path("../common/bands.yaml")}
    ```

* xcube's spatial resampling functions `resample_in_space()`,
  `affine_transform_dataset()`,  and `rectify_dataset()` exported 
  from module `xcube.core.resampling` now encode the target grid mapping 
  into the resampled datasets. (#822) 
  
  This new default behaviour can be switched off by keyword argument 
  `encode_cf=False`. 
  The grid mapping name can be set by keyword argument `gm_name`. 
  If `gm_name` is not given a grid mapping will not be encoded if 
  all the following conditions are true: 
  - The target CRS is geographic; 
  - The spatial dimension names are "lon" and "lat";
  - The spatial 1-D coordinate variables are named "lon" and "lat" 
    and are evenly spaced.  

  The encoding of the grid mapping is done according to CF conventions:
  - The CRS is encoded as attributes of a 0-D data variable named by `gm_name`
  - All spatial data variables receive an attribute `grid_mapping` that is
    set to the value of `gm_name`.
  
* Added Notebook 
  [xcube-viewer-in-jl.ipynb](examples/notebooks/viewer/xcube-viewer-in-jl.ipynb)
  that explains how xcube Viewer can now be utilised in JupyterLab
  using the new (still experimental) xcube JupyterLab extension
  [xcube-jl-ext](https://github.com/dcs4cop/xcube-jl-ext).
  The `xcube-jl-ext` package is also available on PyPI.

* Updated example 
  [Notebook for CMEMS data store](examples/notebooks/datastores/7_cmems_data_store.ipynb)
  to reflect changes of parameter names that provide CMEMS API credentials.

* Included support for Azure Blob Storage filesystem by adding a new 
  data store `abfs`. Many thanks to [Ed](https://github.com/edd3x)!
  (#752)

  These changes will enable access to data cubes (`.zarr` or `.levels`) 
  in Azure blob storage as shown here: 
  
  ```python
  store = new_data_store(
      "abfs",                    # Azure filesystem protocol
      root="my_blob_container",  # Azure blob container name
      storage_options= {'anon': True, 
                        # Alternatively, use 'connection_string': 'xxx'
                        'account_name': 'xxx', 
                        'account_key':'xxx'}  
  )
  store.list_data_ids()
  ```
  
  Same configuration for xcube Server:

  ```yaml
  DataStores:
  - Identifier: siec
    StoreId: abfs
    StoreParams:
      root: my_blob_container
      max_depth: 1
      storage_options:
        anon: true
        account_name: "xxx"
        account_key': "xxx"
        # or
        # connection_string: "xxx"
    Datasets:
      - Path: "*.levels"
        Style: default
  ```
  
* Added Notebook
  [8_azure_blob_filesystem.ipynb](examples/notebooks/datastores/8_azure_blob_filesystem.ipynb). 
  This notebook shows how a new data store instance can connect and list 
  Zarr files from Azure bolb storage using the new `abfs` data store. 

* xcube's `Dockerfile` no longer creates a conda environment `xcube`.
  All dependencies are now installed into the `base` environment making it 
  easier to use the container as an executable for xcube applications.
  We are now also using a `micromamba` base image instead of `miniconda`.
  The result is a much faster build and smaller image size.

* Added a `new_cluster` function to `xcube.util.dask`, which can create
  Dask clusters with various configuration options.

* The xcube multi-level dataset specification has been enhanced. (#802)
  - When writing multi-level datasets (`*.levels/`) we now create a new 
    JSON file `.zlevels` that contains the parameters used to create the 
    dataset.
  - A new class `xcube.core.mldataset.FsMultiLevelDataset` that represents
    a multi-level dataset persisted to some filesystem, like 
    "file", "s3", "memory". It can also write datasets to the filesystem. 


* Changed the behaviour of the class 
  `xcube.core.mldataset.CombinedMultiLevelDataset` to do what we 
  actually expect:
  If the keyword argument `combiner_func` is not given or `None` is passed, 
  a copy of the first dataset is made, which is then subsequently updated 
  by the remaining datasets using `xarray.Dataset.update()`.
  The former default was using the `xarray.merge()`, which for some reason
  can eagerly load Dask array chunks into memory that won't be released. 

### Fixes

* Tiles of datasets with forward slashes in their identifiers
  (originated from nested directories) now display again correctly
  in xcube Viewer. Tile URLs have not been URL-encoded in such cases. (#817)

* The xcube server configuration parameters `url_prefix` and 
  `reverse_url_prefix` can now be absolute URLs. This fixes a problem for 
  relative prefixes such as `"proxy/8000"` used for xcube server running 
  inside JupyterLab. Here, the expected returned self-referencing URL was
  `https://{host}/users/{user}/proxy/8000/{path}` but we got
  `http://{host}/proxy/8000/{path}`. (#806)

## Changes in 0.13.0

### Enhancements

* xcube Server has been rewritten almost from scratch.

  - Introduced a new endpoint `${server_url}/s3` that emulates
    and AWS S3 object storage for the published datasets. (#717)
    The `bucket` name can be either:
    * `s3://datasets` - publishes all datasets in Zarr format.
    * `s3://pyramids` - publishes all datasets in a multi-level `levels`
      format (multi-resolution N-D images)
      that comprises level datasets in Zarr format.
    
    Datasets published through the S3 API are slightly 
    renamed for clarity. For bucket `s3://pyramids`:
    * if a dataset identifier has suffix `.levels`, the identifier remains;
    * if a dataset identifier has suffix `.zarr`, it will be replaced by 
      `.levels` only if such a dataset doesn't exist;
    * otherwise, the suffix `.levels` is appended to the identifier.
    For bucket `s3://datasets` the opposite is true:
    * if a dataset identifier has suffix `.zarr`, the identifier remains;
    * if a dataset identifier has suffix `.levels`, it will be replaced by 
      `.zarr` only if such a dataset doesn't exist;
    * otherwise, the suffix `.zarr` is appended to the identifier.

    With the new S3 endpoints in place, xcube Server instances can be used
    as xcube data stores as follows:
    
    ```python
    store = new_data_store(
        "s3", 
        root="datasets",   # bucket "datasets", use also "pyramids"
        max_depth=2,       # optional, but we may have nested datasets
        storage_options=dict(
            anon=True,
            client_kwargs=dict(
                endpoint_url='http://localhost:8080/s3' 
            )
        )
    )
    ```

  - The limited `s3bucket` endpoints are no longer available and are 
    replaced by `s3` endpoints. 

  - Added new endpoint `/viewer` that serves a self-contained, 
    packaged build of 
    [xcube Viewer](https://github.com/dcs4cop/xcube-viewer). 
    The packaged viewer can be overridden by environment variable 
    `XCUBE_VIEWER_PATH` that must point to a directory with a 
    build of a compatible viewer.

  - The `--show` option of `xcube serve` 
    has been renamed to `--open-viewer`. 
    It now uses the self-contained, packaged build of 
    [xcube Viewer](https://github.com/dcs4cop/xcube-viewer). (#750)

  - The `--show` option of `xcube serve` 
    now outputs various aspects of the server configuration. 
  
  - Added experimental endpoint `/volumes`.
    It is used by xcube Viewer to render 3-D volumes.

* xcube Server is now more tolerant with respect to datasets it can not 
  open without errors. Implementation detail: It no longer fails if 
  opening datasets raises any exception other than `DatasetIsNotACubeError`.
  (#789)

* xcube Server's colormap management has been improved in several ways:
  - Colormaps are no longer managed globally. E.g., on server configuration 
    change, new custom colormaps are reloaded from files. 
  - Colormaps are loaded dynamically from underlying 
    matplotlib and cmocean registries, and custom SNAP color palette files. 
    That means, latest matplotlib colormaps are now always available. (#687)
  - Colormaps can now be reversed (name suffix `"_r"`), 
    can have alpha blending (name suffix `"_alpha"`),
    or both (name suffix `"_r_alpha"`).
  - Loading of custom colormaps from SNAP `*.cpd` has been rewritten.
    Now also the `isLogScaled` property of the colormap is recognized. (#661)
  - The module `xcube.util.cmaps` has been redesigned and now offers
    three new classes for colormap management:
    * `Colormap` - a colormap 
    * `ColormapCategory` - represents a colormap category
    * `ColormapRegistry` - manages colormaps and their categories


* The xcube filesystem data stores such as "file", "s3", "memory"
  can now filter the data identifiers reported by `get_data_ids()`. (#585)
  For this purpose, the data stores now accept two new optional keywords
  which both can take the form of a wildcard pattern or a sequence 
  of wildcard patterns:

  1. `excludes`: if given and if any pattern matches the identifier, 
     the identifier is not reported. 
  2. `includes`: if not given or if any pattern matches the identifier, 
     the identifier is reported.
  
* Added convenience method `DataStore.list_data_ids()` that works 
  like `get_data_ids()`, but returns a list instead of an iterator. (#776)

* Replaced usages of deprecated numpy dtype `numpy.bool` 
  by Python type `bool`. 


### Fixes

* xcube CLI tools no longer emit warnings when trying to import
  installed packages named `xcube_*` as xcube plugins.
  
* The `xcube.util.timeindex` module can now handle 0-dimensional 
  `ndarray`s as indexers. This effectively avoids the warning 
  `Can't determine indexer timezone; leaving it unmodified.`
  which was emitted in such cases.

* `xcube serve` will now also accept datasets with coordinate names
  `longitude` and `latitude`, even if the attribute `long_name` isn't set.
  (#763)

* Function `xcube.core.resampling.affine.affine_transform_dataset()`
  now assumes that geographic coordinate systems are equal by default and
  hence a resampling based on an affine transformation can be performed.

* Fixed a problem with xcube server's WMTS implementation.
  For multi-level resolution datasets with very coarse low resolution levels, 
  the tile matrix sets `WorldCRS84Quad` and `WorldWebMercatorQuad` have 
  reported a negative minimum z-level.

* Implementation of function `xcube.core.geom.rasterize_features()` 
  has been changed to account for consistent use of a target variable's
  `fill_value` and `dtype` for a given feature.
  In-memory (decoded) variables now always use dtype `float64` and use 
  `np.nan` to represent missing values. Persisted (encoded) variable data
  will make use of the target `fill_value` and `dtype`. (#778)

* Relative local filesystem paths to datasets are now correctly resolved 
  against the base directory of the xcube Server's configuration, i.e.
  configuration parameter `base_dir`. (#758)

* Fixed problem with `xcube gen` raising `FileNotFoundError`
  with Zarr >= 2.13.

* Provided backward compatibility with Python 3.8. (#760)

### Other

* The CLI tool `xcube edit` has been deprecated in favour of the 
  `xcube patch`. (#748)

* Deprecated CLI `xcube tile` has been removed.

* Deprecated modules, classes, methods, and functions
  have finally been removed:
  - `xcube.core.geom.get_geometry_mask()`
  - `xcube.core.mldataset.FileStorageMultiLevelDataset`
  - `xcube.core.mldataset.open_ml_dataset()`
  - `xcube.core.mldataset.open_ml_dataset_from_local_fs()`
  - `xcube.core.mldataset.open_ml_dataset_from_object_storage()`
  - `xcube.core.subsampling.get_dataset_subsampling_slices()`
  - `xcube.core.tiledimage`
  - `xcube.core.tilegrid`

* The following classes, methods, and functions have been deprecated:
  - `xcube.core.xarray.DatasetAccessor.levels()`
  - `xcube.util.cmaps.get_cmap()`
  - `xcube.util.cmaps.get_cmaps()`
  
* A new function `compute_tiles()` has been 
  refactored out from function `xcube.core.tile.compute_rgba_tile()`.

* Added method `get_level_for_resolution(xy_res)` to 
  abstract base class `xcube.core.mldataset.MultiLevelDataset`. 

* Removed outdated example resources from `examples/serve/demo`.

* Account for different spatial resolutions in x and y in 
  `xcube.core.geom.get_dataset_bounds()`.

* Make code robust against 0-size coordinates in 
  `xcube.core.update._update_dataset_attrs()`.

* xcube Server has been enhanced to load multi-module Python code 
  for dynamic cubes both from both directories and zip archives.
  For example, the following dataset definition computes a dynamic 
  cube from dataset "local" using function "compute_dataset" in 
  Python module "resample_in_time.py":
  ```yaml
    Path: resample_in_time.py
    Function: compute_dataset
    InputDatasets: ["local"]
  ```
  Users can now pack "resample_in_time.py" among any other modules and 
  packages into a zip archive. Note that the original module name 
  is now a prefix to the function name:
  ```yaml
    Path: modules.zip
    Function: resample_in_time:compute_dataset
    InputDatasets: ["local"]
  ```
  
  Implementation note: this has been achieved by using 
  `xcube.core.byoa.CodeConfig` in
  `xcube.core.mldataset.ComputedMultiLevelDataset`.

* Instead of the `Function` keyword it is now
  possible to use the `Class` keyword.
  While `Function` references a function that receives one or 
  more datasets (type `xarray.Dataset`) and returns a new one, 
  `Class` references a callable that receives one or 
  more multi-level datasets and returns a new one.
  The callable is either a class derived from  
  or a function that returns an instance of 
  `xcube.core.mldataset.MultiLevelDataset`. 

* Module `xcube.core.mldataset` has been refactored into 
  a sub-package for clarity and maintainability.

* Removed deprecated example `examples/tile`.

### Other Changes

* The utility function `xcube.util.dask.create_cluster()` now also
  generates the tag `user` for the current user's name.

## Changes in 0.12.1 

### Enhancements

* Added a new package `xcube.core.zarrstore` that exports a number
  of useful 
  [Zarr store](https://zarr.readthedocs.io/en/stable/api/storage.html) 
  implementations and Zarr store utilities: 
  * `xcube.core.zarrstore.GenericZarrStore` comprises 
    user-defined, generic array definitions. Arrays will compute 
    their chunks either from a function or a static data array. 
  * `xcube.core.zarrstore.LoggingZarrStore` is used to log 
    Zarr store access performance and therefore useful for 
    runtime optimisation and debugging. 
  * `xcube.core.zarrstore.DiagnosticZarrStore` is used for testing
    Zarr store implementations. 
  * Added a xarray dataset accessor 
    `xcube.core.zarrstore.ZarrStoreHolder` that enhances instances of
    `xarray.Dataset` by a new property `zarr_store`. It holds a Zarr store
    instance that represents the datasets as a key-value mapping.
    This will prepare later versions of xcube Server for publishing all 
    datasets via an emulated S3 API.

    In turn, the classes of module `xcube.core.chunkstore` have been
    deprecated.
    
* Added a new function `xcube.core.select.select_label_subset()` that 
  is used to select dataset labels along a given dimension using
  user-defined predicate functions.

* The xcube Python environment is now requiring 
  `xarray >= 2022.6` and `zarr >= 2.11` to ensure sparse 
  Zarr datasets can be written using `dataset.to_zarr(store)`. (#688)

* Added new module `xcube.util.jsonencoder` that offers the class 
  `NumpyJSONEncoder` used to serialize numpy-like scalar values to JSON. 
  It also offers the function `to_json_value()` to convert Python objects 
  into JSON-serializable versions. The new functionality is required 
  to ensure dataset attributes that are JSON-serializable. For example,
  the latest version of the `rioxarray` package generates a `_FillValue` 
  attribute with datatype `np.uint8`. 

### Fixes

* The filesystem-based data stores for the "s3", "file", and "memory"
  protocols can now provide `xr.Dataset` instances from image pyramids
  formats, i.e. the `levels` and `geotiff` formats.

## Changes in 0.12.0

### Enhancements

* Allow xcube Server to work with any OIDC-compliant auth service such as
  Auth0, Keycloak, or Google. Permissions of the form 
  `"read:dataset:\<dataset\>"` and `"read:variable:\<dataset\>"` can now be
  passed by two id token claims: 
  - `permissions` must be a JSON list of permissions;
  - `scope` must be a space-separated character string of permissions.

  It is now also possible to include id token claim values into the 
  permissions as template variables. For example, if the currently
  authenticated user is `demo_user`, the permission 
  `"read:dataset:$username/*"` will effectively be
  `"read:dataset:demo_user/*"` and only allow access to datasets
  with resource identifiers having the prefix `demo_user/`.

  With this change, server configuration has changed:     
  #### Example of OIDC configuration for auth0
  
  Please note, there **must be** a trailing slash in the "Authority" URL.
  
  ```yaml
  Authentication:
    Authority: https://some-demo-service.eu.auth0.com/
    Audience: https://some-demo-service/api/
  ```  
  #### Example of OIDC configuration for Keycloak
  
  Please note, **no** trailing slash in the "Authority" URL.

  ```yaml
  Authentication: 
    Authority: https://kc.some-demo-service.de/auth/realms/some-kc-realm
    Audience: some-kc-realm-xc-api
  ```
* Filesystem-based data stores like "file" and "s3" support reading 
  GeoTIFF and Cloud Optimized GeoTIFF (COG). (#489) 

* `xcube server` now also allows publishing also 2D datasets 
  such as opened from GeoTIFF / COG files.

* Removed all upper version bounds of package dependencies.
  This increases compatibility with existing Python environments.

* A new CLI tool `xcube patch` has been added. It allows for in-place
  metadata patches of Zarr data cubes stored in almost any filesystem 
  supported by [fsspec](https://filesystem-spec.readthedocs.io/en/latest/) 
  including the protocols "s3" and "file". It also allows patching
  xcube multi-level datasets (`*.levels` format).
  
* In the configuration for `xcube server`, datasets defined in `DataStores` 
  may now have user-defined identifiers. In case the path does not unambiguously 
  define a dataset (because it contains wildcards), providing a 
  user-defined identifier will raise an error. 

### Fixes

* xcube Server did not find any grid mapping if a grid mapping variable
  (e.g. spatial_ref or crs) encodes a geographic CRS
  (CF grid mapping name "latitude_longitude") and the related geographical 
  1-D coordinates were named "x" and "y". (#706) 
* Fixed typo in metadata of demo cubes in `examples/serve/demo`. 
  Demo cubes now all have consolidated metadata.
* When writing multi-level datasets with file data stores, i.e.,
  ```python
  store.write_data(dataset, data_id="test.levels", use_saved_levels=True)
  ``` 
  and where `dataset` has different spatial resolutions in x and y, 
  an exception was raised. This is no longer the case. 
* xcube Server can now also compute spatial 2D datasets from users' 
  Python code. In former versions, spatio-temporal 3D cubes were enforced.

### Other important changes

* Deprecated all functions and classes defined in `xcube.core.dsio` 
  in favor of the xcube data store API defined by `xcube.core.store`.

## Changes in 0.11.2

### Enhancements

* `xcube serve` now provides new metadata details of a dataset:
  - The spatial reference is now given by property `spatialRef` 
    and provides a textual representation of the spatial CRS.
  - The dataset boundary is now given as property `geometry`
    and provides a GeoJSON Polygon in geographic coordinates. 
    
* `xcube serve` now publishes the chunk size of a variable's 
  time dimension for either for an associated time-chunked dataset or the
  dataset itself (new variable integer property `timeChunkSize`).
  This helps clients (e.g. xcube Viewer) to improve the 
  server performance for time-series requests.

* The functions
  - `mask_dataset_by_geometry()` 
  - `rasterize_features()`
  of module `xcube.core.geom` have been reimplemented to generate 
  lazy dask arrays. Both should now be applicable to datasets
  that have arbitrarily large spatial dimensions. 
  The spatial chunk sizes to be used can be specified using 
  keyword argument `tile_size`. (#666)

### Fixes

* Fixed ESA CCI example notebook. (#680)

* `xcube serve` now provides datasets after changes of the service 
  configuration while the server is running.
  Previously, it was necessary to restart the server to load the changes. (#678)

### Other changes

* `xcube.core.resampling.affine_transform_dataset()` has a new 
  keyword argument `reuse_coords: bool = False`. If set to `True` 
  the returned dataset will reuse the _same_ spatial coordinates 
  as the target. This is a workaround for xarray issue 
  https://github.com/pydata/xarray/issues/6573.

* Deprecated following functions of module `xcube.core.geom`:
  - `is_dataset_y_axis_inverted()` is no longer used;
  - `get_geometry_mask()` is no longer used;
  - `convert_geometry()` has been renamed to `normalize_geometry()`.
  
## Changes in 0.11.1

* Fixed broken generation of composite RGBA tiles. (#668)
* Fixing broken URLs in xcube viewer documentation, more revision still needed.

## Changes in 0.11.0

### Enhancements

* `xcube serve` can now serve datasets with arbitrary spatial 
  coordinate reference systems. Before xcube 0.11, datasets where forced
  to have a geographical CRS such as EPSG:4326 or CRS84. 

* `xcube serve` can now provide image tiles for two popular tile grids:
  1. global geographic grid, with 2 x 1 tiles at level zero (the default);
  2. global web mercator grid, with 1 x 1 tiles at level 
     zero ("Google projection", OSM tile grid).
  
  The general form of the new xcube tile URL is (currently)
       
      /datasets/{ds_id}/vars/{var_name}/tile2/{z}/{y}/{x}
    
  The following query parameters can be used

  - `crs`: set to `CRS84` to use the geographical grid (the default),
    or `EPSG:3857` to use the web mercator grid. 
  - `cbar`: color bar name such as `viridis` or `plasma`, 
     see color bar names of matplotlib. Defaults to `bone`.
  - `vmin`: minimum value to be used for color mapping. Defaults to `0`.
  - `vmax`: maximum value to be used for color mapping. Defaults to `1`.
  - `retina`: if set to `1`, tile size will be 512 instead of 256.

* The WMTS provided by `xcube serve` has been reimplemented from scratch.
  It now provides two common tile matrix sets:
  1. `WorldCRS84Quad` global geographic grid, with 2 x 1 tiles at level zero; 
  2. `WorldWebMercatorQuad` global web mercator grid, with 1 x 1 tiles 
     at level zero. 
  
  New RESTful endpoints have been added to reflect this:

      /wmts/1.0.0/{TileMatrixSet}/WMTSCapabilities.xml
      /wmts/1.0.0/tile/{Dataset}/{Variable}/{TileMatrixSet}/{TileMatrix}/{TileRow}/{TileCol}.png
  
  The existing RESTful endpoints now use tile matrix set `WorldCRS84Quad` by default:

      /wmts/1.0.0/WMTSCapabilities.xml
      /wmts/1.0.0/tile/{Dataset}/{Variable}/{TileMatrix}/{TileRow}/{TileCol}.png

  The key-value pair (KVP) endpoint `/wmts/kvp` now recognises the
  `TileMatrixSet` key for the two values described above.

* Support for multi-level datasets aka ND image pyramids has been 
  further improved (#655):
  - Introduced new parameter `agg_methods` for writing multi-level datasets 
    with the "file", "s3", and "memory" data stores. 
    The value of `agg_methods` is either a string `"first"`,
    `"min"`, `"max"`, `"mean"`, `"median"` or a dictionary that maps
    a variable name to an aggregation method. Variable names can be patterns
    that may contain wildcard characters '*' and '?'. The special aggregation
    method `"auto"` can be used to select `"first"` for integer variables 
    and `"mean"` for floating point variables. 
  - The `xcube level` CLI tool now has a new option `--agg-methods` (or `-A`)
    for the same purpose.

* The xcube package now consistently makes use of logging.
  We distinguish general logging and specific xcube logging.
  General logging refers to the log messages emitted by any Python module 
  while xcube logging only refers to log messages emitted by xcube modules.

  * The output of general logging from xcube CLI tools can now be 
    configured with two new CLI options: 
    
    - `--loglevel LEVEL`: Can be one of `CRITICAL`, `ERROR`,
      `WARNING`, `INFO`, `DETAIL`, `DEBUG`, `TRACE`, or `OFF` (the default).
    - `--logfile PATH`: Effective only if log level is not `OFF`.
      If given, log messages will be written into the file
      given by PATH. If omitted, log messages will be redirected 
      to standard error (`sys.stderr`).

    The output of general logging from xcube CLI is disabled by default.
    If enabled, the log message format includes the level, date-time,
    logger name, and message.

  * All xcube modules use the logger named `xcube` 
    (i.e. `LOG = logging.getLogger("xcube")`) to emit 
    messages regarding progress, debugging, errors. Packages that extend
    the xcube package should use a dot suffix for their logger names, e.g.
    `xcube.cci` for the xcube plugin package `xcube-cci`.
  
  * All xcube CLI tools will output log messages, if any, 
    on standard error (`sys.stderr`). 
    Only the actual result, if any, 
    is written to standard out (`sys.stdout`).

  * Some xcube CLI tools have a `--quiet`/`-q` option to disable output
    of log messages on the console and a `--verbose`/`-v` option to enable 
    it and control the log level. For this purpose the option `-v` 
    can be given multiple times and even be combined: `-v` = `INFO`, 
    `-vv` = `DETAIL`, `-vvv` = `DEBUG`, `-vvvv` = `TRACE`.
    The `quiet` and `verbose` settings only affect the logger named `xcube`
    and its children. 
    If enabled, a simple message format will be used, unless the general 
    logging is redirected to stdout.

### Fixes

* Fixed a problem where the `DataStores` configuration of `xcube serve` 
  did not recognize multi-level datasets. (#653)

* Opening of multi-level datasets with filesystem data stores now 
  recognizes the `cache_size` open parameter.

* It is possible again to build and run docker containers from the docker file 
  in the Github Repository. (#651)
  For more information, see 
  https://xcube.readthedocs.io/en/latest/installation.html#docker 

### Other changes

* The `xcube tile` CLI tool has been deprecated. A new tool is planned that can work
  concurrently on dask clusters and also supports common tile grids such as
  global geographic and web mercator.

* The `xcube.util.tiledimage` module has been deprecated and is no longer 
  used in xcube. It has no replacement.

* The `xcube.util.tilegrid` module has been deprecated and is no longer 
  used in xcube. 
  A new implementation is provided by `xcube.core.tilingscheme` 
  which is used instead. 

* All existing functions of the `xcube.core.tile` module have been 
  deprecated and are no longer used in xcube. A newly exported function
  is `xcube.core.tile.compute_rgba_tile()` which is used in place of
  other tile generating functions.
  

## Changes in 0.10.2

### Enhancements

* Added new module `xcube.core.subsampling` for function
  `subsample_dataset(dataset, step)` that is now used by default 
  to generate the datasets level of multi-level datasets.

* Added new setting `Authentication.IsRequired` to the `xcube serve` 
  configuration. If set to `true`, xcube Server will reject unauthorized 
  dataset requests by returning HTTP code 401.
  
* For authorized clients, the xcube Web API provided by `xcube serve`
  now allows granted scopes to contain wildcard characters `*`, `**`,
  and `?`. This is useful to give access to groups of datasets, e.g.
  the scope `read:dataset:*/S2-*.zarr` permits access to any Zarr 
  dataset in a subdirectory of the configured data stores and 
  whose name starts with "S2-". (#632)

* `xcube serve` used to shut down with an error message 
  if it encountered datasets it could not open. New behaviour 
  is to emit a warning and ignore such datasets. (#630)

* Introduced helper function `add_spatial_ref()`
  of package `xcube.core.gridmapping.cfconv` that allows 
  adding a spatial coordinate reference system to an existing  
  Zarr dataset. (#629)

* Support for multi-level datasets has been improved:
  - Introduced new parameters for writing multi-level datasets with the 
    "file", "s3", and "memory" data stores (#617). They are 
    + `base_dataset_id`: If given, the base dataset will be linked only 
      with the value of `base_dataset_id`, instead of being copied as-is.
      This can save large amounts of storage space. 
    + `tile_size`: If given, it forces the spatial dimensions to be 
       chunked accordingly. `tile_size` can be a positive integer 
       or a pair of positive integers.
    + `num_levels`: If given, restricts the number of resolution levels 
       to the given value. Must be a positive integer to be effective.
  - Added a new example notebook 
    [5_multi_level_datasets.ipynb](https://github.com/dcs4cop/xcube/blob/main/examples/notebooks/datastores/5_multi_level_datasets.ipynb) 
    that demonstrates writing and opening multi-level datasets with the 
    xcube filesystem data stores.
  - Specified [xcube Multi-Resolution Datasets](https://github.com/dcs4cop/xcube/blob/main/docs/source/mldatasets.md)
    definition and format.

* `xcube gen2` returns more expressive error messages.
  
### Fixes

* Fixed problem where the dataset levels of multi-level datasets were 
  written without spatial coordinate reference system. In fact, 
  only spatial variables were written. (#646)

* Fixed problem where xcube Server instances that required 
  user authentication published datasets and variables for 
  unauthorised users.

* Fixed `FsDataAccessor.write_data()` implementations, 
  which now always return the passed in `data_id`. (#623)

* Fixes an issue where some datasets seemed to be shifted in the 
  y-(latitude-) direction and were misplaced on maps whose tiles 
  are served by `xcube serve`. Images with ascending y-values are 
  now tiled correctly. (#626)

### Other

* The `xcube level` CLI tool has been rewritten from scratch to make use 
  of xcube filesystem data stores. (#617)

* Deprecated numerous classes and functions around multi-level datasets.
  The non-deprecated functions and classes of `xcube.core.mldataset` should 
  be used instead along with the xcube filesystem data stores for 
  multi-level dataset i/o. (#516)
  - Deprecated all functions of the `xcube.core.level` module
    + `compute_levels()`
    + `read_levels()`
    + `write_levels()`
  - Deprecated numerous classes and functions of the `xcube.core.mldataset`
    module
    + `FileStorageMultiLevelDataset`
    + `ObjectStorageMultiLevelDataset`
    + `open_ml_dataset()`
    + `open_ml_dataset_from_object_storage()`
    + `open_ml_dataset_from_local_fs()`
    + `write_levels()`

* Added packages `python-blosc` and `lz4` to the xcube Python environment 
  for better support of Dask `distributed` and the Dask service 
  [Coiled](https://coiled.io/).

* Replace the dependency on the `rfc3339-validator` PyPI package with a
  dependency on its recently created conda-forge package.

* Remove unneeded dependency on the no longer used `strict-rfc3339` package.

## Changes in 0.10.1

### Fixes

* Deprecated argument `xy_var_names` in function `GridMapping.from_dataset`,
  thereby preventing a NotImplementedError. (#551) 

### Other Changes

* For compatibility, now also `xcube.__version__` contains the xcube 
  version number.

## Changes in 0.10.0

### Incompatible Changes 

* The configuration `DataStores` for `xcube serve` changed in an
  incompatible way with xcube 0.9.x: The value of former `Identifier` 
  must now be assigned to `Path`, which is a mandatory parameter. 
  `Path` may contain wildcard characters \*\*, \*, ?. 
  `Identifier` is now optional, the default is 
  `"${store_id}~${data_id}"`. If given, it should only be used to 
  uniquely identify single datasets within a data store
  pointed to by `Path`. (#516) 

### Enhancements

* It is now possible to use environment variables in most  
  xcube configuration files. Unix bash syntax is used, i.e. 
  `${ENV_VAR_NAME}` or `$ENV_VAR_NAME`. (#580)
  
  Supported tools include
  - `xcube gen --config CONFIG` 
  - `xcube gen2 --stores STORES_CONFIG --service SERVICE_CONFIG` 
  - `xcube serve -c CONFIG` 

* Changed the `xcube gen` tool to extract metadata for pre-sorting inputs
  from other than NetCDF inputs, e.g. GeoTIFF.

* Optimized function `xcube.core.geom.rasterize_features()`.
  It is now twice as fast while its memory usage dropped to the half. (#593)
  
### Fixes

* `xcube serve` now also serves datasets that are located in 
  subdirectories of filesystem-based data stores such as
  "file", "s3", "memory". (#579)

* xcube serve now accepts datasets whose spatial 
  resolutions differ up to 1%. (#590)
  It also no longer rejects datasets with large dimension 
  sizes. (Formerly, an integer-overflow occurred in size 
  computation.) 

* `DatasetChunkCacheSize` is now optional in `xcube serve`
  configuration. (Formerly, when omitted, the server crashed.)
  
* Fixed bug that would cause that requesting data ids on some s3 stores would
  fail with a confusing ValueError.
  
* Fixed that only last dataset of a directory listing was published via 
  `xcube serve` when using the `DataStores` configuration with 
  filesystem-based datastores such as "s3" or "file". (#576)
  
### Other

* Pinned Python version to < 3.10 to avoid import errors caused by a 
  third-party library.

* Values `obs` and `local` for the `FileSystem` parameter in xcube 
  configuration files have been replaced by `s3` and `file`, but are kept 
  temporarily for the sake of backwards compatibility.

## Changes in 0.9.2

### Fixes

* A `xcube.core.store.fs.impl.FSDataStore` no longer raises exceptions when 
  root directories in data store configurations do not exist. Instead, they 
  are created when data is written.

## Changes in 0.9.1

### New features

* The `xcube.core.maskset.MaskSet` class no longer allocates static numpy 
  arrays for masks. Instead, it uses lazy dask arrays. (#556)

* Function `xcube.core.geom.mask_dataset_by_geometry` has a new parameter 
  `all_touched`: If `True`, all pixels intersected by geometry outlines will 
  be included in the mask. If `False`, only pixels whose center is within the 
  polygon or that are selected by Bresenham’s line algorithm will be included  
  in the mask. The default value is set to `False`. 

### Other

* Updated `Dockerfile`: Removed the usage of a no-longer-maintained base image.
  Ensured that the version tag 'latest' can be used with installation mode 
  'release' for xcube plugins.

* The `xcube` package now requires `xarray >= 0.19`, `zarr >= 2.8`, 
  `pandas >= 1.3`.

## Changes in 0.9.0

### New features

* The implementations of the default data stores `s3`, `directory`, 
  and `memory` have been replaced entirely by a new implementation
  that utilize the [fsspec](https://filesystem-spec.readthedocs.io/) 
  Python package. The preliminary filesystem-based data stores 
  are now `s3`, `file`, and `memory`. All share a common implementations 
  and tests. Others filesystem-based data stores can be added easily
  and will follow soon, for example `hdfs`. 
  All filesystem-based data stores now support xarray
  datasets (type `xarray.Dataset`) in Zarr and NetCDF format as 
  well as image pyramids (type`xcube.core.multilevel.MultiLevelDataset`) 
  using a Zarr-based multi-level format. (#446)

* Several changes became necessary on the xcube Generator
  package `xcube.core.gen2` and CLI `xcube gen2`. 
  They are mostly not backward compatible:
  - The only supported way to instantiate cube generators is the
    `CubeGenerator.new()` factory method. 
  - `CubeGenerator.generate_cube()` and `CubeGenerator.get_cube_info()`
    both now receive the request object that has formerly been passed 
    to the generator constructors.
  - The `CubeGenerator.generate_cube()` method now returns a 
    `CubeGeneratorResult` object rather than a simple string 
    (the written `data_id`).  
  - Empty cubes are no longer written, a warning status is 
    generated instead.
  - The xcube gen2 CLI `xcube gen2` has a new option `--output RESULT` 
    to write the result to a JSON file. If it is omitted, 
    the CLI will dump the result as JSON to stdout.

* Numerous breaking changes have been applied to this version
  in order to address generic resampling (#391), to support other
  CRS than WGS-84 (#112), and to move from the struct data cube 
  specification to a more relaxed cube convention (#488): 
  * The following components have been removed entirely 
    - module `xcube.core.imgeom` with class `ImageGeom` 
    - module `xcube.core.geocoding` with class `GeoCoding`
    - module `xcube.core.reproject` and all its functions
  * The following components have been added 
    - module `xcube.core.gridmapping` with new class `GridMapping`
      is a CF compliant replacement for classes `ImageGeom` and `GeoCoding`
  * The following components have changed in an incompatible way:
    - Function`xcube.core.rectify.rectify_dataset()` now uses 
      `source_gm: GridMapping` and `target_gm: GridMapping` instead of 
      `geo_coding: GeoCoding` and `output_geom: ImageGeom`. 
    - Function`xcube.core.gen.iproc.InputProcessor.process()` now uses 
      `source_gm: GridMapping` and `target_gm: GridMapping` instead of 
      `geo_coding: GeoCoding` and `output_geom: ImageGeom`. 
  * xcube no longer depends on GDAL (at least not directly).
    
* Added a new feature to xcube called "BYOA" - Bring your own Algorithm.
  It is a generic utility that allows for execution of user-supplied 
  Python code in both local and remote contexts. (#467)
  The new `xcube.core.byoa` package hosts the BYOA implementation and API.
  The entry point to the functionality is the `xcube.core.byoa.CodeConfig`
  class. It is currently utilized by the xcube Cube Generator that can now
  deal with an optional `code_config` request parameter. If given,
  the generated data cube will be post-processed by the configured user-code.
  The xcube Cube Generator with the BYOA feature is made available through the 
  1. Generator API `xcube.core.gen2.LocalCubeGenerator` and
    `xcube.core.gen2.service.RemoteCubeGenerator`;
  2. Generator CLI `xcube gen2`.
  
* A dataset's cube subset and its grid mapping can now be accessed through
  the `xcube` property of `xarray.Dataset` instances. This feature requires 
  importing the `xcube.core.xarray`package. Let `dataset` be an 
  instance of `xarray.Dataset`, then
  - `dataset.xcube.cube` is a `xarray.Dataset` that contains all cube 
     variables of `dataset`, namely the ones with dimensions 
     `("time", [...,], y_dim_name, x_dim_name)`, where `y_dim_name`, 
    `x_dim_name` are determined by the dataset's grid mapping.
     May be empty, if `dataset` has no cube variables.
  - `dataset.xcube.gm` is a `xcube.core.gridmapping.GridMapping` that 
     describes the CF-compliant grid mapping of `dataset`. 
     May be `None`, if `dataset` does not define a grid mapping.
  - `dataset.xcube.non_cube` is a `xarray.Dataset` that contains all
     variables of `dataset` that are not in `dataset.xcube.cube`.
     May be same as `dataset`, if `dataset.xcube.cube` is empty.
  
* Added a new utility module `xcube.util.temp` that allows for creating 
  temporary files and directories that will be deleted when the current 
  process ends.
* Added function `xcube.util.versions.get_xcube_versions()`  
  that outputs the versions of packages relevant for xcube.
  Also added a new CLI `xcube versions` that outputs the result of the  
  new function in JSON or YAML. (#522)

### Other

* The xcube cube generator (API `xcube.core.gen2`, CLI `xcube gen2`) 
  will now write consolidated Zarrs by default. (#500)
* xcube now issues a warning, if a data cube is opened from object 
  storage, and credentials have neither been passed nor can be found, 
  and the object storage has been opened with the default `anon=False`. (#412)
* xcube no longer internally caches directory listings, which prevents 
  the situation where a data cube that has recently been written into object 
  storage cannot be found. 
* Removed example notebooks that used hard-coded local file paths. (#400)
* Added a GitHub action that will run xcube unit tests, and build and 
  push Docker images. The version tag of the image is either `latest` when 
  the main branch changed, or the same as the release tag. 
* Removed warning `module 'xcube_xyz' looks like an xcube-plugin but 
  lacks a callable named 'init_plugin`.
* Fixed an issue where `xcube serve` provided wrong layer source options for 
  [OpenLayers XYZ](https://openlayers.org/en/latest/apidoc/module-ol_source_XYZ-XYZ.html) 
  when latitude coordinates where increasing with the coordinate index. (#251)
* Function `xcube.core.normalize.adjust_spatial_attrs()` no longer removes
  existing global attributes of the form `geospatial_vertical_<property>`.
* Numerous classes and functions became obsolete in the xcube 0.9 
  code base and have been removed, also because we believe there is 
  quite rare outside use, if at all. 
  
  Removed from `xcube.util.tiledimage`:
  * class `DownsamplingImage`
  * class `PilDownsamplingImage`
  * class `NdarrayDownsamplingImage`
  * class `FastNdarrayDownsamplingImage`
  * class `ImagePyramid`
  * function `create_pil_downsampling_image()`
  * function `create_ndarray_downsampling_image()`
  * function `downsample_ndarray()`
  * functions `aggregate_ndarray_xxx()`
  
  Removed from `xcube.util.tilegrid`:
  * functions `pow2_2d_subdivision()`
  * functions `pow2_1d_subdivision()`
  
## Changes in 0.8.2

* Fixed the issue that xcube gen2 would not print tracebacks to stderr 
  when raising errors of type `CubeGeneratorError` (#448).
* Enhanced `xcube.core.normalize.normalize_dataset()` function to also 
  normalize datasets with latitudes given as 
  `latitude_centers` and to invert decreasing latitude coordinate values.
* Introduced `xcube.core.normalize.cubify_dataset()` function to normalize 
  a dataset and finally assert the result complies to the 
  [xcube dataset conventions](https://github.com/dcs4cop/xcube/blob/main/docs/source/cubespec.md).
* Fixed that data stores `directory` and `s3` were not able to handle data 
  identifiers that they had assigned themselves during `write_data()`.  
  (#450)
* The `xcube prune` tool is no longer restricted to data cube datasets 
  and should now be able to deal with datasets that comprise very many 
  chunks. (#469)
* The `xcube.core.extract.get_cube_values_for_points()` function has been 
  enhanced to also accept lists or tuples in the item values of 
  the `points` arguments. (#431)   
* Fixed exception raised in `xcube extract` CLI tool when called with the 
  `--ref` option. This issue occurred with `xarray 0.18.2+`.

## Changes in 0.8.1

* Improved support of datasets with time given as `cftime.DatetimeGregorian` 
  or `cftime.DatetimeJulian`.
* Fixed out-of-memory error raised if spatial subsets were created from 
  cubes with large spatial dimensions. (#442)
* Fixed example Notebook `compute_dask_array` and renamed it 
  into `compute_array_from_func`. (#385)
* Fixed a problem with the S3 data store that occurred if the store was 
  configured without `bucket_name` and the (Zarr) data was opened 
  with `consolidated=True`.

* The functions `xcube.core.compute.compute_cube()` 
  and `xcube.core.compute.compute_dataset()`
  can now alter the shape of input datasets. (#289)  

## Changes in 0.8.0

* Harmonized retrieval of spatial and temporal bounds of a dataset: 
  To determine spatial bounds, use `xcube.core.geom.get_dataset_bounds()`, 
  to determine temporal bounds, use `xcube.core.timecoord.get_time_range_from_data()`. 
  Both methods will attempt to get the values from associated bounds arrays first. 
* Fixed broken JSON object serialisation of objects returned by 
  `DataStore.describe_object()`. (#432)
* Changed behaviour and signature of `xcube.core.store.DataStore.get_dataset_ids()`.
  The keyword argument `include_titles: str = True` has been replaced by 
  `include_attrs: Sequence[str] = None` and the return value changes accordingly:
  - If `include_attrs` is None (the default), the method returns an iterator
    of dataset identifiers *data_id* of type `str`.
  - If `include_attrs` is a sequence of attribute names, the method returns
    an iterator of tuples (*data_id*, *attrs*) of type `Tuple[str, Dict]`.
  Hence `include_attrs`  can be used to obtain a minimum set of dataset 
  metadata attributes for each returned *data_id*.
  However, `include_attrs` is not yet implemented so far in the "s3", 
  "memory", and "directory" data stores. (#420)
* Directory and S3 Data Store consider format of data denoted by *data id* when 
  using `get_opener_ids()`.
* S3 Data Store will only recognise a `consolidated = True` parameter setting,
  if the file `{bucket}/{data_id}/.zmetadata` exists. 
* `xcube gen2` will now ensure that temporal subsets can be created. (#430)
* Enhance `xcube serve` for use in containers: (#437)
  * In addition to option `--config` or `-c`, dataset configurations can now 
    be passed via environment variable `XCUBE_SERVE_CONFIG_FILE`.
  * Added new option `--base-dir` or `-b` to pass the base directory to
    resolve relative paths in dataset configurations. In addition, the value
    can be passed via environment variable `XCUBE_SERVE_BASE_DIR`.

## Changes in 0.7.2

* `xcube gen2` now allows for specifying the final data cube's chunk
  sizes. The new `cube_config` parameter is named `chunks`, is optional
  and if given, must be a dictionary that maps a dimension name to a 
  chunk size or to `None` (= no chunking). The chunk sizes only apply 
  to data variables. Coordinate variables will not be affected, e.g. 
  "time", "lat", "lon" will not be chunked. (#426)

* `xcube gen2` now creates subsets from datasets returned by data stores that
  do not recognize cube subset parameters `variable_names`, `bbox`, and
  `time_range`. (#423)

* Fixed a problem where S3 data store returned outdated bucket items. (#422)

## Changes in 0.7.1

* Dataset normalisation no longer includes reordering increasing
  latitude coordinates, as this creates datasets that are no longer writable 
  to Zarr. (#347)
* Updated package requirements
  - Added `s3fs`  requirement that has been removed by accident.
  - Added missing requirements `requests` and `urllib3`.

## Changes in 0.7.0

* Introduced abstract base class `xcube.util.jsonschema.JsonObject` which 
  is now the super class of many classes that have JSON object representations.
  In Jupyter notebooks, instances of such classes are automatically rendered 
  as JSON trees.
* `xcube gen2` CLI tool can now have multiple `-v` options, e.g. `-vvv`
  will now output detailed requests and responses.  
* Added new Jupyter notebooks in `examples/notebooks/gen2` 
  for the _data cube generators_ in the package `xcube.core.gen2`.
* Fixed a problem in `JsonArraySchema` that occurred if a valid 
  instance was `None`. A TypeError `TypeError: 'NoneType' object is not iterable` was 
  raised in this case.
* The S3 data store  `xcube.core.store.stores.s3.S3DataStore` now implements the `describe_data()` method. 
  It therefore can also be used as a data store from which data is queried and read.  
* The `xcube gen2` data cube generator tool has been hidden from
  the set of "official" xcube tools. It is considered as an internal tool 
  that is subject to change at any time until its interface has stabilized.
  Please refer to `xcube gen2 --help` for more information.
* Added `coords` property to `DatasetDescriptor` class. 
  The `data_vars` property of the `DatasetDescriptor` class is now a dictionary. 
* Added `chunks` property to `VariableDescriptor` class. 
* Removed function `reproject_crs_to_wgs84()` and tests (#375) because  
  - it seemed to be no longer be working with GDAL 3.1+; 
  - there was no direct use in xcube itself;
  - xcube plans to get rid of GDAL dependencies.
* CLI tool `xcube gen2` may now also ingest non-cube datasets.
* Fixed unit tests broken by accident. (#396)
* Added new context manager `xcube.util.observe_dask_progress()` that can be used
  to observe tasks that known to be dominated by Dask computations: 
  ```python
  with observe_dask_progress('Writing dataset', 100):
      dataset.to_zarr(store)  
  ```
* The xcube normalisation process, which ensures that a dataset meets the requirements 
  of a cube, internally requested a lot of data, causing the process to be slow and
  expensive in terms of memory consumption. This problem was resolved by avoiding to
  read in these large amounts of data. (#392)

## Changes in 0.6.1

* Updated developer guide (#382)

Changes relating to maintenance of xcube's Python environment requirements in `envrionment.yml`:

* Removed explicit `blas` dependency (which required MKL as of `blas =*.*=mkl`) 
  for better interoperability with existing environments.  
* Removed restrictions of `fsspec <=0.6.2` which was required due to 
  [Zarr #650](https://github.com/zarr-developers/zarr-python/pull/650). As #650 has been fixed, 
  `zarr=2.6.1` has been added as new requirement. (#360)

## Changes in 0.6.0

### Enhancements 

* Added four new Jupyter Notebooks about xcube's new Data Store Framework in 
  `examples/notebooks/datastores`.

* CLI tool `xcube io dump` now has new `--config` and `--type` options. (#370)

* New function `xcube.core.store.get_data_store()` and new class `xcube.core.store.DataStorePool` 
  allow for maintaining a set of pre-configured data store instances. This will be used
  in future xcube tools that utilise multiple data stores, e.g. "xcube gen", "xcube serve". (#364)

* Replaced the concept of `type_id` used by several `xcube.core.store.DataStore` methods 
  by a more flexible `type_specifier`. Documentation is provided in `docs/source/storeconv.md`. 
  
  The `DataStore` interface changed as follows:
  - class method `get_type_id()` replaced by `get_type_specifiers()` replaces `get_type_id()`;
  - new instance method `get_type_specifiers_for_data()`;
  - replaced keyword-argument in `get_data_ids()`;
  - replaced keyword-argument in `has_data()`;
  - replaced keyword-argument in `describe_data()`;
  - replaced keyword-argument in `get_search_params_schema()`;
  - replaced keyword-argument in `search_data()`;
  - replaced keyword-argument in `get_data_opener_ids()`.
  
  The `WritableDataStore` interface changed as follows:
  - replaced keyword-argument in `get_data_writer_ids()`.

* The JSON Schema classes in `xcube.util.jsonschema` have been extended:
  - `date` and `date-time` formats are now validated along with the rest of the schema
  - the `JsonDateSchema` and `JsonDatetimeSchema` subclasses of `JsonStringSchema` have been introduced, 
    including a non-standard extension to specify date and time limits

* Extended `xcube.core.store.DataStore` docstring to include a basic convention for store 
  open parameters. (#330)

* Added documentation for the use of the open parameters passed to 
  `xcube.core.store.DataOpener.open_data()`.

### Fixes

* `xcube serve` no longer crashes, if configuration is lacking a `Styles` entry.

* `xcube gen` can now interpret `start_date` and `stop_date` from NetCDF dataset attributes. 
  This is relevant for using `xcube gen` for Sentinel-2 Level 2 data products generated and 
  provided by Brockmann Consult. (#352)


* Fixed both `xcube.core.dsio.open_cube()` and `open_dataset()` which failed with message 
  `"ValueError: group not found at path ''"` if called with a bucket URL but no credentials given
  in case the bucket is not publicly readable. (#337)
  The fix for that issue now requires an additional `s3_kwargs` parameter when accessing datasets 
  in _public_ buckets:
  ```python
  from xcube.core.dsio import open_cube 
    
  public_url = "https://s3.eu-central-1.amazonaws.com/xcube-examples/OLCI-SNS-RAW-CUBE-2.zarr"
  public_cube = open_cube(public_url, s3_kwargs=dict(anon=True))
  ```  
* xcube now requires `s3fs >= 0.5` which implies using faster async I/O when accessing object storage.
* xcube now requires `gdal >= 3.0`. (#348)
* xcube now only requires `matplotlib-base` package rather than `matplotlib`. (#361)

### Other

* Restricted `s3fs` version in envrionment.yml in order to use a version which can handle pruned xcube datasets.
  This restriction will be removed once changes in zarr PR https://github.com/zarr-developers/zarr-python/pull/650 
  are merged and released. (#360)
* Added a note in the `xcube chunk` CLI help, saying that there is a possibly more efficient way 
  to (re-)chunk datasets through the dedicated tool "rechunker", see https://rechunker.readthedocs.io
  (thanks to Ryan Abernathey for the hint). (#335)
* For `xcube serve` dataset configurations where `FileSystem: obs`, users must now also 
  specify `Anonymous: True` for datasets in public object storage buckets. For example:
  ```yaml
  - Identifier: "OLCI-SNS-RAW-CUBE-2"
    FileSystem: "obs"
    Endpoint: "https://s3.eu-central-1.amazonaws.com"
    Path: "xcube-examples/OLCI-SNS-RAW-CUBE-2.zarr"
    Anyonymous: true
    ...
  - ...
  ```  
* In `environment.yml`, removed unnecessary explicit dependencies on `proj4` 
  and `pyproj` and restricted `gdal` version to >=3.0,<3.1. 

## Changes in 0.5.1

* `normalize_dataset` now ensures that latitudes are decreasing.

## Changes in 0.5.0

### New 

* `xcube gen2 CONFIG` will generate a cube from a data input store and a user given cube configuration.
   It will write the resulting cube in a user defined output store.
    - Input Stores: CCIODP, CDS, SentinelHub
    - Output stores: memory, directory, S3

* `xcube serve CUBE` will now use the last path component of `CUBE` as dataset title.

* `xcube serve` can now be run with AWS credentials (#296). 
  - In the form `xcube serve --config CONFIG`, a `Datasets` entry in `CONFIG`
    may now contain the two new keys `AccessKeyId: ...` and `SecretAccessKey: ...` 
    given that `FileSystem: obs`.
  - In the form `xcube serve --aws-prof PROFILE CUBE`
    the cube stored in bucket with URL `CUBE` will be accessed using the
    credentials found in section `[PROFILE]` of your `~/.aws/credentials` file.
  - In the form `xcube serve --aws-env CUBE`
    the cube stored in bucket with URL `CUBE` will be accessed using the
    credentials found in environment variables `AWS_ACCESS_KEY_ID` and
    `AWS_SECRET_ACCESS_KEY`.


* xcube has been extended by a new *Data Store Framework* (#307).
  It is provided by the `xcube.core.store` package.
  It's usage is currently documented only in the form of Jupyter Notebook examples, 
  see `examples/store/*.ipynb`.
   
* During the development of the new *Data Store Framework*, some  
  utility packages have been added:
  * `xcube.util.jsonschema` - classes that represent JSON Schemas for types null, boolean,
     number, string, object, and array. Schema instances are used for JSON validation,
     and object marshalling.
  * `xcube.util.assertions` - numerous `assert_*` functions that are used for function 
     parameter validation. All functions raise `ValueError` in case an assertion is not met.
  * `xcube.util.ipython` - functions that can be called for better integration of objects with
     Jupyter Notebooks.

### Enhancements

* Added possibility to specify packing of variables within the configuration of
  `xcube gen` (#269). The user now may specify a different packing variables, 
  which might be useful for reducing the storage size of the datacubes.
  Currently it is only implemented for zarr format.
  This may be done by passing the parameters for packing as the following:  
   
   
  ```yaml  
  output_writer_params: 

    packing: 
      analysed_sst: 
        scale_factor: 0.07324442274239326
        add_offset: -300.0
        dtype: 'uint16'
        _FillValue: 0.65535
  ```

* Example configurations for `xcube gen2` were added.

### Fixes

* From 0.4.1: Fixed time-series performance drop (#299). 

* Fixed `xcube gen` CLI tool to correctly insert time slices into an 
  existing cube stored as Zarr (#317).  

* When creating an ImageGeom from a dataset, correct the height if it would
  otherwise give a maximum latitude >90°.

* Disable the display of warnings in the CLI by default, only showing them if
  a `--warnings` flag is given.

* Fixed a regression when running "xcube serve" with cube path as parameter (#314)

* From 0.4.3: Extended `xcube serve` by reverse URL prefix option. 

* From 0.4.1: Fixed time-series performance drop (#299). 


## Changes in 0.4.3

* Extended `xcube serve` by reverse URL prefix option `--revprefix REFPREFIX`.
  This can be used in cases where only URLs returned by the service need to be prefixed, 
  e.g. by a web server's proxy pass.

## Changes in 0.4.2 

* Fixed a problem during release process. No code changes.

## Changes in 0.4.1 

* Fixed time-series performance drop (#299). 

## Changes in 0.4.0

### New

* Added new `/timeseries/{dataset}/{variable}` POST operation to xcube web API.
  It extracts time-series for a given GeoJSON object provided as body.
  It replaces all of the `/ts/{dataset}/{variable}/{geom-type}` operations.
  The latter are still maintained for compatibility with the "VITO viewer". 
  
* The xcube web API provided through `xcube serve` can now serve RGBA tiles using the 
  `dataset/{dataset}/rgb/tiles/{z}/{y}/{x}` operation. The red, green, blue 
  channels are computed from three configurable variables and normalisation ranges, 
  the alpha channel provides transparency for missing values. To specify a default
  RGB schema for a dataset, a colour mapping for the "pseudo-variable" named `rbg` 
  is provided in the configuration of `xcube serve`:
  ```yaml  
  Datasets:
    - Identifyer: my_dataset
      Style: my_style
      ...
    ...
  Styles:
    - Identifier: my_style
      ColorMappings:
        rgb:
          Red:
            Variable: rtoa_8
            ValueRange: [0., 0.25]
          Green:
            Variable: rtoa_6
            ValueRange: [0., 0.25]
          Blue:
            Variable: rtoa_4
            ValueRange: [0., 0.25]
        ...
  ```
  Note that this concept works nicely in conjunction with the new `Augmentation` feature (#272) used
  to compute new variables that could be input to the RGB generation. 
  
* Introduced new (ortho-)rectification algorithm allowing reprojection of 
  satellite images that come with (terrain-corrected) geo-locations for every pixel.

  - new CLI tool `xcube rectify`
  - new API function `xcube.core.rectify.rectify_dataset()`

* Utilizing the new rectification in `xcube gen` tool. It is now the default 
  reprojection method in `xcube.core.gen.iproc.XYInputProcessor` and
  `xcube.core.gen.iproc.DefaultInputProcessor`, if ground control points are not 
  specified, i.e. the input processor is configured with `xy_gcp_step=None`. (#206)
* Tile sizes for rectification in `xcube gen` are now derived from `output_writer_params` if given in configuration and 
  if it contains a `chunksizes` parameter for 'lat' or 'lon'. This will force the generation of a chunked xcube dataset 
  and will utilize Dask arrays for out-of-core computations. This is very useful for large data cubes whose time slices 
  would otherwise not fit into memory.
* Introduced new function `xcube.core.select.select_spatial_subset()`.

* Renamed function `xcube.core.select.select_vars()` into `xcube.core.select.select_variables_subset()`.
  
* Now supporting xarray and numpy functions in expressions used by the
  `xcube.core.evaluate.evaluate_dataset()` function and in the configuration of the 
  `xcube gen` tool. You can now use `xr` and `np` contexts in expressions, e.g. 
  `xr.where(CHL >= 0.0, CHL)`. (#257)

* The performance of the `xcube gen` tool for the case that expressions or 
  expression parts are reused across multiple variables can now be improved. 
  Such as expressions can now be assigned to intermediate variables and loaded 
  into memory, so they are not recomputed again.
  For example, let the expression `quality_flags.cloudy and CHL > 25.0` occur often
  in the configuration, then this is how recomputation can be avoided:
  ```
    processed_variables:
      no_cloud_risk:
        expression: not (quality_flags.cloudy and CHL_raw > 25.0)
        load: True
      CHL:
        expression: CHL_raw
        valid_pixel_expression: no_cloud_risk
      ...        
  ```      
* Added ability to write xcube datasets in Zarr format into object storage bucket using the xcube python api
  `xcube.core.dsio.write_cube()`. (#224) The user needs to pass provide user credentials via 
  ```
  client_kwargs = {'provider_access_key_id': 'user_id', 'provider_secret_access_key': 'user_secret'}
  ```
  and 
  write to existing bucket by executing 
  
  ```
  write_cube(ds1, 'https://s3.amazonaws.com/upload_bucket/cube-1-250-250.zarr', 'zarr',
                       client_kwargs=client_kwargs)
  ```
* Added new CLI tool `xcube tile` which is used to generate a tiled RGB image 
  pyramid from any xcube dataset. The format and file organisation of the generated 
  tile sets conforms to the [TMS 1.0 Specification](https://wiki.osgeo.org/wiki/Tile_Map_Service_Specification) 
  (#209).

* The configuration of `xcube serve` has been enhanced to support
  augmentation of data cubes by new variables computed on-the-fly (#272).
  You can now add a section `Augmentation` into a dataset descriptor, e.g.:
  
  ```yaml 
    Datasets:
      - Identifier: abc
        ...
        Augmentation:
          Path: compute_new_vars.py
          Function: compute_variables
          InputParameters:
            ...
      - ...
  ```
  
  where `compute_variables` is a function that receives the parent xcube dataset
  and is expected to return a new dataset with new variables. 
  
* The `xcube serve` tool now provides basic access control via OAuth2 bearer tokens (#263).
  To configure a service instance with access control, add the following to the 
  `xcube serve` configuration file:
  
  ```
    Authentication:
      Domain: "<your oauth2 domain>"
      Audience: "<your audience or API identifier>"
  ```
  
  Individual datasets can now be protected using the new `AccessControl` entry
  by configuring the `RequiredScopes` entry whose value is a list
  of required scopes, e.g. "read:datasets":
  
  ```
    Datasets:
      ...
      - Identifier: <some dataset id>
        ...
        AccessControl:
          RequiredScopes:
            - "read:datasets"
  ```
  
  If you want a dataset to disappear for authorized requests, set the 
  `IsSubstitute` flag:
  
  ```
    Datasets:
      ...
      - Identifier: <some dataset id>
        ...
        AccessControl:
          IsSubstitute: true
  ```

### Enhancements

* The `xcube serve` tool now also allows for per-dataset configuration
  of *chunk caches* for datasets read from remote object storage locations. 
  Chunk caching avoids recurring fetching of remote data chunks for same
  region of interest.
  It can be configured as default for all remote datasets at top-level of 
  the configuration file:
  ```
  DatasetChunkCacheSize: 100M
  ```
  or in individual dataset definitions:
  ```
  Datasets: 
     - Identifier: ...
       ChunkCacheSize: 2G
       ...
  ```
* Retrieval of time series in Python API function `xcube.core.timeseries.get_time_series()` 
  has been optimized and is now much faster for point geometries. 
  This enhances time-series performance of `xcube serve`. 
  * The log-output of `xcube serve` now contains some more details time-series request 
    so performance bottlenecks can be identified more easily from `xcube-serve.log`, 
    if the server is started together with the flag `--traceperf`.
* CLI command `xcube resample` has been enhanced by a new value for the 
  frequency option `--frequency all`
  With this value it will be possible to create mean, max , std, ... of the whole dataset,
  in other words, create an overview of a cube. 
  By [Alberto S. Rabaneda](https://github.com/rabaneda).
 
* The `xcube serve` tool now also serves dataset attribution information which will be 
  displayed in the xcube-viewer's map. To add attribution information, use the `DatasetAttribution` 
  in to your `xcube serve` configuration. It can be used on top-level (for all dataset), 
  or on individual datasets. Its value may be a single text entry or a list of texts:
  For example: 
  ```yaml
  DatasetAttribution: 
    - "© by Brockmann Consult GmbH 2020, contains modified Copernicus Data 2019, processed by ESA."
    - "Funded by EU H2020 DCS4COP project."
  ```
* The `xcube gen` tool now always produces consolidated xcube datasets when the output format is zarr. 
  Furthermore when appending to an existing zarr xcube dataset, the output now will be consolidated as well. 
  In addition, `xcube gen` can now append input time slices to existing optimized (consolidated) zarr xcube datasets.
* The `unchunk_coords` keyword argument of Python API function 
  `xcube.core.optimize.optimize_dataset()` can now be a name, or list of names  
  of the coordinate variable(s) to be consolidated. If boolean ``True`` is used
  all variables will be consolidated.
* The `xcube serve` API operations `datasets/` and `datasets/{ds_id}` now also
  return the metadata attributes of a given dataset and it variables in a property
  named `attrs`. For variables we added a new metadata property `htmlRepr` that is
  a string returned by a variable's `var.data._repr_html_()` method, if any.
* Renamed default log file for `xcube serve` command to `xcube-serve.log`.
* `xcube gen` now immediately flushes logging output to standard out
  
## Changes in 0.3.1 

### Fixes

* Removing false user warning about custom SNAP colormaps when starting 
  `xcube serve` command.
  
## Changes in 0.3.0

### New

* Added new parameter in `xcube gen` called `--no_sort`. Using `--no_sort`, 
  the input file list wont be sorted before creating the xcube dataset. 
  If `--no_sort` parameter is passed, order the input list will be kept. 
  The parameter `--sort` is deprecated and the input files will be sorted 
  by default. 
* xcube now discovers plugin modules by module naming convention
  and by Setuptools entry points. See new chapter 
  [Plugins](https://xcube.readthedocs.io/en/latest/plugins.html) 
  in xcube's documentation for details. (#211)  
* Added new `xcube compute` CLI command and `xcube.core.compute.compute_cube()` API 
  function that can be used to generate an output cube computed from a Python
  function that is applied to one or more input cubes. Replaces the formerly 
  hidden `xcube apply` command. (#167) 
* Added new function `xcube.core.geom.rasterize_features()` 
  to rasterize vector-data features into a dataset. (#222)
* Extended CLI command `xcube verify` and API function `xcube.core.verify.verify_cube` to check whether spatial
  coordinate variables and their associated bounds variables are equidistant. (#231)
* Made xarray version 0.14.1 minimum requirement due to deprecation of xarray's `Dataset.drop`
  method and replaced it with `drop_sel` and `drop_vars` accordingly. 


### Enhancements

* CLI commands execute much faster now when invoked with the `--help` and `--info` options.
* Added `serverPID` property to response of web API info handler. 
* Functions and classes exported by following modules no longer require data cubes to use
  the `lon` and `lat` coordinate variables, i.e. using WGS84 CRS coordinates. Instead, the 
  coordinates' CRS may be a projected coordinate system and coordinate variables may be called
  `x` and `y` (#112):
  - `xcube.core.new`
  - `xcube.core.geom`
  - `xcube.core.schema`
  - `xcube.core.verify`
* Sometimes the cell bounds coordinate variables of a given coordinate variables are not in a proper, 
  [CF compliant](http://cfconventions.org/Data/cf-conventions/cf-conventions-1.7/cf-conventions.html#cell-boundaries) 
  order, e.g. for decreasing latitudes `lat` the respective bounds coordinate
  `lat_bnds` is decreasing for `lat_bnds[:, 0]` and `lat_bnds[:, 1]`, but `lat_bnds[i, 0] < lat_bnds[i, 1]`
  for all `i`. xcube is now more tolerant w.r.t. to such wrong ordering of cell boundaries and will 
  compute the correct spatial extent. (#233)
* For `xcube serve`, any undefined color bar name will default to `"viridis"`. (#238)
    
 
### Fixes

* `xcube resample` now correctly re-chunks its output. By default, chunking of the 
  `time` dimension is set to one. (#212)

### Incompatible changes

The following changes introduce incompatibilities with former xcube 0.2.x 
versions. 

* The function specified by `xcube_plugins` entry points now receives an single argument of 
  type `xcube.api.ExtensionRegistry`. Plugins are asked to add their extensions
  to this registry. As an example, have a look at the default `xcube_plugins` entry points 
  in `./setup.py`.   
 
* `xcube.api.compute_dataset()` function has been renamed to 
  `xcube.api.evaluate_dataset()`. This has been done in order avoid confusion
  with new API function `xcube.api.compute_cube()`.
  
* xcube's package structure has been drastically changed: 
  - all of xcube's `__init__.py` files are now empty and no longer 
    have side effects such as sub-module aggregations. 
    Therefore, components need to be imported from individual modules.
  - renamed `xcube.api` into `xcube.core`
  - moved several modules from `xcube.util` into `xcube.core`
  - the new `xcube.constants` module contains package level constants
  - the new `xcube.plugin` module now registers all standard extensions
  - moved contents of module `xcube.api.readwrite` into `xcube.core.dsio`.
  - removed functions `read_cube` and `read_dataset` as `open_cube` and `open_dataset` are sufficient
  - all internal module imports are now absolute, rather than relative  

## Changes in 0.2.1

### Enhancements

- Added new CLI tool `xcube edit` and API function `xcube.api.edit_metadata`
  which allows editing the metadata of an existing xcube dataset. (#170)
- `xcube serve` now recognises xcube datasets with
  metadata consolidated by the `xcube opmimize` command. (#141)

### Fixes
- `xcube gen` now parses time stamps correcly from input data. (#207)
- Dataset multi-resolution pyramids (`*.levels` directories) can be stored in cloud object storage
  and are now usable with `xcube serve` (#179)
- `xcube optimize` now consolidates metadata only after consolidating
  coordinate variables. (#194)
- Removed broken links from `./README.md` (#197)
- Removed obsolete entry points from `./setup.py`.

## Changes in 0.2.0

### New

* Added first version of the [xcube documentation](https://xcube.readthedocs.io/) generated from
  `./docs` folder.

### Enhancements

* Reorganisation of the Documentation and Examples Section (partly addressing #106)
* Loosened python conda environment to satisfy conda-forge requirements
* xcube is now available as a conda package on the conda-forge channel. To install
  latest xcube package, you can now type: `conda install -c conda-forge xcube`
* Changed the unittesting code to minimize warnings reported by 3rd-party packages
* Making CLI parameters consistent and removing or changing parameter abbreviations
  in case they were used twice for different params. (partly addressing #91)
  For every CLI command which is generating an output a path must be provided by the
  option `-o`, `--output`. If not provided by the user, a default output_path is generated.
  The following CLI parameter have changed and their abbreviation is not enabled anymore : 

    - `xcube gen -v` is now only `xcube gen --vars` or `xcube gen --variables` 
    - `xcube gen -p` is now  `xcube gen -P` 
    - `xcube gen -i` is now  `xcube gen -I` 
    - `xcube gen -r` is now  `xcube gen -R`
    - `xcube gen -s` is now  `xcube gen -S` 
    - `xcube chunk -c`  is now  `xcube chunk -C`
    - `xcube level -l` is now `xcube level -L`
    - `xcube dump -v` is now `xcube dump --variable` or `xcube dump --var`
    - `xcube dump -e` is now `xcube dump -E` 
    - `xcube vars2dim -v` is now `xcube vars2dim --variable` or `xcube vars2dim --var`
    - `xcube vars2dim --var_name` is now `xcube vars2dim --variable` or `xcube vars2dim --var`
    - `xcube vars2dim -d` is now `xcube vars2dim -D` 
    - `xcube grid res -d` is now `xcube grid res -D`
    - `xcube grid res -c` is now `xcube grid res --cov` or `xcube grid res --coverage` 
    - `xcube grid res -n` is now `xcube grid res -N` or `xcube grid res --num_results` 
    - `xcube serve -p` is now `xcube serve -P` 
    - `xcube serve -a` is now `xcube serve -A` 
    
* Added option `inclStDev` and `inclCount` query parameters to `ts/{dataset}/{variable}/geometry` and derivates.
  If used with `inclStDev=1`, Xcube Viewer will show error bars for each time series point.
* `xcube.api.new_cube` function now accepts callables as values for variables.
  This allows to compute variable values depending on the (t, y, x) position
  in the cube. Useful for testing.
* `xcube.api` now exports the `MaskSet` class which is useful for decoding flag values encoding following the
  [CF conventions](http://cfconventions.org/Data/cf-conventions/cf-conventions-1.7/cf-conventions.html#flags).
* Added new CLI tool `xcube optimize` and API function `xcube.api.optimize_dataset` 
  optimizes data cubes for cloud object storage deployment. (#141)
* Added two new spatial dataset operations to Python API `xcube.api` (#148):
  * `mask_dataset_by_geometry(dataset, geometry)` clip and mask a dataset by geometry
  * `clip_dataset_by_geometry(dataset, geometry)` just clip a dataset by geometry 
* Changed the dev version tag from 0.2.0.dev3 to 0.2.0.dev
* The behavior of web API `/datasets?details=1` has changed.
  The call no longer includes associated vector data as GeoJSON. Instead new API
  has beed added to fetch new vector data on demand:
  `/datasets/{dataset}/places` and `/datasets/{dataset}/places/{place}` (#130)
* `xcube serve` accepts custom SNAP colormaps. The path to a SAP .cpd file can be passed via the server
   configuration file with the paramter [ColorFile] instead of [ColorBar]. (#84)
* `xcube serve` can now be configured to serve cubes that are associated 
   with another cube with same data but different chunking (#115). 
   E.g. using chunks such as `time=512,lat=1,lon=1` can drastically improve 
   time-series extractions. 
   Have a look at the demo config in `xube/webapi/res/demo/config.yml`.     
* `xcube serve` does now offer a AWS S3 compatible data access API (#97):
   - List bucket objects: `/s3bucket`, see AWS 
     docs [GET](https://docs.aws.amazon.com/AmazonS3/latest/API/v2-RESTBucketGET.html)
   - Get bucket object: `/s3bucket/{ds_id}/{path}`, 
     see AWS docs [HEAD](https://docs.aws.amazon.com/AmazonS3/latest/API/RESTObjectHEAD.html) 
     and [GET](https://docs.aws.amazon.com/AmazonS3/latest/API/RESTObjectGET.html)
* `xcube serve` now verifies that a configured cube is valid once it is opened. (#107)
* Added new CLI command `xcube verify` performing xcube dataset verification. (#19)
* Reworked `xcube extract` to be finally useful and effective for point data extraction. (#102) 
* `xcube server`can now filter datasets by point coordinate, e.g. `/datasets?point=12.5,52.8`. (#50) 
* `xcube server`can now limit time series to a maximum number of 
  valid (not NaN) values. To activate, pass optional query parameter `maxValids` to the various `/ts`
  functions. The special value `-1` will restrict the result to contain only valid values. (#113) 
* Reworked `xcube gen` to be more user-friendly and more consistent with other tools. 
  The changes are
  - Removed `--dir` and `--name` options and replaced it by single `--output` option, 
    whose default value is `out.zarr`. (#45)
  - The `--format` option no longer has a default value. If not given, 
    format is guessed from `--output` option.
  - Renamed following parameters in the configuration file:
    + `input_files` into `input_paths`, also because paths may point into object storage 
      locations (buckets);  
    + `output_file` into `output_path`, to be consistent with `input_paths`.  
* Added new CLI command `xcube prune`. The tool deletes all block files associated with empty (NaN-
  only) chunks in given INPUT cube, which must have ZARR format. This can drastically reduce files 
  in sparse cubes and improve cube reading performance. (#92)
* `xcube serve` has a new `prefix` option which is a path appended to the server's host.
  The `prefix` option replaces the `name` option which is now deprecated but kept 
  for backward compatibility. (#79)
* Added new CLI command `xcube resample` that is used to generate temporarily up- or downsampled
  data cubes from other data cubes.
* `xcube serve` can now be run with xcube dataset paths and styling information given via the CLI rather 
  than a configuration file. For example `xcube serve --styles conc_chl=(0,20,"viridis") /path/to/my/chl-cube.zarr`.
  This allows for quick inspection of newly generated cubes via `xcube gen`.
  Also added option `--show` that starts the Xcube viewer on desktop environments in a browser. 
* Added new `xcube apply` command that can be used to generate an output cube computed from a Python function 
  that is applied to one or more input cubes. 
  The command is still in development and therefore hidden.
* Added new `xcube timeit` command that can be used to measure the time required for 
  parameterized command invocations. 
  The command is still in development and therefore hidden.
* Added global `xcube --scheduler SCHEDULER` option for Dask distributed computing (#58)
* Added global `xcube --traceback` option, removed local `xcube gen --traceback` option
* Completed version 1 of an xcube developer guide.
* Added `xcube serve` command (#43) 
* `xcube serve`: Time-series web API now also returns "uncertainty" (#48)
* Added `xcube level` command to allow for creating spatial pyramid levels (#38)
* `xcube gen` accepts multiple configuration files that will be merged in order (#21)
* Added `xcube gen` option `--sort` when input data list should be sorted (#33)    
* Added `xcube vars2dim` command to make variables a cube dimension (#31)
* Added `xcube serve` option `--traceperf` that allows switching on performance diagnostics.
* Included possibility to read the input file paths from a text file. (#47)
* Restructured and clarified code base (#27)
* Moved to Python 3.7 (#25)
* Excluding all input processors except for the default one. They are now plugins and have own repositories within the 
  xcube's organisation. (#49)


### Fixes

* `xcube gen` CLI now updates metadata correctly. (#181)
* It was no longer possible to use the `xcube gen` CLI with `--proc` option. (#120)
* `totalCount` attribute of time series returned by Web API `ts/{dataset}/{variable}/{geom-type}` now
   contains the correct number of possible observations. Was always `1` before.
* Renamed Web API function `ts/{dataset}/{variable}/places` into
  `ts/{dataset}/{variable}/features`.
* `xcube gen` is now taking care that when new time slices are added to an existing
   cube, this is done by maintaining the chronological order. New time slices are
   either appended, inserted, or replaced. (#64) (#139)
* Fixed `xcube serve` issue with WMTS KVP method `GetTile` with query parameter `time` 
  whose value can now also have the two forms `<start-date>/<end-date>` and just `<date>`. (#132) 
* Fixed `xcube extract` regression that stopped working after Pandas update (#95) 
* Fixed problem where CTRL+C didn't function anymore with `xcube serve`. (#87)
* Fixed error `indexes along dimension 'y' are not equal` occurred when using 
  `xcube gen` with processed variables that used flag values (#86)
* Fixed `xcube serve` WMTS KVP API to allow for case-insensitive query parameters. (#77)
* Fixed error in plugins when importing `xcube.api.gen` (#62)
* Fixed import of plugins only when executing `xcube.cli` (#66)

## Changes in 0.1.0

* Respecting chunk sizes when computing tile sizes [#44](https://github.com/dcs4cop/xcube-server/issues/44)
* The RESTful tile operations now have a query parameter `debug=1` which toggles tile 
  computation performance diagnostics.
* Can now associate place groups with datasets.
* Major revision of API. URLs are now more consistent.
* Request for obtaining a legend for a layer of given by a variable of a data set was added.
* Added a Dockerfile to build an xcube docker image and to run the demo
* The RESTful time-series API now returns ISO-formatted UTC dates [#26](https://github.com/dcs4cop/xcube-server/issues/26)<|MERGE_RESOLUTION|>--- conflicted
+++ resolved
@@ -1,5 +1,6 @@
-<<<<<<< HEAD
 ## Changes in 1.7.0 (in development)
+
+### Enhancements
 
 * xcube server can now deal with "user-defined" variables. Endpoints
   that accept a `{varName}` path parameter in their URL path can now be 
@@ -7,14 +8,13 @@
   where `<var_name>` is the name user defined variable and `<var_expr>` 
   is an arbitrary band-math expression, 
   see https://github.com/xcube-dev/xcube-viewer/issues/371.
-=======
-## Changes in 1.6.1.dev1 (in development)
+
+### Fixes
 
 * Migrated the `.github/workflows/xcube_build_docker.yaml` and the corresponding 
   `Dockerfile` from `setup.py` to `pyproject.toml`. Additionally, updated the relevant 
   documentation in `doc/source` to reflect this change from `setup.py` to
   `pyproject.toml.` (related to #992) 
->>>>>>> 62e3073d
 
 ## Changes in 1.6.0
 
