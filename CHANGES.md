--- conflicted
+++ resolved
@@ -10,7 +10,7 @@
     variables
   * Add links to domain set, range type, and range schema to collection
     descriptions
-* OGC Coverages:
+* OGC API – Coverages:
   * Support scaling parameters `scale-factor`, `scale-axes`, and `scale-size`
   * Improve handling of bbox parameters
   * Handle half-open datetime intervals
@@ -27,12 +27,9 @@
 
 ### Fixes
 
-<<<<<<< HEAD
-* Rename some test classes to avoid spurious warnings (#924)
-=======
 * Make S3 unit tests compatible with moto 5 server (#922)
 * Make some CLI unit tests compatible with pytest 8 (#922)
->>>>>>> 4e15e33e
+* Rename some test classes to avoid spurious warnings (#924)
 
 ### Other changes
 
