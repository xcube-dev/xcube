<<<<<<< HEAD
## Changes in 0.13.0.dev8 (in development)

### Other

* Added experimental API `volumes` to xcube Server.
  It is used by xcube Viewer to render 3-D volumes.

### Fixes

## Changes in 0.13.0.dev7

### Other

* xcube Server has been enhanced to load multi-module Python code 
  for dynamic cubes both from both directories and zip archives.
  For example, the following dataset definition computes a dynamic 
  cube from dataset "local" using function "compute_dataset" in 
  Python module "resample_in_time.py":
  ```yaml
    Path: resample_in_time.py
    Function: compute_dataset
    InputDatasets: ["local"]
  ```
  Users can now pack "resample_in_time.py" among any other modules and 
  packages into a zip archive. Note that the original module name 
  is now a prefix to the function name:
  ```yaml
    Path: modules.zip
    Function: resample_in_time:compute_dataset
    InputDatasets: ["local"]
  ```
  
  Implementation note: this has been achieved by using 
  `xcube.core.byoa.CodeConfig` in
  `xcube.core.mldataset.ComputedMultiLevelDataset`.

* Instead of the `Function` keyword it is now
  possible to use the `Class` keyword.
  While `Function` references a function that receives one or 
  more datasets (type `xarray.Dataset`) and returns a new one, 
  `Class` references a callable that receives one or 
  more multi-level datasets and returns a new one.
  The callable is either a class derived from  
  or a function that returns an instance of 
  `xcube.core.mldataset.MultiLevelDataset`. 

* Module `xcube.core.mldataset` has been refactored into 
  a sub-package for clarity and maintainability.

* Provided backward compatibility with Python 3.8. (#760)

## Changes in 0.13.0.dev6

## Changes in 0.13.0.dev5

### Other

* xcube server Python scripts can now import modules from
  the script's directory.
* Loading of dynamic cubes is now logged. 

## Changes in 0.13.0.dev4

### Fixes

* xcube serve correctly resolves relative paths to datasets (#758)

## Changes in 0.13.0.dev3

### Other

* A new function `compute_tiles()` has been 
  refactored out from function `xcube.core.tile.compute_rgba_tile()`.
* Added method `get_level_for_resolution(xy_res)` to 
  abstract base class `xcube.core.mldataset.MultiLevelDataset`. 
* Removed outdated example resources from `examples/serve/demo`.
* Account for different spatial resolutions in x and y in 
  `xcube.core.geom.get_dataset_bounds()`.
* Make code robust against 0-size coordinates in 
  `xcube.core.update._update_dataset_attrs()`.

## Changes in 0.13.0.dev2

### Intermediate changes

* Fixed unit test w.r.t. change in 0.13.0.dev1

* xcube now tries to prevent indexing timezone-naive variables with
  timezone-aware indexers, or vice versa.

## Changes in 0.13.0.dev1

### Intermediate changes

* Include package data `xcube/webapi/meta/res/openapi.html`.

## Changes in 0.13.0.dev0
=======
## Changes in 0.13.0.dev9 (in development)
>>>>>>> 9b13676b

### Enhancements

* xcube Server has been rewritten almost from scratch.

  - Introduced a new endpoint `${server_url}/s3` that emulates
    and AWS S3 object storage for the published datasets. (#717)
    The `bucket` name can be either:
    * `s3://datasets` - publishes all datasets in Zarr format.
    * `s3://pyramids` - publishes all datasets in a multi-level `levels`
      format (multi-resolution N-D images)
      that comprises level datasets in Zarr format.
    
    Datasets published through the S3 API are slightly 
    renamed for clarity. For bucket `s3://pyramids`:
    * if a dataset identifier has suffix `.levels`, the identifier remains;
    * if a dataset identifier has suffix `.zarr`, it will be replaced by 
      `.levels` only if such a dataset doesn't exist;
    * otherwise, the suffix `.levels` is appended to the identifier.
    For bucket `s3://datasets` the opposite is true:
    * if a dataset identifier has suffix `.zarr`, the identifier remains;
    * if a dataset identifier has suffix `.levels`, it will be replaced by 
      `.zarr` only if such a dataset doesn't exist;
    * otherwise, the suffix `.zarr` is appended to the identifier.

    With the new S3 endpoints in place, xcube Server instances can be used
    as xcube data stores as follows:
    
    ```python
    store = new_data_store(
        "s3", 
        root="datasets",   # bucket "datasets", use also "pyramids"
        max_depth=2,       # optional, but we may have nested datasets
        storage_options=dict(
            anon=True,
            client_kwargs=dict(
                endpoint_url='http://localhost:8080/s3' 
            )
        )
    )
    ```

  - The limited `s3bucket` endpoints are no longer available and are 
    replaced by `s3` endpoints. 

  - Added new endpoint `/viewer` that serves a self-contained, 
    packaged build of 
    [xcube Viewer](https://github.com/dcs4cop/xcube-viewer). 
    The packaged viewer can be overridden by environment variable 
    `XCUBE_VIEWER_PATH` that must point to a directory with a 
    build of a compatible viewer.

  - The `--show` option of `xcube serve` 
    has been renamed to `--open-viewer`. 
    It now uses the self-contained, packaged build of 
    [xcube Viewer](https://github.com/dcs4cop/xcube-viewer). (#750)

  - The `--show` option of `xcube serve` 
    now outputs various aspects of the server configuration. 

* xcube Server is now more tolerant with respect to datasets it can not 
  open without errors. Implementation detail: It no longer fails if 
  opening datasets raises any exception other than `DatasetIsNotACubeError`.
  (#789)

* xcube Server's colormap management has been improved in several ways:
  - Colormaps are no longer managed globally. E.g., on server configuration 
    change, new custom colormaps are reloaded from files. 
  - Colormaps are loaded dynamically from underlying 
    matplotlib and cmocean registries, and custom SNAP color palette files. 
    That means, latest matplotlib colormaps are now always available. (#687)
  - Colormaps can now be reversed (name suffix `"_r"`), 
    can have alpha blending (name suffix `"_alpha"`),
    or both (name suffix `"_r_alpha"`).
  - Loading of custom colormaps from SNAP `*.cpd` has been rewritten.
    Now also the `isLogScaled` property of the colormap is recognized. (#661)
  - The module `xcube.util.cmaps` has been redesigned and now offers
    three new classes for colormap management:
    * `Colormap` - a colormap 
    * `ColormapCategory` - represents a colormap category
    * `ColormapRegistry` - manages colormaps and their categories


* The xcube filesystem data stores such as "file", "s3", "memory"
  can now filter the data identifiers reported by `get_data_ids()`. (#585)
  For this purpose, the data stores now accept two new optional keywords
  which both can take the form of a wildcard pattern or a sequence 
  of wildcard patterns:

  1. `excludes`: if given and if any pattern matches the identifier, 
     the identifier is not reported. 
  2. `includes`: if not given or if any pattern matches the identifier, 
     the identifier is reported.
  
* Added convenience method `DataStore.list_data_ids()` that works 
  like `get_data_ids()`, but returns a list instead of an iterator. (#776)

### Fixes

* xcube CLI tools no longer emit warnings when trying to import
  installed packages named `xcube_*` as xcube plugins.
  
* The `xcube.util.timeindex` module can now handle 0-dimensional 
  `ndarray`s as indexers. This effectively avoids the warning 
  `Can't determine indexer timezone; leaving it unmodified.`
  which was emitted in such cases.

* `xcube serve` will now also accept datasets with coordinate names
  `longitude` and `latitude`, even if the attribute `long_name` isn't set.
  (#763)

* Function `xcube.core.resampling.affine.affine_transform_dataset()`
  now assumes that geographic coordinate systems are equal by default and
  hence a resampling based on an affine transformation can be performed.

* Fixed a problem with xcube server's WMTS implementation.
  For multi-level resolution datasets with very coarse low resolution levels, 
  the tile matrix sets `WorldCRS84Quad` and `WorldWebMercatorQuad` have 
  reported a negative minimum z-level.

* Implementation of function `xcube.core.geom.rasterize_features()` 
  has been changed to account for consistent use of a target variable's
  `fill_value` and `dtype` for a given feature.
  In-memory (decoded) variables now always use dtype `float64` and use 
  `np.nan` to represent missing values. Persisted (encoded) variable data
  will make use of the target `fill_value` and `dtype`. (#778)

* Relative local filesystem paths to datasets are now correctly resolved 
  against the base directory of the xcube Server's configuration, i.e.
  configuration parameter `base_dir`. (#758)

* Fixed problem with `xcube gen` raising `FileNotFoundError`
  with Zarr >= 2.13.

* Provided backward compatibility with Python 3.8. (#760)


### Other

* The CLI tool `xcube edit` has been deprecated in favour of the 
  `xcube patch`. (#748)

* Deprecated CLI `xcube tile` has been removed.

* Deprecated modules, classes, methods, and functions
  have finally been removed:
  - `xcube.core.geom.get_geometry_mask()`
  - `xcube.core.mldataset.FileStorageMultiLevelDataset`
  - `xcube.core.mldataset.open_ml_dataset()`
  - `xcube.core.mldataset.open_ml_dataset_from_local_fs()`
  - `xcube.core.mldataset.open_ml_dataset_from_object_storage()`
  - `xcube.core.subsampling.get_dataset_subsampling_slices()`
  - `xcube.core.tiledimage`
  - `xcube.core.tilegrid`

* The following classes, methods, and functions have been deprecated:
  - `xcube.core.xarray.DatasetAccessor.levels()`
  - `xcube.util.cmaps.get_cmap()`
  - `xcube.util.cmaps.get_cmaps()`
  
* A new function `compute_tiles()` has been 
  refactored out from function `xcube.core.tile.compute_rgba_tile()`.

* Added method `get_level_for_resolution(xy_res)` to 
  abstract base class `xcube.core.mldataset.MultiLevelDataset`. 

* Removed outdated example resources from `examples/serve/demo`.

* Account for different spatial resolutions in x and y in 
  `xcube.core.geom.get_dataset_bounds()`.

* Make code robust against 0-size coordinates in 
  `xcube.core.update._update_dataset_attrs()`.

* xcube Server has been enhanced to load multi-module Python code 
  for dynamic cubes both from both directories and zip archives.
  For example, the following dataset definition computes a dynamic 
  cube from dataset "local" using function "compute_dataset" in 
  Python module "resample_in_time.py":
  ```yaml
    Path: resample_in_time.py
    Function: compute_dataset
    InputDatasets: ["local"]
  ```
  Users can now pack "resample_in_time.py" among any other modules and 
  packages into a zip archive. Note that the original module name 
  is now a prefix to the function name:
  ```yaml
    Path: modules.zip
    Function: resample_in_time:compute_dataset
    InputDatasets: ["local"]
  ```
  
  Implementation note: this has been achieved by using 
  `xcube.core.byoa.CodeConfig` in
  `xcube.core.mldataset.ComputedMultiLevelDataset`.

* Instead of the `Function` keyword it is now
  possible to use the `Class` keyword.
  While `Function` references a function that receives one or 
  more datasets (type `xarray.Dataset`) and returns a new one, 
  `Class` references a callable that receives one or 
  more multi-level datasets and returns a new one.
  The callable is either a class derived from  
  or a function that returns an instance of 
  `xcube.core.mldataset.MultiLevelDataset`. 

* Module `xcube.core.mldataset` has been refactored into 
  a sub-package for clarity and maintainability.


## Changes in 0.12.1 

### Enhancements

* Added a new package `xcube.core.zarrstore` that exports a number
  of useful 
  [Zarr store](https://zarr.readthedocs.io/en/stable/api/storage.html) 
  implementations and Zarr store utilities: 
  * `xcube.core.zarrstore.GenericZarrStore` comprises 
    user-defined, generic array definitions. Arrays will compute 
    their chunks either from a function or a static data array. 
  * `xcube.core.zarrstore.LoggingZarrStore` is used to log 
    Zarr store access performance and therefore useful for 
    runtime optimisation and debugging. 
  * `xcube.core.zarrstore.DiagnosticZarrStore` is used for testing
    Zarr store implementations. 
  * Added a xarray dataset accessor 
    `xcube.core.zarrstore.ZarrStoreHolder` that enhances instances of
    `xarray.Dataset` by a new property `zarr_store`. It holds a Zarr store
    instance that represents the datasets as a key-value mapping.
    This will prepare later versions of xcube Server for publishing all 
    datasets via an emulated S3 API.

    In turn, the classes of module `xcube.core.chunkstore` have been
    deprecated.
    
* Added a new function `xcube.core.select.select_label_subset()` that 
  is used to select dataset labels along a given dimension using
  user-defined predicate functions.

* The xcube Python environment is now requiring 
  `xarray >= 2022.6` and `zarr >= 2.11` to ensure sparse 
  Zarr datasets can be written using `dataset.to_zarr(store)`. (#688)

* Added new module `xcube.util.jsonencoder` that offers the class 
  `NumpyJSONEncoder` used to serialize numpy-like scalar values to JSON. 
  It also offers the function `to_json_value()` to convert Python objects 
  into JSON-serializable versions. The new functionality is required 
  to ensure dataset attributes that are JSON-serializable. For example,
  the latest version of the `rioxarray` package generates a `_FillValue` 
  attribute with datatype `np.uint8`. 

### Fixes

* The filesystem-based data stores for the "s3", "file", and "memory"
  protocols can now provide `xr.Dataset` instances from image pyramids
  formats, i.e. the `levels` and `geotiff` formats.

## Changes in 0.12.0

### Enhancements

* Allow xcube Server to work with any OIDC-compliant auth service such as
  Auth0, Keycloak, or Google. Permissions of the form 
  `"read:dataset:\<dataset\>"` and `"read:variable:\<dataset\>"` can now be
  passed by two id token claims: 
  - `permissions` must be a JSON list of permissions;
  - `scope` must be a space-separated character string of permissions.

  It is now also possible to include id token claim values into the 
  permissions as template variables. For example, if the currently
  authenticated user is `demo_user`, the permission 
  `"read:dataset:$username/*"` will effectively be
  `"read:dataset:demo_user/*"` and only allow access to datasets
  with resource identifiers having the prefix `demo_user/`.

  With this change, server configuration has changed:     
  #### Example of OIDC configuration for auth0
  
  Please note, there **must be** a trailing slash in the "Authority" URL.
  
  ```yaml
  Authentication:
    Authority: https://some-demo-service.eu.auth0.com/
    Audience: https://some-demo-service/api/
  ```  
  #### Example of OIDC configuration for Keycloak
  
  Please note, **no** trailing slash in the "Authority" URL.

  ```yaml
  Authentication: 
    Authority: https://kc.some-demo-service.de/auth/realms/some-kc-realm
    Audience: some-kc-realm-xc-api
  ```
* Filesystem-based data stores like "file" and "s3" support reading 
  GeoTIFF and Cloud Optimized GeoTIFF (COG). (#489) 

* `xcube server` now also allows publishing also 2D datasets 
  such as opened from GeoTIFF / COG files.

* Removed all upper version bounds of package dependencies.
  This increases compatibility with existing Python environments.

* A new CLI tool `xcube patch` has been added. It allows for in-place
  metadata patches of Zarr data cubes stored in almost any filesystem 
  supported by [fsspec](https://filesystem-spec.readthedocs.io/en/latest/) 
  including the protocols "s3" and "file". It also allows patching
  xcube multi-level datasets (`*.levels` format).
  
* In the configuration for `xcube server`, datasets defined in `DataStores` 
  may now have user-defined identifiers. In case the path does not unambiguously 
  define a dataset (because it contains wildcards), providing a 
  user-defined identifier will raise an error. 

### Fixes

* xcube Server did not find any grid mapping if a grid mapping variable
  (e.g. spatial_ref or crs) encodes a geographic CRS
  (CF grid mapping name "latitude_longitude") and the related geographical 
  1-D coordinates were named "x" and "y". (#706) 
* Fixed typo in metadata of demo cubes in `examples/serve/demo`. 
  Demo cubes now all have consolidated metadata.
* When writing multi-level datasets with file data stores, i.e.,
  ```python
  store.write_data(dataset, data_id="test.levels", use_saved_levels=True)
  ``` 
  and where `dataset` has different spatial resolutions in x and y, 
  an exception was raised. This is no longer the case. 
* xcube Server can now also compute spatial 2D datasets from users' 
  Python code. In former versions, spatio-temporal 3D cubes were enforced.

### Other important changes

* Deprecated all functions and classes defined in `xcube.core.dsio` 
  in favor of the xcube data store API defined by `xcube.core.store`.

## Changes in 0.11.2

### Enhancements

* `xcube serve` now provides new metadata details of a dataset:
  - The spatial reference is now given by property `spatialRef` 
    and provides a textual representation of the spatial CRS.
  - The dataset boundary is now given as property `geometry`
    and provides a GeoJSON Polygon in geographic coordinates. 
    
* `xcube serve` now publishes the chunk size of a variable's 
  time dimension for either for an associated time-chunked dataset or the
  dataset itself (new variable integer property `timeChunkSize`).
  This helps clients (e.g. xcube Viewer) to improve the 
  server performance for time-series requests.

* The functions
  - `mask_dataset_by_geometry()` 
  - `rasterize_features()`
  of module `xcube.core.geom` have been reimplemented to generate 
  lazy dask arrays. Both should now be applicable to datasets
  that have arbitrarily large spatial dimensions. 
  The spatial chunk sizes to be used can be specified using 
  keyword argument `tile_size`. (#666)

### Fixes

* Fixed ESA CCI example notebook. (#680)

* `xcube serve` now provides datasets after changes of the service 
  configuration while the server is running.
  Previously, it was necessary to restart the server to load the changes. (#678)

### Other changes

* `xcube.core.resampling.affine_transform_dataset()` has a new 
  keyword argument `reuse_coords: bool = False`. If set to `True` 
  the returned dataset will reuse the _same_ spatial coordinates 
  as the target. This is a workaround for xarray issue 
  https://github.com/pydata/xarray/issues/6573.

* Deprecated following functions of module `xcube.core.geom`:
  - `is_dataset_y_axis_inverted()` is no longer used;
  - `get_geometry_mask()` is no longer used;
  - `convert_geometry()` has been renamed to `normalize_geometry()`.
  
## Changes in 0.11.1

* Fixed broken generation of composite RGBA tiles. (#668)
* Fixing broken URLs in xcube viewer documentation, more revision still needed.

## Changes in 0.11.0

### Enhancements

* `xcube serve` can now serve datasets with arbitrary spatial 
  coordinate reference systems. Before xcube 0.11, datasets where forced
  to have a geographical CRS such as EPSG:4326 or CRS84. 

* `xcube serve` can now provide image tiles for two popular tile grids:
  1. global geographic grid, with 2 x 1 tiles at level zero (the default);
  2. global web mercator grid, with 1 x 1 tiles at level 
     zero ("Google projection", OSM tile grid).
  
  The general form of the new xcube tile URL is (currently)
       
      /datasets/{ds_id}/vars/{var_name}/tile2/{z}/{y}/{x}
    
  The following query parameters can be used

  - `crs`: set to `CRS84` to use the geographical grid (the default),
    or `EPSG:3857` to use the web mercator grid. 
  - `cbar`: color bar name such as `viridis` or `plasma`, 
     see color bar names of matplotlib. Defaults to `bone`.
  - `vmin`: minimum value to be used for color mapping. Defaults to `0`.
  - `vmax`: maximum value to be used for color mapping. Defaults to `1`.
  - `retina`: if set to `1`, tile size will be 512 instead of 256.

* The WMTS provided by `xcube serve` has been reimplemented from scratch.
  It now provides two common tile matrix sets:
  1. `WorldCRS84Quad` global geographic grid, with 2 x 1 tiles at level zero; 
  2. `WorldWebMercatorQuad` global web mercator grid, with 1 x 1 tiles 
     at level zero. 
  
  New RESTful endpoints have been added to reflect this:

      /wmts/1.0.0/{TileMatrixSet}/WMTSCapabilities.xml
      /wmts/1.0.0/tile/{Dataset}/{Variable}/{TileMatrixSet}/{TileMatrix}/{TileRow}/{TileCol}.png
  
  The existing RESTful endpoints now use tile matrix set `WorldCRS84Quad` by default:

      /wmts/1.0.0/WMTSCapabilities.xml
      /wmts/1.0.0/tile/{Dataset}/{Variable}/{TileMatrix}/{TileRow}/{TileCol}.png

  The key-value pair (KVP) endpoint `/wmts/kvp` now recognises the
  `TileMatrixSet` key for the two values described above.

* Support for multi-level datasets aka ND image pyramids has been 
  further improved (#655):
  - Introduced new parameter `agg_methods` for writing multi-level datasets 
    with the "file", "s3", and "memory" data stores. 
    The value of `agg_methods` is either a string `"first"`,
    `"min"`, `"max"`, `"mean"`, `"median"` or a dictionary that maps
    a variable name to an aggregation method. Variable names can be patterns
    that may contain wildcard characters '*' and '?'. The special aggregation
    method `"auto"` can be used to select `"first"` for integer variables 
    and `"mean"` for floating point variables. 
  - The `xcube level` CLI tool now has a new option `--agg-methods` (or `-A`)
    for the same purpose.

* The xcube package now consistently makes use of logging.
  We distinguish general logging and specific xcube logging.
  General logging refers to the log messages emitted by any Python module 
  while xcube logging only refers to log messages emitted by xcube modules.

  * The output of general logging from xcube CLI tools can now be 
    configured with two new CLI options: 
    
    - `--loglevel LEVEL`: Can be one of `CRITICAL`, `ERROR`,
      `WARNING`, `INFO`, `DETAIL`, `DEBUG`, `TRACE`, or `OFF` (the default).
    - `--logfile PATH`: Effective only if log level is not `OFF`.
      If given, log messages will be written into the file
      given by PATH. If omitted, log messages will be redirected 
      to standard error (`sys.stderr`).

    The output of general logging from xcube CLI is disabled by default.
    If enabled, the log message format includes the level, date-time,
    logger name, and message.

  * All xcube modules use the logger named `xcube` 
    (i.e. `LOG = logging.getLogger("xcube")`) to emit 
    messages regarding progress, debugging, errors. Packages that extend
    the xcube package should use a dot suffix for their logger names, e.g.
    `xcube.cci` for the xcube plugin package `xcube-cci`.
  
  * All xcube CLI tools will output log messages, if any, 
    on standard error (`sys.stderr`). 
    Only the actual result, if any, 
    is written to standard out (`sys.stdout`).

  * Some xcube CLI tools have a `--quiet`/`-q` option to disable output
    of log messages on the console and a `--verbose`/`-v` option to enable 
    it and control the log level. For this purpose the option `-v` 
    can be given multiple times and even be combined: `-v` = `INFO`, 
    `-vv` = `DETAIL`, `-vvv` = `DEBUG`, `-vvvv` = `TRACE`.
    The `quiet` and `verbose` settings only affect the logger named `xcube`
    and its children. 
    If enabled, a simple message format will be used, unless the general 
    logging is redirected to stdout.

### Fixes

* Fixed a problem where the `DataStores` configuration of `xcube serve` 
  did not recognize multi-level datasets. (#653)

* Opening of multi-level datasets with filesystem data stores now 
  recognizes the `cache_size` open parameter.

* It is possible again to build and run docker containers from the docker file 
  in the Github Repository. (#651)
  For more information, see 
  https://xcube.readthedocs.io/en/latest/installation.html#docker 

### Other changes

* The `xcube tile` CLI tool has been deprecated. A new tool is planned that can work
  concurrently on dask clusters and also supports common tile grids such as
  global geographic and web mercator.

* The `xcube.util.tiledimage` module has been deprecated and is no longer 
  used in xcube. It has no replacement.

* The `xcube.util.tilegrid` module has been deprecated and is no longer 
  used in xcube. 
  A new implementation is provided by `xcube.core.tilingscheme` 
  which is used instead. 

* All existing functions of the `xcube.core.tile` module have been 
  deprecated and are no longer used in xcube. A newly exported function
  is `xcube.core.tile.compute_rgba_tile()` which is used in place of
  other tile generating functions.
  

## Changes in 0.10.2

### Enhancements

* Added new module `xcube.core.subsampling` for function
  `subsample_dataset(dataset, step)` that is now used by default 
  to generate the datasets level of multi-level datasets.

* Added new setting `Authentication.IsRequired` to the `xcube serve` 
  configuration. If set to `true`, xcube Server will reject unauthorized 
  dataset requests by returning HTTP code 401.
  
* For authorized clients, the xcube Web API provided by `xcube serve`
  now allows granted scopes to contain wildcard characters `*`, `**`,
  and `?`. This is useful to give access to groups of datasets, e.g.
  the scope `read:dataset:*/S2-*.zarr` permits access to any Zarr 
  dataset in a subdirectory of the configured data stores and 
  whose name starts with "S2-". (#632)

* `xcube serve` used to shut down with an error message 
  if it encountered datasets it could not open. New behaviour 
  is to emit a warning and ignore such datasets. (#630)

* Introduced helper function `add_spatial_ref()`
  of package `xcube.core.gridmapping.cfconv` that allows 
  adding a spatial coordinate reference system to an existing  
  Zarr dataset. (#629)

* Support for multi-level datasets has been improved:
  - Introduced new parameters for writing multi-level datasets with the 
    "file", "s3", and "memory" data stores (#617). They are 
    + `base_dataset_id`: If given, the base dataset will be linked only 
      with the value of `base_dataset_id`, instead of being copied as-is.
      This can save large amounts of storage space. 
    + `tile_size`: If given, it forces the spatial dimensions to be 
       chunked accordingly. `tile_size` can be a positive integer 
       or a pair of positive integers.
    + `num_levels`: If given, restricts the number of resolution levels 
       to the given value. Must be a positive integer to be effective.
  - Added a new example notebook 
    [5_multi_level_datasets.ipynb](https://github.com/dcs4cop/xcube/blob/master/examples/notebooks/datastores/5_multi_level_datasets.ipynb) 
    that demonstrates writing and opening multi-level datasets with the 
    xcube filesystem data stores.
  - Specified [xcube Multi-Resolution Datasets](https://github.com/dcs4cop/xcube/blob/master/docs/source/mldatasets.md)
    definition and format.

* `xcube gen2` returns more expressive error messages.
  
### Fixes

* Fixed problem where the dataset levels of multi-level datasets were 
  written without spatial coordinate reference system. In fact, 
  only spatial variables were written. (#646)

* Fixed problem where xcube Server instances that required 
  user authentication published datasets and variables for 
  unauthorised users.

* Fixed `FsDataAccessor.write_data()` implementations, 
  which now always return the passed in `data_id`. (#623)

* Fixes an issue where some datasets seemed to be shifted in the 
  y-(latitude-) direction and were misplaced on maps whose tiles 
  are served by `xcube serve`. Images with ascending y-values are 
  now tiled correctly. (#626)

### Other

* The `xcube level` CLI tool has been rewritten from scratch to make use 
  of xcube filesystem data stores. (#617)

* Deprecated numerous classes and functions around multi-level datasets.
  The non-deprecated functions and classes of `xcube.core.mldataset` should 
  be used instead along with the xcube filesystem data stores for 
  multi-level dataset i/o. (#516)
  - Deprecated all functions of the `xcube.core.level` module
    + `compute_levels()`
    + `read_levels()`
    + `write_levels()`
  - Deprecated numerous classes and functions of the `xcube.core.mldataset`
    module
    + `FileStorageMultiLevelDataset`
    + `ObjectStorageMultiLevelDataset`
    + `open_ml_dataset()`
    + `open_ml_dataset_from_object_storage()`
    + `open_ml_dataset_from_local_fs()`
    + `write_levels()`

* Added packages `python-blosc` and `lz4` to the xcube Python environment 
  for better support of Dask `distributed` and the Dask service 
  [Coiled](https://coiled.io/).

* Replace the dependency on the `rfc3339-validator` PyPI package with a
  dependency on its recently created conda-forge package.

* Remove unneeded dependency on the no longer used `strict-rfc3339` package.

## Changes in 0.10.1

### Fixes

* Deprecated argument `xy_var_names` in function `GridMapping.from_dataset`,
  thereby preventing a NotImplementedError. (#551) 

### Other Changes

* For compatibility, now also `xcube.__version__` contains the xcube 
  version number.

## Changes in 0.10.0

### Incompatible Changes 

* The configuration `DataStores` for `xcube serve` changed in an
  incompatible way with xcube 0.9.x: The value of former `Identifier` 
  must now be assigned to `Path`, which is a mandatory parameter. 
  `Path` may contain wildcard characters \*\*, \*, ?. 
  `Identifier` is now optional, the default is 
  `"${store_id}~${data_id}"`. If given, it should only be used to 
  uniquely identify single datasets within a data store
  pointed to by `Path`. (#516) 

### Enhancements

* It is now possible to use environment variables in most  
  xcube configuration files. Unix bash syntax is used, i.e. 
  `${ENV_VAR_NAME}` or `$ENV_VAR_NAME`. (#580)
  
  Supported tools include
  - `xcube gen --config CONFIG` 
  - `xcube gen2 --stores STORES_CONFIG --service SERVICE_CONFIG` 
  - `xcube serve -c CONFIG` 

* Changed the `xcube gen` tool to extract metadata for pre-sorting inputs
  from other than NetCDF inputs, e.g. GeoTIFF.

* Optimized function `xcube.core.geom.rasterize_features()`.
  It is now twice as fast while its memory usage dropped to the half. (#593)
  
### Fixes

* `xcube serve` now also serves datasets that are located in 
  subdirectories of filesystem-based data stores such as
  "file", "s3", "memory". (#579)

* xcube serve now accepts datasets whose spatial 
  resolutions differ up to 1%. (#590)
  It also no longer rejects datasets with large dimension 
  sizes. (Formerly, an integer-overflow occurred in size 
  computation.) 

* `DatasetChunkCacheSize` is now optional in `xcube serve`
  configuration. (Formerly, when omitted, the server crashed.)
  
* Fixed bug that would cause that requesting data ids on some s3 stores would
  fail with a confusing ValueError.
  
* Fixed that only last dataset of a directory listing was published via 
  `xcube serve` when using the `DataStores` configuration with 
  filesystem-based datastores such as "s3" or "file". (#576)
  
### Other

* Pinned Python version to < 3.10 to avoid import errors caused by a 
  third-party library.

* Values `obs` and `local` for the `FileSystem` parameter in xcube 
  configuration files have been replaced by `s3` and `file`, but are kept 
  temporarily for the sake of backwards compatibility.

## Changes in 0.9.2

### Fixes

* A `xcube.core.store.fs.impl.FSDataStore` no longer raises exceptions when 
  root directories in data store configurations do not exist. Instead, they 
  are created when data is written.

## Changes in 0.9.1

### New features

* The `xcube.core.maskset.MaskSet` class no longer allocates static numpy 
  arrays for masks. Instead, it uses lazy dask arrays. (#556)

* Function `xcube.core.geom.mask_dataset_by_geometry` has a new parameter 
  `all_touched`: If `True`, all pixels intersected by geometry outlines will 
  be included in the mask. If `False`, only pixels whose center is within the 
  polygon or that are selected by Bresenham’s line algorithm will be included  
  in the mask. The default value is set to `False`. 

### Other

* Updated `Dockerfile`: Removed the usage of a no-longer-maintained base image.
  Ensured that the version tag 'latest' can be used with installation mode 
  'release' for xcube plugins.

* The `xcube` package now requires `xarray >= 0.19`, `zarr >= 2.8`, 
  `pandas >= 1.3`.

## Changes in 0.9.0

### New features

* The implementations of the default data stores `s3`, `directory`, 
  and `memory` have been replaced entirely by a new implementation
  that utilize the [fsspec](https://filesystem-spec.readthedocs.io/) 
  Python package. The preliminary filesystem-based data stores 
  are now `s3`, `file`, and `memory`. All share a common implementations 
  and tests. Others filesystem-based data stores can be added easily
  and will follow soon, for example `hdfs`. 
  All filesystem-based data stores now support xarray
  datasets (type `xarray.Dataset`) in Zarr and NetCDF format as 
  well as image pyramids (type`xcube.core.multilevel.MultiLevelDataset`) 
  using a Zarr-based multi-level format. (#446)

* Several changes became necessary on the xcube Generator
  package `xcube.core.gen2` and CLI `xcube gen2`. 
  They are mostly not backward compatible:
  - The only supported way to instantiate cube generators is the
    `CubeGenerator.new()` factory method. 
  - `CubeGenerator.generate_cube()` and `CubeGenerator.get_cube_info()`
    both now receive the request object that has formerly been passed 
    to the generator constructors.
  - The `CubeGenerator.generate_cube()` method now returns a 
    `CubeGeneratorResult` object rather than a simple string 
    (the written `data_id`).  
  - Empty cubes are no longer written, a warning status is 
    generated instead.
  - The xcube gen2 CLI `xcube gen2` has a new option `--output RESULT` 
    to write the result to a JSON file. If it is omitted, 
    the CLI will dump the result as JSON to stdout.

* Numerous breaking changes have been applied to this version
  in order to address generic resampling (#391), to support other
  CRS than WGS-84 (#112), and to move from the struct data cube 
  specification to a more relaxed cube convention (#488): 
  * The following components have been removed entirely 
    - module `xcube.core.imgeom` with class `ImageGeom` 
    - module `xcube.core.geocoding` with class `GeoCoding`
    - module `xcube.core.reproject` and all its functions
  * The following components have been added 
    - module `xcube.core.gridmapping` with new class `GridMapping`
      is a CF compliant replacement for classes `ImageGeom` and `GeoCoding`
  * The following components have changed in an incompatible way:
    - Function`xcube.core.rectify.rectify_dataset()` now uses 
      `source_gm: GridMapping` and `target_gm: GridMapping` instead of 
      `geo_coding: GeoCoding` and `output_geom: ImageGeom`. 
    - Function`xcube.core.gen.iproc.InputProcessor.process()` now uses 
      `source_gm: GridMapping` and `target_gm: GridMapping` instead of 
      `geo_coding: GeoCoding` and `output_geom: ImageGeom`. 
  * xcube no longer depends on GDAL (at least not directly).
    
* Added a new feature to xcube called "BYOA" - Bring your own Algorithm.
  It is a generic utility that allows for execution of user-supplied 
  Python code in both local and remote contexts. (#467)
  The new `xcube.core.byoa` package hosts the BYOA implementation and API.
  The entry point to the functionality is the `xcube.core.byoa.CodeConfig`
  class. It is currently utilized by the xcube Cube Generator that can now
  deal with an optional `code_config` request parameter. If given,
  the generated data cube will be post-processed by the configured user-code.
  The xcube Cube Generator with the BYOA feature is made available through the 
  1. Generator API `xcube.core.gen2.LocalCubeGenerator` and
    `xcube.core.gen2.service.RemoteCubeGenerator`;
  2. Generator CLI `xcube gen2`.
  
* A dataset's cube subset and its grid mapping can now be accessed through
  the `xcube` property of `xarray.Dataset` instances. This feature requires 
  importing the `xcube.core.xarray`package. Let `dataset` be an 
  instance of `xarray.Dataset`, then
  - `dataset.xcube.cube` is a `xarray.Dataset` that contains all cube 
     variables of `dataset`, namely the ones with dimensions 
     `("time", [...,], y_dim_name, x_dim_name)`, where `y_dim_name`, 
    `x_dim_name` are determined by the dataset's grid mapping.
     May be empty, if `dataset` has no cube variables.
  - `dataset.xcube.gm` is a `xcube.core.gridmapping.GridMapping` that 
     describes the CF-compliant grid mapping of `dataset`. 
     May be `None`, if `dataset` does not define a grid mapping.
  - `dataset.xcube.non_cube` is a `xarray.Dataset` that contains all
     variables of `dataset` that are not in `dataset.xcube.cube`.
     May be same as `dataset`, if `dataset.xcube.cube` is empty.
  
* Added a new utility module `xcube.util.temp` that allows for creating 
  temporary files and directories that will be deleted when the current 
  process ends.
* Added function `xcube.util.versions.get_xcube_versions()`  
  that outputs the versions of packages relevant for xcube.
  Also added a new CLI `xcube versions` that outputs the result of the  
  new function in JSON or YAML. (#522)

### Other

* The xcube cube generator (API `xcube.core.gen2`, CLI `xcube gen2`) 
  will now write consolidated Zarrs by default. (#500)
* xcube now issues a warning, if a data cube is opened from object 
  storage, and credentials have neither been passed nor can be found, 
  and the object storage has been opened with the default `anon=False`. (#412)
* xcube no longer internally caches directory listings, which prevents 
  the situation where a data cube that has recently been written into object 
  storage cannot be found. 
* Removed example notebooks that used hard-coded local file paths. (#400)
* Added a GitHub action that will run xcube unit tests, and build and 
  push Docker images. The version tag of the image is either `latest` when 
  the master changed or equals the release tag. 
* Removed warning `module 'xcube_xyz' looks like an xcube-plugin but 
  lacks a callable named 'init_plugin`.
* Fixed an issue where `xcube serve` provided wrong layer source options for 
  [OpenLayers XYZ](https://openlayers.org/en/latest/apidoc/module-ol_source_XYZ-XYZ.html) 
  when latitude coordinates where increasing with the coordinate index. (#251)
* Function `xcube.core.normalize.adjust_spatial_attrs()` no longer removes
  existing global attributes of the form `geospatial_vertical_<property>`.
* Numerous classes and functions became obsolete in the xcube 0.9 
  code base and have been removed, also because we believe there is 
  quite rare outside use, if at all. 
  
  Removed from `xcube.util.tiledimage`:
  * class `DownsamplingImage`
  * class `PilDownsamplingImage`
  * class `NdarrayDownsamplingImage`
  * class `FastNdarrayDownsamplingImage`
  * class `ImagePyramid`
  * function `create_pil_downsampling_image()`
  * function `create_ndarray_downsampling_image()`
  * function `downsample_ndarray()`
  * functions `aggregate_ndarray_xxx()`
  
  Removed from `xcube.util.tilegrid`:
  * functions `pow2_2d_subdivision()`
  * functions `pow2_1d_subdivision()`
  
## Changes in 0.8.2

* Fixed the issue that xcube gen2 would not print tracebacks to stderr 
  when raising errors of type `CubeGeneratorError` (#448).
* Enhanced `xcube.core.normalize.normalize_dataset()` function to also 
  normalize datasets with latitudes given as 
  `latitude_centers` and to invert decreasing latitude coordinate values.
* Introduced `xcube.core.normalize.cubify_dataset()` function to normalize 
  a dataset and finally assert the result complies to the 
  [xcube dataset conventions](https://github.com/dcs4cop/xcube/blob/master/docs/source/cubespec.md).
* Fixed that data stores `directory` and `s3` were not able to handle data 
  identifiers that they had assigned themselves during `write_data()`.  
  (#450)
* The `xcube prune` tool is no longer restricted to data cube datasets 
  and should now be able to deal with datasets that comprise very many 
  chunks. (#469)
* The `xcube.core.extract.get_cube_values_for_points()` function has been 
  enhanced to also accept lists or tuples in the item values of 
  the `points` arguments. (#431)   
* Fixed exception raised in `xcube extract` CLI tool when called with the 
  `--ref` option. This issue occurred with `xarray 0.18.2+`.

## Changes in 0.8.1

* Improved support of datasets with time given as `cftime.DatetimeGregorian` 
  or `cftime.DatetimeJulian`.
* Fixed out-of-memory error raised if spatial subsets were created from 
  cubes with large spatial dimensions. (#442)
* Fixed example Notebook `compute_dask_array` and renamed it 
  into `compute_array_from_func`. (#385)
* Fixed a problem with the S3 data store that occurred if the store was 
  configured without `bucket_name` and the (Zarr) data was opened 
  with `consolidated=True`.

* The functions `xcube.core.compute.compute_cube()` 
  and `xcube.core.compute.compute_dataset()`
  can now alter the shape of input datasets. (#289)  

## Changes in 0.8.0

* Harmonized retrieval of spatial and temporal bounds of a dataset: 
  To determine spatial bounds, use `xcube.core.geom.get_dataset_bounds()`, 
  to determine temporal bounds, use `xcube.core.timecoord.get_time_range_from_data()`. 
  Both methods will attempt to get the values from associated bounds arrays first. 
* Fixed broken JSON object serialisation of objects returned by 
  `DataStore.describe_object()`. (#432)
* Changed behaviour and signature of `xcube.core.store.DataStore.get_dataset_ids()`.
  The keyword argument `include_titles: str = True` has been replaced by 
  `include_attrs: Sequence[str] = None` and the return value changes accordingly:
  - If `include_attrs` is None (the default), the method returns an iterator
    of dataset identifiers *data_id* of type `str`.
  - If `include_attrs` is a sequence of attribute names, the method returns
    an iterator of tuples (*data_id*, *attrs*) of type `Tuple[str, Dict]`.
  Hence `include_attrs`  can be used to obtain a minimum set of dataset 
  metadata attributes for each returned *data_id*.
  However, `include_attrs` is not yet implemented so far in the "s3", 
  "memory", and "directory" data stores. (#420)
* Directory and S3 Data Store consider format of data denoted by *data id* when 
  using `get_opener_ids()`.
* S3 Data Store will only recognise a `consolidated = True` parameter setting,
  if the file `{bucket}/{data_id}/.zmetadata` exists. 
* `xcube gen2` will now ensure that temporal subsets can be created. (#430)
* Enhance `xcube serve` for use in containers: (#437)
  * In addition to option `--config` or `-c`, dataset configurations can now 
    be passed via environment variable `XCUBE_SERVE_CONFIG_FILE`.
  * Added new option `--base-dir` or `-b` to pass the base directory to
    resolve relative paths in dataset configurations. In addition, the value
    can be passed via environment variable `XCUBE_SERVE_BASE_DIR`.

## Changes in 0.7.2

* `xcube gen2` now allows for specifying the final data cube's chunk
  sizes. The new `cube_config` parameter is named `chunks`, is optional
  and if given, must be a dictionary that maps a dimension name to a 
  chunk size or to `None` (= no chunking). The chunk sizes only apply 
  to data variables. Coordinate variables will not be affected, e.g. 
  "time", "lat", "lon" will not be chunked. (#426)

* `xcube gen2` now creates subsets from datasets returned by data stores that
  do not recognize cube subset parameters `variable_names`, `bbox`, and
  `time_range`. (#423)

* Fixed a problem where S3 data store returned outdated bucket items. (#422)

## Changes in 0.7.1

* Dataset normalisation no longer includes reordering increasing
  latitude coordinates, as this creates datasets that are no longer writable 
  to Zarr. (#347)
* Updated package requirements
  - Added `s3fs`  requirement that has been removed by accident.
  - Added missing requirements `requests` and `urllib3`.

## Changes in 0.7.0

* Introduced abstract base class `xcube.util.jsonschema.JsonObject` which 
  is now the super class of many classes that have JSON object representations.
  In Jupyter notebooks, instances of such classes are automatically rendered 
  as JSON trees.
* `xcube gen2` CLI tool can now have multiple `-v` options, e.g. `-vvv`
  will now output detailed requests and responses.  
* Added new Jupyter notebooks in `examples/notebooks/gen2` 
  for the _data cube generators_ in the package `xcube.core.gen2`.
* Fixed a problem in `JsonArraySchema` that occurred if a valid 
  instance was `None`. A TypeError `TypeError: 'NoneType' object is not iterable` was 
  raised in this case.
* The S3 data store  `xcube.core.store.stores.s3.S3DataStore` now implements the `describe_data()` method. 
  It therefore can also be used as a data store from which data is queried and read.  
* The `xcube gen2` data cube generator tool has been hidden from
  the set of "official" xcube tools. It is considered as an internal tool 
  that is subject to change at any time until its interface has stabilized.
  Please refer to `xcube gen2 --help` for more information.
* Added `coords` property to `DatasetDescriptor` class. 
  The `data_vars` property of the `DatasetDescriptor` class is now a dictionary. 
* Added `chunks` property to `VariableDescriptor` class. 
* Removed function `reproject_crs_to_wgs84()` and tests (#375) because  
  - it seemed to be no longer be working with GDAL 3.1+; 
  - there was no direct use in xcube itself;
  - xcube plans to get rid of GDAL dependencies.
* CLI tool `xcube gen2` may now also ingest non-cube datasets.
* Fixed unit tests broken by accident. (#396)
* Added new context manager `xcube.util.observe_dask_progress()` that can be used
  to observe tasks that known to be dominated by Dask computations: 
  ```python
  with observe_dask_progress('Writing dataset', 100):
      dataset.to_zarr(store)  
  ```
* The xcube normalisation process, which ensures that a dataset meets the requirements 
  of a cube, internally requested a lot of data, causing the process to be slow and
  expensive in terms of memory consumption. This problem was resolved by avoiding to
  read in these large amounts of data. (#392)

## Changes in 0.6.1

* Updated developer guide (#382)

Changes relating to maintenance of xcube's Python environment requirements in `envrionment.yml`:

* Removed explicit `blas` dependency (which required MKL as of `blas =*.*=mkl`) 
  for better interoperability with existing environments.  
* Removed restrictions of `fsspec <=0.6.2` which was required due to 
  [Zarr #650](https://github.com/zarr-developers/zarr-python/pull/650). As #650 has been fixed, 
  `zarr=2.6.1` has been added as new requirement. (#360)

## Changes in 0.6.0

### Enhancements 

* Added four new Jupyter Notebooks about xcube's new Data Store Framework in 
  `examples/notebooks/datastores`.

* CLI tool `xcube io dump` now has new `--config` and `--type` options. (#370)

* New function `xcube.core.store.get_data_store()` and new class `xcube.core.store.DataStorePool` 
  allow for maintaining a set of pre-configured data store instances. This will be used
  in future xcube tools that utilise multiple data stores, e.g. "xcube gen", "xcube serve". (#364)

* Replaced the concept of `type_id` used by several `xcube.core.store.DataStore` methods 
  by a more flexible `type_specifier`. Documentation is provided in `docs/source/storeconv.md`. 
  
  The `DataStore` interface changed as follows:
  - class method `get_type_id()` replaced by `get_type_specifiers()` replaces `get_type_id()`;
  - new instance method `get_type_specifiers_for_data()`;
  - replaced keyword-argument in `get_data_ids()`;
  - replaced keyword-argument in `has_data()`;
  - replaced keyword-argument in `describe_data()`;
  - replaced keyword-argument in `get_search_params_schema()`;
  - replaced keyword-argument in `search_data()`;
  - replaced keyword-argument in `get_data_opener_ids()`.
  
  The `WritableDataStore` interface changed as follows:
  - replaced keyword-argument in `get_data_writer_ids()`.

* The JSON Schema classes in `xcube.util.jsonschema` have been extended:
  - `date` and `date-time` formats are now validated along with the rest of the schema
  - the `JsonDateSchema` and `JsonDatetimeSchema` subclasses of `JsonStringSchema` have been introduced, 
    including a non-standard extension to specify date and time limits

* Extended `xcube.core.store.DataStore` docstring to include a basic convention for store 
  open parameters. (#330)

* Added documentation for the use of the open parameters passed to 
  `xcube.core.store.DataOpener.open_data()`.

### Fixes

* `xcube serve` no longer crashes, if configuration is lacking a `Styles` entry.

* `xcube gen` can now interpret `start_date` and `stop_date` from NetCDF dataset attributes. 
  This is relevant for using `xcube gen` for Sentinel-2 Level 2 data products generated and 
  provided by Brockmann Consult. (#352)


* Fixed both `xcube.core.dsio.open_cube()` and `open_dataset()` which failed with message 
  `"ValueError: group not found at path ''"` if called with a bucket URL but no credentials given
  in case the bucket is not publicly readable. (#337)
  The fix for that issue now requires an additional `s3_kwargs` parameter when accessing datasets 
  in _public_ buckets:
  ```python
  from xcube.core.dsio import open_cube 
    
  public_url = "https://s3.eu-central-1.amazonaws.com/xcube-examples/OLCI-SNS-RAW-CUBE-2.zarr"
  public_cube = open_cube(public_url, s3_kwargs=dict(anon=True))
  ```  
* xcube now requires `s3fs >= 0.5` which implies using faster async I/O when accessing object storage.
* xcube now requires `gdal >= 3.0`. (#348)
* xcube now only requires `matplotlib-base` package rather than `matplotlib`. (#361)

### Other

* Restricted `s3fs` version in envrionment.yml in order to use a version which can handle pruned xcube datasets.
  This restriction will be removed once changes in zarr PR https://github.com/zarr-developers/zarr-python/pull/650 
  are merged and released. (#360)
* Added a note in the `xcube chunk` CLI help, saying that there is a possibly more efficient way 
  to (re-)chunk datasets through the dedicated tool "rechunker", see https://rechunker.readthedocs.io
  (thanks to Ryan Abernathey for the hint). (#335)
* For `xcube serve` dataset configurations where `FileSystem: obs`, users must now also 
  specify `Anonymous: True` for datasets in public object storage buckets. For example:
  ```yaml
  - Identifier: "OLCI-SNS-RAW-CUBE-2"
    FileSystem: "obs"
    Endpoint: "https://s3.eu-central-1.amazonaws.com"
    Path: "xcube-examples/OLCI-SNS-RAW-CUBE-2.zarr"
    Anyonymous: true
    ...
  - ...
  ```  
* In `environment.yml`, removed unnecessary explicit dependencies on `proj4` 
  and `pyproj` and restricted `gdal` version to >=3.0,<3.1. 

## Changes in 0.5.1

* `normalize_dataset` now ensures that latitudes are decreasing.

## Changes in 0.5.0

### New 

* `xcube gen2 CONFIG` will generate a cube from a data input store and a user given cube configuration.
   It will write the resulting cube in a user defined output store.
    - Input Stores: CCIODP, CDS, SentinelHub
    - Output stores: memory, directory, S3

* `xcube serve CUBE` will now use the last path component of `CUBE` as dataset title.

* `xcube serve` can now be run with AWS credentials (#296). 
  - In the form `xcube serve --config CONFIG`, a `Datasets` entry in `CONFIG`
    may now contain the two new keys `AccessKeyId: ...` and `SecretAccessKey: ...` 
    given that `FileSystem: obs`.
  - In the form `xcube serve --aws-prof PROFILE CUBE`
    the cube stored in bucket with URL `CUBE` will be accessed using the
    credentials found in section `[PROFILE]` of your `~/.aws/credentials` file.
  - In the form `xcube serve --aws-env CUBE`
    the cube stored in bucket with URL `CUBE` will be accessed using the
    credentials found in environment variables `AWS_ACCESS_KEY_ID` and
    `AWS_SECRET_ACCESS_KEY`.


* xcube has been extended by a new *Data Store Framework* (#307).
  It is provided by the `xcube.core.store` package.
  It's usage is currently documented only in the form of Jupyter Notebook examples, 
  see `examples/store/*.ipynb`.
   
* During the development of the new *Data Store Framework*, some  
  utility packages have been added:
  * `xcube.util.jsonschema` - classes that represent JSON Schemas for types null, boolean,
     number, string, object, and array. Schema instances are used for JSON validation,
     and object marshalling.
  * `xcube.util.assertions` - numerous `assert_*` functions that are used for function 
     parameter validation. All functions raise `ValueError` in case an assertion is not met.
  * `xcube.util.ipython` - functions that can be called for better integration of objects with
     Jupyter Notebooks.

### Enhancements

* Added possibility to specify packing of variables within the configuration of
  `xcube gen` (#269). The user now may specify a different packing variables, 
  which might be useful for reducing the storage size of the datacubes.
  Currently it is only implemented for zarr format.
  This may be done by passing the parameters for packing as the following:  
   
   
  ```yaml  
  output_writer_params: 

    packing: 
      analysed_sst: 
        scale_factor: 0.07324442274239326
        add_offset: -300.0
        dtype: 'uint16'
        _FillValue: 0.65535
  ```

* Example configurations for `xcube gen2` were added.

### Fixes

* From 0.4.1: Fixed time-series performance drop (#299). 

* Fixed `xcube gen` CLI tool to correctly insert time slices into an 
  existing cube stored as Zarr (#317).  

* When creating an ImageGeom from a dataset, correct the height if it would
  otherwise give a maximum latitude >90°.

* Disable the display of warnings in the CLI by default, only showing them if
  a `--warnings` flag is given.

* Fixed a regression when running "xcube serve" with cube path as parameter (#314)

* From 0.4.3: Extended `xcube serve` by reverse URL prefix option. 

* From 0.4.1: Fixed time-series performance drop (#299). 


## Changes in 0.4.3

* Extended `xcube serve` by reverse URL prefix option `--revprefix REFPREFIX`.
  This can be used in cases where only URLs returned by the service need to be prefixed, 
  e.g. by a web server's proxy pass.

## Changes in 0.4.2 

* Fixed a problem during release process. No code changes.

## Changes in 0.4.1 

* Fixed time-series performance drop (#299). 

## Changes in 0.4.0

### New

* Added new `/timeseries/{dataset}/{variable}` POST operation to xcube web API.
  It extracts time-series for a given GeoJSON object provided as body.
  It replaces all of the `/ts/{dataset}/{variable}/{geom-type}` operations.
  The latter are still maintained for compatibility with the "VITO viewer". 
  
* The xcube web API provided through `xcube serve` can now serve RGBA tiles using the 
  `dataset/{dataset}/rgb/tiles/{z}/{y}/{x}` operation. The red, green, blue 
  channels are computed from three configurable variables and normalisation ranges, 
  the alpha channel provides transparency for missing values. To specify a default
  RGB schema for a dataset, a colour mapping for the "pseudo-variable" named `rbg` 
  is provided in the configuration of `xcube serve`:
  ```yaml  
  Datasets:
    - Identifyer: my_dataset
      Style: my_style
      ...
    ...
  Styles:
    - Identifier: my_style
      ColorMappings:
        rgb:
          Red:
            Variable: rtoa_8
            ValueRange: [0., 0.25]
          Green:
            Variable: rtoa_6
            ValueRange: [0., 0.25]
          Blue:
            Variable: rtoa_4
            ValueRange: [0., 0.25]
        ...
  ```
  Note that this concept works nicely in conjunction with the new `Augmentation` feature (#272) used
  to compute new variables that could be input to the RGB generation. 
  
* Introduced new (ortho-)rectification algorithm allowing reprojection of 
  satellite images that come with (terrain-corrected) geo-locations for every pixel.

  - new CLI tool `xcube rectify`
  - new API function `xcube.core.rectify.rectify_dataset()`

* Utilizing the new rectification in `xcube gen` tool. It is now the default 
  reprojection method in `xcube.core.gen.iproc.XYInputProcessor` and
  `xcube.core.gen.iproc.DefaultInputProcessor`, if ground control points are not 
  specified, i.e. the input processor is configured with `xy_gcp_step=None`. (#206)
* Tile sizes for rectification in `xcube gen` are now derived from `output_writer_params` if given in configuration and 
  if it contains a `chunksizes` parameter for 'lat' or 'lon'. This will force the generation of a chunked xcube dataset 
  and will utilize Dask arrays for out-of-core computations. This is very useful for large data cubes whose time slices 
  would otherwise not fit into memory.
* Introduced new function `xcube.core.select.select_spatial_subset()`.

* Renamed function `xcube.core.select.select_vars()` into `xcube.core.select.select_variables_subset()`.
  
* Now supporting xarray and numpy functions in expressions used by the
  `xcube.core.evaluate.evaluate_dataset()` function and in the configuration of the 
  `xcube gen` tool. You can now use `xr` and `np` contexts in expressions, e.g. 
  `xr.where(CHL >= 0.0, CHL)`. (#257)

* The performance of the `xcube gen` tool for the case that expressions or 
  expression parts are reused across multiple variables can now be improved. 
  Such as expressions can now be assigned to intermediate variables and loaded 
  into memory, so they are not recomputed again.
  For example, let the expression `quality_flags.cloudy and CHL > 25.0` occur often
  in the configuration, then this is how recomputation can be avoided:
  ```
    processed_variables:
      no_cloud_risk:
        expression: not (quality_flags.cloudy and CHL_raw > 25.0)
        load: True
      CHL:
        expression: CHL_raw
        valid_pixel_expression: no_cloud_risk
      ...        
  ```      
* Added ability to write xcube datasets in Zarr format into object storage bucket using the xcube python api
  `xcube.core.dsio.write_cube()`. (#224) The user needs to pass provide user credentials via 
  ```
  client_kwargs = {'provider_access_key_id': 'user_id', 'provider_secret_access_key': 'user_secret'}
  ```
  and 
  write to existing bucket by executing 
  
  ```
  write_cube(ds1, 'https://s3.amazonaws.com/upload_bucket/cube-1-250-250.zarr', 'zarr',
                       client_kwargs=client_kwargs)
  ```
* Added new CLI tool `xcube tile` which is used to generate a tiled RGB image 
  pyramid from any xcube dataset. The format and file organisation of the generated 
  tile sets conforms to the [TMS 1.0 Specification](https://wiki.osgeo.org/wiki/Tile_Map_Service_Specification) 
  (#209).

* The configuration of `xcube serve` has been enhanced to support
  augmentation of data cubes by new variables computed on-the-fly (#272).
  You can now add a section `Augmentation` into a dataset descriptor, e.g.:
  
  ```yaml 
    Datasets:
      - Identifier: abc
        ...
        Augmentation:
          Path: compute_new_vars.py
          Function: compute_variables
          InputParameters:
            ...
      - ...
  ```
  
  where `compute_variables` is a function that receives the parent xcube dataset
  and is expected to return a new dataset with new variables. 
  
* The `xcube serve` tool now provides basic access control via OAuth2 bearer tokens (#263).
  To configure a service instance with access control, add the following to the 
  `xcube serve` configuration file:
  
  ```
    Authentication:
      Domain: "<your oauth2 domain>"
      Audience: "<your audience or API identifier>"
  ```
  
  Individual datasets can now be protected using the new `AccessControl` entry
  by configuring the `RequiredScopes` entry whose value is a list
  of required scopes, e.g. "read:datasets":
  
  ```
    Datasets:
      ...
      - Identifier: <some dataset id>
        ...
        AccessControl:
          RequiredScopes:
            - "read:datasets"
  ```
  
  If you want a dataset to disappear for authorized requests, set the 
  `IsSubstitute` flag:
  
  ```
    Datasets:
      ...
      - Identifier: <some dataset id>
        ...
        AccessControl:
          IsSubstitute: true
  ```

### Enhancements

* The `xcube serve` tool now also allows for per-dataset configuration
  of *chunk caches* for datasets read from remote object storage locations. 
  Chunk caching avoids recurring fetching of remote data chunks for same
  region of interest.
  It can be configured as default for all remote datasets at top-level of 
  the configuration file:
  ```
  DatasetChunkCacheSize: 100M
  ```
  or in individual dataset definitions:
  ```
  Datasets: 
     - Identifier: ...
       ChunkCacheSize: 2G
       ...
  ```
* Retrieval of time series in Python API function `xcube.core.timeseries.get_time_series()` 
  has been optimized and is now much faster for point geometries. 
  This enhances time-series performance of `xcube serve`. 
  * The log-output of `xcube serve` now contains some more details time-series request 
    so performance bottlenecks can be identified more easily from `xcube-serve.log`, 
    if the server is started together with the flag `--traceperf`.
* CLI command `xcube resample` has been enhanced by a new value for the 
  frequency option `--frequency all`
  With this value it will be possible to create mean, max , std, ... of the whole dataset,
  in other words, create an overview of a cube. 
  By [Alberto S. Rabaneda](https://github.com/rabaneda).
 
* The `xcube serve` tool now also serves dataset attribution information which will be 
  displayed in the xcube-viewer's map. To add attribution information, use the `DatasetAttribution` 
  in to your `xcube serve` configuration. It can be used on top-level (for all dataset), 
  or on individual datasets. Its value may be a single text entry or a list of texts:
  For example: 
  ```yaml
  DatasetAttribution: 
    - "© by Brockmann Consult GmbH 2020, contains modified Copernicus Data 2019, processed by ESA."
    - "Funded by EU H2020 DCS4COP project."
  ```
* The `xcube gen` tool now always produces consolidated xcube datasets when the output format is zarr. 
  Furthermore when appending to an existing zarr xcube dataset, the output now will be consolidated as well. 
  In addition, `xcube gen` can now append input time slices to existing optimized (consolidated) zarr xcube datasets.
* The `unchunk_coords` keyword argument of Python API function 
  `xcube.core.optimize.optimize_dataset()` can now be a name, or list of names  
  of the coordinate variable(s) to be consolidated. If boolean ``True`` is used
  all variables will be consolidated.
* The `xcube serve` API operations `datasets/` and `datasets/{ds_id}` now also
  return the metadata attributes of a given dataset and it variables in a property
  named `attrs`. For variables we added a new metadata property `htmlRepr` that is
  a string returned by a variable's `var.data._repr_html_()` method, if any.
* Renamed default log file for `xcube serve` command to `xcube-serve.log`.
* `xcube gen` now immediately flushes logging output to standard out
  
## Changes in 0.3.1 

### Fixes

* Removing false user warning about custom SNAP colormaps when starting 
  `xcube serve` command.
  
## Changes in 0.3.0

### New

* Added new parameter in `xcube gen` called `--no_sort`. Using `--no_sort`, 
  the input file list wont be sorted before creating the xcube dataset. 
  If `--no_sort` parameter is passed, order the input list will be kept. 
  The parameter `--sort` is deprecated and the input files will be sorted 
  by default. 
* xcube now discovers plugin modules by module naming convention
  and by Setuptools entry points. See new chapter 
  [Plugins](https://xcube.readthedocs.io/en/latest/plugins.html) 
  in xcube's documentation for details. (#211)  
* Added new `xcube compute` CLI command and `xcube.core.compute.compute_cube()` API 
  function that can be used to generate an output cube computed from a Python
  function that is applied to one or more input cubes. Replaces the formerly 
  hidden `xcube apply` command. (#167) 
* Added new function `xcube.core.geom.rasterize_features()` 
  to rasterize vector-data features into a dataset. (#222)
* Extended CLI command `xcube verify` and API function `xcube.core.verify.verify_cube` to check whether spatial
  coordinate variables and their associated bounds variables are equidistant. (#231)
* Made xarray version 0.14.1 minimum requirement due to deprecation of xarray's `Dataset.drop`
  method and replaced it with `drop_sel` and `drop_vars` accordingly. 


### Enhancements

* CLI commands execute much faster now when invoked with the `--help` and `--info` options.
* Added `serverPID` property to response of web API info handler. 
* Functions and classes exported by following modules no longer require data cubes to use
  the `lon` and `lat` coordinate variables, i.e. using WGS84 CRS coordinates. Instead, the 
  coordinates' CRS may be a projected coordinate system and coordinate variables may be called
  `x` and `y` (#112):
  - `xcube.core.new`
  - `xcube.core.geom`
  - `xcube.core.schema`
  - `xcube.core.verify`
* Sometimes the cell bounds coordinate variables of a given coordinate variables are not in a proper, 
  [CF compliant](http://cfconventions.org/Data/cf-conventions/cf-conventions-1.7/cf-conventions.html#cell-boundaries) 
  order, e.g. for decreasing latitudes `lat` the respective bounds coordinate
  `lat_bnds` is decreasing for `lat_bnds[:, 0]` and `lat_bnds[:, 1]`, but `lat_bnds[i, 0] < lat_bnds[i, 1]`
  for all `i`. xcube is now more tolerant w.r.t. to such wrong ordering of cell boundaries and will 
  compute the correct spatial extent. (#233)
* For `xcube serve`, any undefined color bar name will default to `"viridis"`. (#238)
    
 
### Fixes

* `xcube resample` now correctly re-chunks its output. By default, chunking of the 
  `time` dimension is set to one. (#212)

### Incompatible changes

The following changes introduce incompatibilities with former xcube 0.2.x 
versions. 

* The function specified by `xcube_plugins` entry points now receives an single argument of 
  type `xcube.api.ExtensionRegistry`. Plugins are asked to add their extensions
  to this registry. As an example, have a look at the default `xcube_plugins` entry points 
  in `./setup.py`.   
 
* `xcube.api.compute_dataset()` function has been renamed to 
  `xcube.api.evaluate_dataset()`. This has been done in order avoid confusion
  with new API function `xcube.api.compute_cube()`.
  
* xcube's package structure has been drastically changed: 
  - all of xcube's `__init__.py` files are now empty and no longer 
    have side effects such as sub-module aggregations. 
    Therefore, components need to be imported from individual modules.
  - renamed `xcube.api` into `xcube.core`
  - moved several modules from `xcube.util` into `xcube.core`
  - the new `xcube.constants` module contains package level constants
  - the new `xcube.plugin` module now registers all standard extensions
  - moved contents of module `xcube.api.readwrite` into `xcube.core.dsio`.
  - removed functions `read_cube` and `read_dataset` as `open_cube` and `open_dataset` are sufficient
  - all internal module imports are now absolute, rather than relative  

## Changes in 0.2.1

### Enhancements

- Added new CLI tool `xcube edit` and API function `xcube.api.edit_metadata`
  which allows editing the metadata of an existing xcube dataset. (#170)
- `xcube serve` now recognises xcube datasets with
  metadata consolidated by the `xcube opmimize` command. (#141)

### Fixes
- `xcube gen` now parses time stamps correcly from input data. (#207)
- Dataset multi-resolution pyramids (`*.levels` directories) can be stored in cloud object storage
  and are now usable with `xcube serve` (#179)
- `xcube optimize` now consolidates metadata only after consolidating
  coordinate variables. (#194)
- Removed broken links from `./README.md` (#197)
- Removed obsolete entry points from `./setup.py`.

## Changes in 0.2.0

### New

* Added first version of the [xcube documentation](https://xcube.readthedocs.io/) generated from
  `./docs` folder.

### Enhancements

* Reorganisation of the Documentation and Examples Section (partly addressing #106)
* Loosened python conda environment to satisfy conda-forge requirements
* xcube is now available as a conda package on the conda-forge channel. To install
  latest xcube package, you can now type: `conda install -c conda-forge xcube`
* Changed the unittesting code to minimize warnings reported by 3rd-party packages
* Making CLI parameters consistent and removing or changing parameter abbreviations
  in case they were used twice for different params. (partly addressing #91)
  For every CLI command which is generating an output a path must be provided by the
  option `-o`, `--output`. If not provided by the user, a default output_path is generated.
  The following CLI parameter have changed and their abbreviation is not enabled anymore : 

    - `xcube gen -v` is now only `xcube gen --vars` or `xcube gen --variables` 
    - `xcube gen -p` is now  `xcube gen -P` 
    - `xcube gen -i` is now  `xcube gen -I` 
    - `xcube gen -r` is now  `xcube gen -R`
    - `xcube gen -s` is now  `xcube gen -S` 
    - `xcube chunk -c`  is now  `xcube chunk -C`
    - `xcube level -l` is now `xcube level -L`
    - `xcube dump -v` is now `xcube dump --variable` or `xcube dump --var`
    - `xcube dump -e` is now `xcube dump -E` 
    - `xcube vars2dim -v` is now `xcube vars2dim --variable` or `xcube vars2dim --var`
    - `xcube vars2dim --var_name` is now `xcube vars2dim --variable` or `xcube vars2dim --var`
    - `xcube vars2dim -d` is now `xcube vars2dim -D` 
    - `xcube grid res -d` is now `xcube grid res -D`
    - `xcube grid res -c` is now `xcube grid res --cov` or `xcube grid res --coverage` 
    - `xcube grid res -n` is now `xcube grid res -N` or `xcube grid res --num_results` 
    - `xcube serve -p` is now `xcube serve -P` 
    - `xcube serve -a` is now `xcube serve -A` 
    
* Added option `inclStDev` and `inclCount` query parameters to `ts/{dataset}/{variable}/geometry` and derivates.
  If used with `inclStDev=1`, Xcube Viewer will show error bars for each time series point.
* `xcube.api.new_cube` function now accepts callables as values for variables.
  This allows to compute variable values depending on the (t, y, x) position
  in the cube. Useful for testing.
* `xcube.api` now exports the `MaskSet` class which is useful for decoding flag values encoding following the
  [CF conventions](http://cfconventions.org/Data/cf-conventions/cf-conventions-1.7/cf-conventions.html#flags).
* Added new CLI tool `xcube optimize` and API function `xcube.api.optimize_dataset` 
  optimizes data cubes for cloud object storage deployment. (#141)
* Added two new spatial dataset operations to Python API `xcube.api` (#148):
  * `mask_dataset_by_geometry(dataset, geometry)` clip and mask a dataset by geometry
  * `clip_dataset_by_geometry(dataset, geometry)` just clip a dataset by geometry 
* Changed the dev version tag from 0.2.0.dev3 to 0.2.0.dev
* The behavior of web API `/datasets?details=1` has changed.
  The call no longer includes associated vector data as GeoJSON. Instead new API
  has beed added to fetch new vector data on demand:
  `/datasets/{dataset}/places` and `/datasets/{dataset}/places/{place}` (#130)
* `xcube serve` accepts custom SNAP colormaps. The path to a SAP .cpd file can be passed via the server
   configuration file with the paramter [ColorFile] instead of [ColorBar]. (#84)
* `xcube serve` can now be configured to serve cubes that are associated 
   with another cube with same data but different chunking (#115). 
   E.g. using chunks such as `time=512,lat=1,lon=1` can drastically improve 
   time-series extractions. 
   Have a look at the demo config in `xube/webapi/res/demo/config.yml`.     
* `xcube serve` does now offer a AWS S3 compatible data access API (#97):
   - List bucket objects: `/s3bucket`, see AWS 
     docs [GET](https://docs.aws.amazon.com/AmazonS3/latest/API/v2-RESTBucketGET.html)
   - Get bucket object: `/s3bucket/{ds_id}/{path}`, 
     see AWS docs [HEAD](https://docs.aws.amazon.com/AmazonS3/latest/API/RESTObjectHEAD.html) 
     and [GET](https://docs.aws.amazon.com/AmazonS3/latest/API/RESTObjectGET.html)
* `xcube serve` now verifies that a configured cube is valid once it is opened. (#107)
* Added new CLI command `xcube verify` performing xcube dataset verification. (#19)
* Reworked `xcube extract` to be finally useful and effective for point data extraction. (#102) 
* `xcube server`can now filter datasets by point coordinate, e.g. `/datasets?point=12.5,52.8`. (#50) 
* `xcube server`can now limit time series to a maximum number of 
  valid (not NaN) values. To activate, pass optional query parameter `maxValids` to the various `/ts`
  functions. The special value `-1` will restrict the result to contain only valid values. (#113) 
* Reworked `xcube gen` to be more user-friendly and more consistent with other tools. 
  The changes are
  - Removed `--dir` and `--name` options and replaced it by single `--output` option, 
    whose default value is `out.zarr`. (#45)
  - The `--format` option no longer has a default value. If not given, 
    format is guessed from `--output` option.
  - Renamed following parameters in the configuration file:
    + `input_files` into `input_paths`, also because paths may point into object storage 
      locations (buckets);  
    + `output_file` into `output_path`, to be consistent with `input_paths`.  
* Added new CLI command `xcube prune`. The tool deletes all block files associated with empty (NaN-
  only) chunks in given INPUT cube, which must have ZARR format. This can drastically reduce files 
  in sparse cubes and improve cube reading performance. (#92)
* `xcube serve` has a new `prefix` option which is a path appended to the server's host.
  The `prefix` option replaces the `name` option which is now deprecated but kept 
  for backward compatibility. (#79)
* Added new CLI command `xcube resample` that is used to generate temporarily up- or downsampled
  data cubes from other data cubes.
* `xcube serve` can now be run with xcube dataset paths and styling information given via the CLI rather 
  than a configuration file. For example `xcube serve --styles conc_chl=(0,20,"viridis") /path/to/my/chl-cube.zarr`.
  This allows for quick inspection of newly generated cubes via `xcube gen`.
  Also added option `--show` that starts the Xcube viewer on desktop environments in a browser. 
* Added new `xcube apply` command that can be used to generate an output cube computed from a Python function 
  that is applied to one or more input cubes. 
  The command is still in development and therefore hidden.
* Added new `xcube timeit` command that can be used to measure the time required for 
  parameterized command invocations. 
  The command is still in development and therefore hidden.
* Added global `xcube --scheduler SCHEDULER` option for Dask distributed computing (#58)
* Added global `xcube --traceback` option, removed local `xcube gen --traceback` option
* Completed version 1 of an xcube developer guide.
* Added `xcube serve` command (#43) 
* `xcube serve`: Time-series web API now also returns "uncertainty" (#48)
* Added `xcube level` command to allow for creating spatial pyramid levels (#38)
* `xcube gen` accepts multiple configuration files that will be merged in order (#21)
* Added `xcube gen` option `--sort` when input data list should be sorted (#33)    
* Added `xcube vars2dim` command to make variables a cube dimension (#31)
* Added `xcube serve` option `--traceperf` that allows switching on performance diagnostics.
* Included possibility to read the input file paths from a text file. (#47)
* Restructured and clarified code base (#27)
* Moved to Python 3.7 (#25)
* Excluding all input processors except for the default one. They are now plugins and have own repositories within the 
  xcube's organisation. (#49)


### Fixes

* `xcube gen` CLI now updates metadata correctly. (#181)
* It was no longer possible to use the `xcube gen` CLI with `--proc` option. (#120)
* `totalCount` attribute of time series returned by Web API `ts/{dataset}/{variable}/{geom-type}` now
   contains the correct number of possible observations. Was always `1` before.
* Renamed Web API function `ts/{dataset}/{variable}/places` into
  `ts/{dataset}/{variable}/features`.
* `xcube gen` is now taking care that when new time slices are added to an existing
   cube, this is done by maintaining the chronological order. New time slices are
   either appended, inserted, or replaced. (#64) (#139)
* Fixed `xcube serve` issue with WMTS KVP method `GetTile` with query parameter `time` 
  whose value can now also have the two forms `<start-date>/<end-date>` and just `<date>`. (#132) 
* Fixed `xcube extract` regression that stopped working after Pandas update (#95) 
* Fixed problem where CTRL+C didn't function anymore with `xcube serve`. (#87)
* Fixed error `indexes along dimension 'y' are not equal` occurred when using 
  `xcube gen` with processed variables that used flag values (#86)
* Fixed `xcube serve` WMTS KVP API to allow for case-insensitive query parameters. (#77)
* Fixed error in plugins when importing `xcube.api.gen` (#62)
* Fixed import of plugins only when executing `xcube.cli` (#66)

## Changes in 0.1.0

* Respecting chunk sizes when computing tile sizes [#44](https://github.com/dcs4cop/xcube-server/issues/44)
* The RESTful tile operations now have a query parameter `debug=1` which toggles tile 
  computation performance diagnostics.
* Can now associate place groups with datasets.
* Major revision of API. URLs are now more consistent.
* Request for obtaining a legend for a layer of given by a variable of a data set was added.
* Added a Dockerfile to build an xcube docker image and to run the demo
* The RESTful time-series API now returns ISO-formatted UTC dates [#26](https://github.com/dcs4cop/xcube-server/issues/26)<|MERGE_RESOLUTION|>--- conflicted
+++ resolved
@@ -1,104 +1,4 @@
-<<<<<<< HEAD
-## Changes in 0.13.0.dev8 (in development)
-
-### Other
-
-* Added experimental API `volumes` to xcube Server.
-  It is used by xcube Viewer to render 3-D volumes.
-
-### Fixes
-
-## Changes in 0.13.0.dev7
-
-### Other
-
-* xcube Server has been enhanced to load multi-module Python code 
-  for dynamic cubes both from both directories and zip archives.
-  For example, the following dataset definition computes a dynamic 
-  cube from dataset "local" using function "compute_dataset" in 
-  Python module "resample_in_time.py":
-  ```yaml
-    Path: resample_in_time.py
-    Function: compute_dataset
-    InputDatasets: ["local"]
-  ```
-  Users can now pack "resample_in_time.py" among any other modules and 
-  packages into a zip archive. Note that the original module name 
-  is now a prefix to the function name:
-  ```yaml
-    Path: modules.zip
-    Function: resample_in_time:compute_dataset
-    InputDatasets: ["local"]
-  ```
-  
-  Implementation note: this has been achieved by using 
-  `xcube.core.byoa.CodeConfig` in
-  `xcube.core.mldataset.ComputedMultiLevelDataset`.
-
-* Instead of the `Function` keyword it is now
-  possible to use the `Class` keyword.
-  While `Function` references a function that receives one or 
-  more datasets (type `xarray.Dataset`) and returns a new one, 
-  `Class` references a callable that receives one or 
-  more multi-level datasets and returns a new one.
-  The callable is either a class derived from  
-  or a function that returns an instance of 
-  `xcube.core.mldataset.MultiLevelDataset`. 
-
-* Module `xcube.core.mldataset` has been refactored into 
-  a sub-package for clarity and maintainability.
-
-* Provided backward compatibility with Python 3.8. (#760)
-
-## Changes in 0.13.0.dev6
-
-## Changes in 0.13.0.dev5
-
-### Other
-
-* xcube server Python scripts can now import modules from
-  the script's directory.
-* Loading of dynamic cubes is now logged. 
-
-## Changes in 0.13.0.dev4
-
-### Fixes
-
-* xcube serve correctly resolves relative paths to datasets (#758)
-
-## Changes in 0.13.0.dev3
-
-### Other
-
-* A new function `compute_tiles()` has been 
-  refactored out from function `xcube.core.tile.compute_rgba_tile()`.
-* Added method `get_level_for_resolution(xy_res)` to 
-  abstract base class `xcube.core.mldataset.MultiLevelDataset`. 
-* Removed outdated example resources from `examples/serve/demo`.
-* Account for different spatial resolutions in x and y in 
-  `xcube.core.geom.get_dataset_bounds()`.
-* Make code robust against 0-size coordinates in 
-  `xcube.core.update._update_dataset_attrs()`.
-
-## Changes in 0.13.0.dev2
-
-### Intermediate changes
-
-* Fixed unit test w.r.t. change in 0.13.0.dev1
-
-* xcube now tries to prevent indexing timezone-naive variables with
-  timezone-aware indexers, or vice versa.
-
-## Changes in 0.13.0.dev1
-
-### Intermediate changes
-
-* Include package data `xcube/webapi/meta/res/openapi.html`.
-
-## Changes in 0.13.0.dev0
-=======
 ## Changes in 0.13.0.dev9 (in development)
->>>>>>> 9b13676b
 
 ### Enhancements
 
@@ -195,6 +95,9 @@
   
 * Added convenience method `DataStore.list_data_ids()` that works 
   like `get_data_ids()`, but returns a list instead of an iterator. (#776)
+
+* Added experimental API `volumes` to xcube Server.
+  It is used by xcube Viewer to render 3-D volumes.
 
 ### Fixes
 
