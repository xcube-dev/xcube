--- conflicted
+++ resolved
@@ -1,14 +1,11 @@
 ## Changes in 0.8.2 (in development)
-<<<<<<< HEAD
+
+* Fixed the issue that xcube gen2 would not print tracebacks to stderr when raising
+  CubeGeneratorErrors (#448).
 * Enhanced `xcube.core.normalize.normalize_dataset()` function to also normalize datasets with latitudes given as 
   `latitude_centers` and to invert decreasing latitude coordinate values.
 * Introduced `xcube.core.normalize.cubify_dataset()` function to normalize a dataset 
   and finally assert the result complies to the [xcube dataset conventions](https://github.com/dcs4cop/xcube/blob/master/docs/source/cubespec.md).
-=======
-
-* Fixed the issue that xcube gen2 would not print tracebacks to stderr when raising
-  CubeGeneratorErrors (#448).
->>>>>>> cd2b1643
 
 ## Changes in 0.8.1
 
