--- conflicted
+++ resolved
@@ -78,7 +78,8 @@
   - `xcube.core.xarray.DatasetAccessor.levels()`
   - `xcube.util.cmaps.get_cmap()`
   - `xcube.util.cmaps.get_cmaps()`
-
+* xcube now tries to prevent indexing timezone-naive variables with
+  timezone-aware indexers, or vice versa.
 
 ## Changes in 0.12.1 
 
@@ -110,10 +111,6 @@
   is used to select dataset labels along a given dimension using
   user-defined predicate functions.
 
-<<<<<<< HEAD
-* xcube now tries to prevent indexing timezone-naive variables with
-  timezone-aware indexers, or vice versa.
-=======
 * The xcube Python environment is now requiring 
   `xarray >= 2022.6` and `zarr >= 2.11` to ensure sparse 
   Zarr datasets can be written using `dataset.to_zarr(store)`. (#688)
@@ -125,7 +122,6 @@
   to ensure dataset attributes that are JSON-serializable. For example,
   the latest version of the `rioxarray` package generates a `_FillValue` 
   attribute with datatype `np.uint8`. 
->>>>>>> 4d01f3de
 
 ### Fixes
 
