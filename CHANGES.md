## Changes in 1.8.4 (in development)

### Enhancements

* Extension panels for xcube Viewer of type `xcube.webapi.viewer.contrib.panel.Panel`
  now have two more properties:
  - `icon`: name of a [Material Design Icon](https://fonts.google.com/icons) 
     to be used for the icon button that represents the panel 
     in the viewer's sidebar.
  - `position`: to set the position of the respective icon button 
     in the viewer's sidebar.

### Other changes
<<<<<<< HEAD

* Renamed [xrlint]() config file from `xrlint_config.yaml` to `xrlint-config.yaml`.
=======
* Added a new abstract class `PreloadedDataStore` that defines the return type of the
  `preload_data` method in `xcube.core.store.DataStore`. The `PreloadedDataStore` is a
  data store containing a `preload_handle` field, which holds the handle
  associated with a preload job.

>>>>>>> 56f1c06c

## Changes in 1.8.3

### Enhancements

* xcube Server now can be configured to provide abstracts/descriptions for datasets 
  so they can be rendered as markdown in xcube Viewer 
  (https://github.com/xcube-dev/xcube-viewer/issues/454). (#1122)
  
  1. New `description` properties have been added to responses from xcube Server for 
     datasets and variables.
  2. User can now provide abstracts or descriptions using markdown format for dataset 
     configurations in xcube Server. A new configuration setting `Description` 
     now accompanies settings such as `Title`.
  3. Default values for the `Description` setting are derived from metadata of 
     datasets and variable CF attributes.
* Improved axis labeling in 2D histogram visualization in the Panel demo.

* Added support for the xcube Viewer's `Markdown` component so it can be used in 
  server-side viewer extensions. See new package `xcube.webapi.viewer.components`
  exporting class `Markdown` which has a single `text` property that takes 
  the markdown text.

* Bundled [xcube Viewer 1.4.2](https://github.com/xcube-dev/xcube-viewer/releases/tag/v1.4.2).

### Other changes

* Reformatted code base according to the default settings used by 
  [isort](https://pycqa.github.io/isort/) and
  [ruff](https://docs.astral.sh/ruff/). Updated development 
  dependencies accordingly.
* Updated copyright notices.
* Ensured xcube can be installed and tested in Python 3.13 environments.
* Added a configuration file `xrlint_config.yaml` for the 
  [xrlint](https://bcdev.github.io/xrlint/) tool to the project repository.

## Changes in 1.8.2

* Bundled xcube Viewer 
  [1.4.1](https://github.com/xcube-dev/xcube-viewer/releases/tag/v1.4.1)
  with fixes regarding the _share_ feature.

* No longer logging a `TypeError` if xcube server's 
  `GET viewer/ext/contributions` is called without any 
  viewer extensions configured. (#1116)

## Changes in 1.8.1

### Fixes

* Bug fix in `resample_in_space`: Resolved an issue where the `resample_in_space`
  function no longer worked with irregular grid mappings, such as Sentinel-3 data,   
  due to changes introduced in version 1.8.0. (#1114)

  
## Changes in 1.8.0

### Enhancements


* The method `xcube.core.GridMapping.transform` now supports lazy execution. If
  computations based on actual data are required—such as determining whether the
  grid mapping is regular or estimating the resolution in the x or y direction—only a
  single chunk is accessed whenever possible, ensuring faster performance.

* The function `xcube.core.resampling.rectify_dataset` now supports `xarray.Datasets`
  containing multi-dimensional data variables structured as `var(..., y_dim, x_dim)`.
  The two spatial dimensions (`y_dim` and `x_dim`) must occupy the last two positions 
  in the variable's dimensions.

* Added a new _preload API_ to xcube data stores: 
  - Enhanced the `xcube.core.store.DataStore` class to optionally support
    preloading of datasets via an API represented by the  
    new `xcube.core.store.DataPreloader` interface. 
  - Added handy default implementations `NullPreloadHandle` and `ExecutorPreloadHandle` 
    to be returned by implementations of the `prepare_data()` method of a 
    given data store.

* A `xy_res` keyword argument was added to the `transform()` method of
  `xcube.core.gridmapping.GridMapping`, enabling users to set the grid-mapping 
  resolution directly, which speeds up the method by avoiding time-consuming 
  spatial resolution estimation. (#1082)

* The behaviour of the function `xcube.core.resample.resample_in_space()` has
  been changed if no `tile_size` is specified for the target grid mapping. It now 
  defaults to the `tile_size` of the source grid mapping, improving the 
  user-friendliness of resampling and reprojection. (#1082)

* The `"https"` data store (`store = new_data_store("https", ...)`) now allows 
  for lazily accessing NetCDF files.
  Implementation note: For this to work, the `DatasetNetcdfFsDataAccessor` 
  class has been adjusted. (#1083)

* Added new endpoint `/viewer/state` to xcube Server that allows for xcube Viewer 
  state persistence. (#1088)
  
  The new viewer API operations are:
  - `GET /viewer/state` to get a keys of stored states or restore a specific state;
  - `PUT /viewer/state` to store a state and receive a key for it.
  
  Persistence is configured using new optional `Viewer/Persistence` setting:
  ```yaml
  Viewer:
   Persistence:
     # Any filesystem. Can also be relative to base_dir.
     Path: memory://states
     # Filesystem-specific storage options   
     # StorageOptions: ...
  ```
* The `get_data_ids()` method in `DataStore` has an enhanced `include_attrs` parameter. 
  Previously accepting only `Container[str]`, it now also supports a `bool` value. 
  Setting `include_attrs` to `True` retrieves all attributes of the data_ids.
  
* Updated dependency `urllib3` to be `>=2.0`.

### Fixes

* The function `xcube.core.resample.resample_in_space()` now supports the parameter
  `source_ds_subset=True` when calling `rectify_dataset`. This feature enables
  performing the reprojection exclusively on the spatially congruent subset of 
  the dataset.
* The function `xcube.core.resample.resample_in_space()` now always operates
  lazily and therefore supports chunk-wise, parallel processing. (#1082)
* Bug fix in the `has_data` method of the `"https"` data store
  (`store = new_data_store("https", ...)`). (#1084) 
* Bug fix in the `has_data` method of all filesystem-based data store
  (`"file", "s3", "https"`). `data_type` can be any of the supported data types,
  e.g. for `.tif` file, `data_type` can be either `dataset` or `mldataset`. (#1084) 
* The explanation of the parameter `xy_scale` in the method
  `xcube.core.gridmapping.GridMapping.scale` has been corrected. (#1086)
* The spurious tileserver/viewer warning "no explicit representation of
  timezones available…" (formerly "parsing timezone aware datetimes is
  deprecated…") is no longer generated. (#807)

### Other changes

* Added experimental feature that allows for extending the xcube Viewer 
  user interface with _server-side panels_. For this to work, users can now 
  configure xcube Server to load one or more Python modules that provide 
  `xcube.webapi.viewer.contrib.Panel` UI-contributions.
  Panel instances provide two decorators `layout()` and `callback()`
  which are used to implement the UI and the interaction behaviour,
  respectively. The functionality is provided by the
  [Chartlets](https://bcdev.github.io/chartlets/) Python library.
  A working example can be found in `examples/serve/panels-demo`.

* The xcube test helper module `test.s3test` has been enhanced to support 
  testing the experimental _server-side panels_ described above:
  - added new decorator `@s3_test()` for individual tests with `timeout` arg;
  - added new context manager `s3_test_server()` with `timeout` arg to be used 
    within tests function bodies;
  - `S3Test`, `@s3_test()`, and `s3_test_server()` now restore environment 
    variables modified for the Moto S3 test server.  

## Changes in 1.7.1

### Enhancements

* Level creation now supports aggregation method `mode` to aggregate to the value which
  is most frequent. (#913)

### Fixes

* The `time` query parameter of the `/statistics` endpoint of xcube server has 
   now been made optional. (#1066)
* The `/statistics` endpoint now supports datasets using non-WGS84 grid systems, 
  expanding its compatibility with a wider range of geospatial datasets.
  (#1069)
* Bug fix in `resampling_in_space` when projecting from geographic to non-geographic
  projection. (#1073)
* Bug fix of the `extent` field in the single item collection published by the xcube
  server STAC API so that it follows the 
  [collection STAC specifications](https://github.com/radiantearth/stac-spec/blob/master/collection-spec/collection-spec.md#extent-object).
  (#1077)

## Changes in 1.7.0

### Enhancements

* Bundled [xcube-viewer 1.3.0](https://github.com/xcube-dev/xcube-viewer/releases/tag/v1.3.0).

* xcube server can now deal with "user-defined" variables. Endpoints
  that accept a `{varName}` path parameter in their URL path can now be 
  called with assignment expressions of the form `<var_name>=<var_expr>` 
  where `<var_name>` is the name user defined variable and `<var_expr>` 
  is an arbitrary band-math expression, 
  see https://github.com/xcube-dev/xcube-viewer/issues/371.

* xcube server now allows for configuring new dataset properties 
  `GroupTitle` and `Tags` . This feature has been added in order to support
  grouping and filtering of datasets in UIs, 
  see https://github.com/xcube-dev/xcube-viewer/issues/385.
  
* Added server endpoint `GET /statistics/{varName}` with query parameters 
  `lon`, `lat`, `time` which is used to extract single point data. 
  This feature has been added in order to support
  https://github.com/xcube-dev/xcube-viewer/issues/404.

* The xcube server STAC API now publishes all fields available via the
  `/datasets` endpoint. This includes colormap information for each asset such as
  colorBarName, colorBarNorm,  colorBarMin, colorBarMax, tileLevelMin, tileLevelMax.
  (#935, #940) 

* xcube server now allows for configuring custom color maps via the configuration file.
  It supports continuous, stepwise and categorical colormaps, which may be 
  configured as shown in the [section CustomColorMaps of the xcube serve documentation](docs/source/cli/xcube_serve.rst/`customcolormaps`)
  (#1055)

### Fixes

* Migrated the `.github/workflows/xcube_build_docker.yaml` and the corresponding 
  `Dockerfile` from `setup.py` to `pyproject.toml`. Additionally, updated the relevant 
  documentation in `doc/source` to reflect this change from `setup.py` to
  `pyproject.toml.` (related to #992) 
* Normalisation with `xcube.core.normalize.normalize_dataset` fails when chunk encoding 
  must be updated (#1033)
* The `open_data` method of xcube's default `xcube.core.store.DataStore` implementations
  now supports a keyword argument `data_type`, which determines the
  data type of the return value. Note that `opener_id` includes the `data_type`
  at its first position and will override the `data_type` argument.
  To preserve backward compatibility, the keyword argument `data_type`
  has not yet been literally specified as `open_data()` method argument,
  but may be passed as part of `**open_params`. (#1030)
* The `xcube.core.store.DataDescriptor` class now supports specifying time ranges
  using both `datetime.date` and `datetime.datetime` objects. Previously,
  only `datetime.date` objects were supported.
* The xcube server STAC API has been adjusted so that the data store
  parameters and data ID, which are needed to open the data referred to by a STAC item, 
  are now included with the item's `analytic` asset. 
  Furthermore, a second assert called `analytic_multires` will be published
  referring to the multi-resolution data format levels (#1020).
* Improved the way color mapping works in xcube server to support simplified
  color bar management in xcube viewer,
  see https://github.com/xcube-dev/xcube-viewer/issues/390. (#1043)  
* The xcube server's dataset configuration extraction methodology has been updated.
  When the data resource ID is provided in the Path field, xcube will attempt to
  access the dataset using the given ID. If wildcard patterns are used, the server
  will crawl through the data store to find matching data IDs. This process may
  result in a long setup time if the data store contains numerous data IDs.
  A UserWarning will be issued for the "stac" data store.
* Corrected extent object of a STAC collection issued by xcube server, following the
  [collection STAC specifications](https://github.com/radiantearth/stac-spec/blob/master/collection-spec/collection-spec.md#extent-object)
  (#1053)
* When opening a GeoTIFF file using a file system data store, the default return value 
  is changed from `MultiLevelDataset` to `xr.Dataset`, if no `data_type` is assigned
  in the `open_params` of the `store.open_data()` method. (#1054)
  xcube server has been adapted to always open `MultiLevelDataset`s from
  a specified data store, if that data type is supported.
* Adjustments to `resample_in_time()` in `xcube/core/resampling/temporal.py`
  so that xcube now supports `xarray=2024.7`.

### Other changes

* Renamed internal color mapping types from `"node"`, `"bound"`, `"key"` 
  into `"continuous"`, `"stepwise"`, `"categorical"`.

## Changes in 1.6.0

### Enhancements

* Added new statistics API to xcube server. The service computes basic
  statistical values and a histogram for given data variable, time stamp,
  and a GeoJSON geometry. Its endpoint is: 
  `/statistics/{datasetId}/{varName}?time={time}`. Geometry is passed as
  request body in form of a GeoJSON geometry object.

* xcube server's tile API can now handle user-defined colormaps from xcube 
  viewer. Custom color bars are still passed using query parameter `cmap` to 
  endpoint `/tiles/{datasetId}/{varName}/{z}/{y}/{x}`,
  but in the case of custom color bars it is a JSON-encoded object with the 
  following format: `{"name": <str>, "type": <str>, "colors": <list>}`. (#975) 
  The object properties are
  - `name`: a unique name.
  - `type`: optional type of control values.
  - `colors`: a list of pairs `[[<v1>,<c1>], [<v2>,<c2>], [<v3>,<c3>], ...]` 
    that map a control value to a hexadecimal color value using CSS format
    `"#RRGGBBAA"`. 
  
  The `type` values are
  - `"node"`: control points are nodes of a continuous color gradient.
  - `"bound"`: control points form bounds that map to a color, which means
     the last color is unused.
  - `"key"`: control points are keys (integers) that identify a color.

* xcube server's tile API now allows specifying the data normalisation step 
  before a color mapping is applied to the variable data to be visualized.
  This affects endpoint `/tiles/{datasetId}/{varName}/{z}/{y}/{x}` and the WMTS
  API. The possible normalisation values are 
  - `lin`: linear mapping of data values between `vmin` and `vmax` to range 0 to 1
    (uses `matplotlib.colors.Normalize(vmin, vmax)`).
  - `log`: logarithmic mapping of data values between `vmin` and `vmax` to range 0 to 1
    (uses `matplotlib.colors.LogNorm(vmin, vmax)`).
  - `cat`: categorical mapping of data values to indices into the color mapping.
    (uses `matplotlib.colors.BoundaryNorm(categories)`). This normalisation
    currently only works with user-defined colormaps of type
    `key` or `bound` (see above).
  
  The normalisation can be specified in three different ways (in order): 
  1. As query parameter `norm` passed to the tile endpoint. 
  2. Property `Norm` in the `Styles/ColorMapping` element in xcube server configuration.
  3. Data variable attribute `color_norm`.

* xcube server can now read SNAP color palette definition files (`*.cpd`) with
  alpha values. (#932)

* The class `xcube.webapi.viewer.Viewer` now accepts root paths or URLs that 
  will each be scanned for datasets. The roots are passed as keyword argument
  `roots` whose value is a path or URL or an iterable of paths or URLs. 
  A new keyword argument `max_depth` defines the maximum subdirectory depths 
  used to search for datasets in case `roots` is given. It defaults to `1`.

* The behaviour of function `resample_in_space()` of module 
  `xcube.core.resampling` changed in this version. (#1001)
  1. A new keyword argument `ref_ds` can now be used to provide 
     a reference dataset for the reprojection. It can be passed instead 
     of `target_rm`. If `ref_ds` is given, it also forces the returned target 
     dataset to have the _same_ spatial coordinates as `ref_ds`.
  2. In the case of up-sampling, we no longer recover `NaN` values by default
     as it may require considerable CPU overhead.
     To enforce the old behaviour, provide the `var_configs` keyword-argument
     and set `recover_nan` to `True` for desired variables.

* The class `MaskSet()` of module `xcube.core.maskset` now correctly recognises
  the variable attributes `flag_values`, `flag_masks`, `flag_meanings` when
  their values are lists (ESA CCI LC data encodes them as JSON arrays). (#1002)

* The class `MaskSet()` now provides a method `get_cmap()` which creates
  a suitable matplotlib color map for variables that define the
  `flag_values` CF-attribute and optionally a `flag_colors` attribute. (#1011)

* The `Api.route` decorator and `ApiRoute` constructor in
  `xcube.server.api` now have a `slash` argument which lets a route support an
  optional trailing slash.

### Fixes

* When using the `xcube.webapi.viewer.Viewer` class in Jupyter notebooks
  multi-level datasets opened from S3 or from deeper subdirectories into
  the local filesystem are now fully supported. (#1007)

* Fixed an issue with xcube server `/timeseries` endpoint that returned
  status 500 if a given dataset used a CRS other geographic and the 
  geometry was not a point. (#995) 

* Fixed broken table of contents links in dataset convention document.

* Web API endpoints with an optional trailing slash are no longer listed
  twice in the automatically generated OpenAPI documentation (#965)

* Several minor updates to make xcube compatible with NumPy 2.0.0 (#1024)

### Incompatible API changes

* The `get_cmap()` method of `util.cmaps.ColormapProvider` now returns a 
  `Tuple[matplotlib.colors.Colormap, Colormap]` instead of
  `Tuple[str, matplotlib.colors.Colormap]`.

* The signatures of functions `resample_in_space()`, `rectify_dataset()`, and
  `affine_transform_dataset()` of module `xcube.core.resampling` changed:
   - Source dataset must be provided as 1st positional argument.
   - Introduced keyword argument `ref_ds` that can be provided instead of
     `target_gm`. If given, it forces the returned dataset to have the same
     coordinates as `ref_ds`.

* Removed API deprecated since many releases:
  - Removed keyword argument `base` from function 
    `xcube.core.resampling.temporal.resample_in_time()`.
  - Removed option `base` from CLI command `xcube resample`.
  - Removed keyword argument `assert_cube` from 
    `xcube.core.timeseries.get_time_series()`.
  - Removed property `xcube.core.xarray.DatasetAccessor.levels`.
  - Removed function `xcube.core.tile.parse_non_spatial_labels()`.
  - Removed keyword argument `tag` from context manager 
    `xcube.util.perf.measure_time()`.
  - Removed function `xcube.core.geom.convert_geometry()`.
  - Removed function `xcube.core.geom.is_dataset_y_axis_inverted()`.
  - Removed function `xcube.util.assertions.assert_condition()`.
  - Removed function `xcube.util.cmaps.get_cmaps()`.
  - Removed function `xcube.util.cmaps.get_cmap()`.
  - Removed function `xcube.util.cmaps.ensure_cmaps_loaded()`.
  - Removed endpoint `/datasets/{datasetId}/vars/{varName}/tiles2/{z}/{y}/{x}`
    from xcube server.

### Other changes

* Make tests compatible with PyTest 8.2.0. (#973)

* Addressed all warnings from xarray indicating that `Dataset.dims` will
  be replaced by `Dataset.sizes`. (#981)

* NUMBA_DISABLE_JIT set to `0` to enable `numba.jit` in github workflow. (#946)

* Added GitHub workflow to perform an automatic xcube release on PyPI after a GitHub
  release. To install xcube via the `pip` tool use `pip install xcube-core`,  
  since the name "xcube" is already taken on PyPI by another software. (#982)

* Added project URLs and classifiers to `setup.py`, which will be shown in the
  left sidebar on the [PyPI xcube-core](https://pypi.org/project/xcube-core/) webpage.

* Refactored xcube workflow to build docker images only on release and deleted the
  update xcube tag job.

* Used [`pyupgrade`](https://github.com/asottile/pyupgrade) to automatically upgrade
  language syntax for Python versions >= 3.9.

* Migrated the xcube project setup from `setup.py` to the modern `pyproject.toml` format.

* The functions `mask_dataset_by_geometry()` and `clip_dataset_by_geometry()`
  of module `xcube.core.geom` have a new keyword argument
  `update_attrs: bool = True` as part of the fix for #995.

* Decreased number of warnings in the xcube workflow step unittest-xcube.

* Added new data store `"https"` that uses
  [fsspec.implementations.http.HTTPFileSystem)](https://filesystem-spec.readthedocs.io/en/latest/api.html#fsspec.implementations.http.HTTPFileSystem),
  so that the upcoming xcube STAC data store will be able to access files from URLs.

* The workflow `.github/workflows/xcube_publish_pypi.yml` changes the line in the `pyproject.toml`, where
  the package name is defined to `name = "xcube-core"`. This allows to release xcube under
  the package name "xcube-core" on PyPI where the name "xcube" is already taken. #1010 

* Updated the 'How do I ...' page in the xcube documentation.
  
## Changes in 1.5.1

* Embedded [xcube-viewer 1.1.1](https://github.com/xcube-dev/xcube-viewer/releases/tag/v1.1.1).

* Fixed xcube plugin auto-recognition in case a plugin project
  uses `pyproject.toml` file. (#963)

* Updated copyright notices in all source code files. 


## Changes in 1.5.0

* Enhanced spatial resampling in module `xcube.core.resampling` (#955): 
    - Added optional keyword argument `interpolation` to function
      `rectify_dataset()` with values `"nearest"`, `"triangular"`, 
      and `"bilinear"` where `"triangular"` interpolates between 3 
      and `"bilinear"` between 4 adjacent source pixels. 
    - Function `rectify_dataset()` is now ~2 times faster by early 
      detection of already transformed target pixels.      
    - Added a documentation page that explains the algorithm used in
      `rectify_dataset()`.
    - Added optional keyword argument `rectify_kwargs` to 
      `resample_in_space()`. If given, it is spread into keyword arguments 
      passed to the internal `rectify_dataset()` delegation, if any.
    - Deprecated unused keyword argument `xy_var_names` of 
      function `rectify_dataset()`.

* Replace use of deprecated method in testing module. (#961)

* Update dependencies to better match imports; remove the defaults channel;
  turn adlfs into a soft dependency. (#945)

* Reformatted xcube code base using [black](https://black.readthedocs.io/)
  default settings. It implies a line length of 88 characters and double quotes 
  for string literals. Also added [`.editorconfig`](https://editorconfig.org/) 
  for IDEs not recognising black's defaults.

* Renamed xcube's main branch from `master` to `main` on GitHub.

* xcube's code base changed its docstring format from reST style to the much better 
  readable [Google style](https://google.github.io/styleguide/pyguide.html#38-comments-and-docstrings).
  Existing docstrings have been converted using the awesome [docconvert](https://github.com/cbillingham/docconvert) 
  tool.

* Add a `data_vars_only` parameter to `chunk_dataset` and
  `update_dataset_chunk_encoding` (#958).

* Update some unit tests to make them compatible with xarray 2024.3.0 (#958).

* Added documentation page "How do I ..." that points users to applicable
  xcube Python API.

## Changes in 1.4.1

### Enhancements

* Data stores can now return _data iterators_ from their `open_data()` method.
  For example, a data store implementation can now return a data cube either
  with a time dimension of size 100, or could be asked to return 100 cube
  time slices with dimension size 1 in form of an iterator.
  This feature has been added to effectively support the new
  [zappend](https://github.com/bcdev/zappend) tool. (#919)

### Fixes

* Fix two OGC Collections unit tests that were failing under Windows. (#937)

### Other changes

* Minor updates to make xcube compatible with pandas 2 and Python 3.12. (#933)

* Minor updates to make xcube compatible with xarray >=2023.9.0. (#897, #939)

## Changes in 1.4.0

### Enhancements

* Added new `reference` filesystem data store to support 
  "kerchunked" NetCDF files in object storage. (#928)
  
  See also
    - [ReferenceFileSystem](https://filesystem-spec.readthedocs.io/en/latest/api.html#fsspec.implementations.reference.ReferenceFileSystem)
    - [kerchunk](https://github.com/fsspec/kerchunk)

* Improved xcube Server's STAC API:
  * Provide links for multiple coverages data formats
  * Add `crs` and `crs_storage` properties to STAC data
  * Add spatial and temporal grid data to collection descriptions
  * Add a schema endpoint returning a JSON schema of a dataset's data
    variables
  * Add links to domain set, range type, and range schema to collection
    descriptions

* Improved xcube Server's Coverages API:
  * Support scaling parameters `scale-factor`, `scale-axes`, and `scale-size`
  * Improve handling of bbox parameters
  * Handle half-open datetime intervals
  * More robust and standard-compliant parameter parsing and checking
  * More informative responses for incorrect or unsupported parameters
  * Omit unnecessary dimensions in TIFF and PNG coverages
  * Use crs_wkt when determining CRS, if present and needed
  * Change default subsetting and bbox CRS from EPSG:4326 to OGC:CRS84
  * Implement reprojection for bbox
  * Ensure datetime parameters match dataset’s timezone awareness
  * Reimplement subsetting (better standards conformance, cleaner code)
  * Set Content-Bbox and Content-Crs headers in the HTTP response
  * Support safe CURIE syntax for CRS specification

### Fixes

* Fixed `KeyError: 'lon_bnds'` raised occasionally when opening 
  (mostly NetCDF) datasets. (#930)
* Make S3 unit tests compatible with moto 5 server. (#922)
* Make some CLI unit tests compatible with pytest 8. (#922)
* Rename some test classes to avoid spurious warnings. (#924)

### Other changes

* Require Python >=3.9 (previously >=3.8)

## Changes in 1.3.1

* Updated Dockerfile and GitHub workflows; no changes to the xcube codebase
  itself

## Changes in 1.3.0

### Enhancements

* Added a basic implementation of the draft version of OGC API - Coverages.
  (#879, #889, #900)
* Adapted the STAC implementation to additionally offer datasets as
  individual collections for better integration with OGC API - Coverages.
  (#889)
* Various minor improvements to STAC implementation. (#900)

### Fixes

* Resolved the issue for CRS84 error due to latest version of gdal (#869)
* Fixed incorrect additional variable data in STAC datacube properties. (#889)
* Fixed access of geotiff datasets from public s3 buckets (#893)

### Other changes

* `update_dataset_attrs` can now also handle datasets with CRS other than 
  WGS84 and update the metadata according to the 
  [ESIP Attribute Convention for Data Discovery](https://wiki.esipfed.org/Attribute_Convention_for_Data_Discovery_1-3#Recommended). 
* removed deprecated module xcube edit, which has been deprecated since 
  version 0.13.0
* Update "Development process" section of developer guide.
* Updated GitHub workflow to build docker image for GitHub releases only and 
  not on each commit to main.

## Changes in 1.2.0

### Enhancements

* Added a new, experimental `/compute` API to xcube server. 
  It comprises the following endpoints:
  - `GET compute/operations` - List available operations.
  - `GET compute/operations/{opId}` - Get details of a given operation.
  - `PUT compute/jobs` - Start a new job that executes an operation.
  - `GET compute/jobs` - Get all jobs.
  - `GET compute/jobs/{jobId}` - Get details of a given job.
  - `DELETE compute/jobs/{jobId}` - Cancel a given job.
  
  The available operations are currently taken from module
  `xcube.webapi.compute.operations`.
  
  To disable the new API use the following server configuration:
  ```yaml
  api_spec:
    excludes: ["compute"] 
  ...
  ```

### Other changes

* Added `shutdown_on_close=True` parameter to coiled params to ensure that the 
  clusters are shut down on close. (#881)
* Introduced new parameter `region` for utility function `new_cluster` in 
  `xcube.util.dask` which will ensure coiled creates the dask cluster in the 
  prefered default region: eu-central-1. (#882)
* Server offers the function `add_place_group` in `places/context.py`,
  which allows plugins to add place groups from external sources.
  

## Changes in 1.1.3

### Fixes

* Fixed Windows-only bug in `xcube serve --config <path>`: 
  If config `path` is provided with back-slashes, a missing `base_dir` 
  config parameter is now correctly set to the parent directory of `path`. 
  Before, the current working directory was used.

### Other changes

* Updated AppVeyor and GitHub workflow configurations to use micromamba rather
  than mamba (#785)

## Changes in 1.1.2

### Fixes

* Fixed issue where geotiff access from a protected s3 bucket was denied (#863)

## Changes in 1.1.1

* Bundled new build of [xcube-viewer 1.1.0.1](https://github.com/dcs4cop/xcube-viewer/releases/tag/v1.1.0)
  that will correctly respect a given xcube server from loaded from the 
  viewer configuration.

## Changes in 1.1.0

### Enhancements

* Bundled [xcube-viewer 1.1.0](https://github.com/dcs4cop/xcube-viewer/releases/tag/v1.1.0).

* Updated installation instructions (#859)

* Included support for FTP filesystem by adding a new data store `ftp`. 

  These changes will enable access to data cubes (`.zarr` or `.levels`) 
  in FTP storage as shown here: 
  
  ```python
  store = new_data_store(
      "ftp",                     # FTP filesystem protocol
      root="path/to/files",      # Path on FTP server
      storage_options= {'host':  'ftp.xxx',  # The url to the ftp server
                        'port': 21           # Port, defaults to 21  
                        # Optionally, use 
                        # 'username': 'xxx'
                        # 'password': 'xxx'}  
  )
  store.list_data_ids()
  ```
  Note that there is no anon parameter, as the store will assume no anonymity
  if no username and password are set.
  
  Same configuration for xcube Server:

  ```yaml
  DataStores:
  - Identifier: siec
    StoreId: ftp
    StoreParams:
      root: my_path_on_the_host
      max_depth: 1
      storage_options:
        host: "ftp.xxx"
        port: xxx
        username: "xxx"
        password': "xxx"
  ``` 

* Updated [xcube Dataset Specification](docs/source/cubespec.md).
  (addressing #844)

* Added [xcube Data Access](docs/source/dataaccess.md) documentation.

### Fixes 

* Fixed various issues with the auto-generated Python API documentation.

* Fixed a problem where time series requests may have missed outer values
  of a requested time range. (#860)
  - Introduced query parameter `tolerance` for
    endpoint `/timeseries/{datasetId}/{varName}` which is
    the number of seconds by which the given time range is expanded. Its 
    default value is one second to overcome rounding problems with 
    microsecond fractions. (#860)
  - We now round the time dimension labels for a dataset as 
    follows (rounding frequency is 1 second by default):
    - First times stamp: `floor(time[0])`
    - Last times stamp: `ceil(time[-1])`
    - In-between time stamps: `round(time[1: -1])`

### Other changes

* Pinned `gdal` dependency to `>=3.0, <3.6.3` due to incompatibilities.

## Changes in 1.0.5

* When running xcube in a JupyterLab, the class
  `xcube.webapi.viewer.Viewer` can be used to programmatically 
  launch a xcube Viewer UI. 
  The class now recognizes an environment variable `XCUBE_JUPYTER_LAB_URL` 
  that contains a JupyterLab's public base URL for a given user. 
  To work properly, the 
  [jupyter-server-proxy](https://jupyter-server-proxy.readthedocs.io/) 
  extension must be installed and enabled.

* Bundled [xcube-viewer 1.0.2.1](https://github.com/dcs4cop/xcube-viewer/releases/tag/v1.0.2.1).

## Changes in 1.0.4 

* Setting a dataset's `BoundingBox` in the server configuration 
  is now recognised when requesting the dataset details. (#845)

* It is now possible to enforce the order of variables reported by 
  xcube server. The new server configuration key `Variables` can be added 
  to `Datasets` configurations. Is a list of wildcard patterns that 
  determines the order of variables and the subset of variables to be 
  reported. (#835) 

* Pinned Pandas dependency to lower than 2.0 because of incompatibility 
  with both xarray and xcube 
  (see https://github.com/pydata/xarray/issues/7716). 
  Therefore, the following xcube deprecations have been introduced:
  - The optional `--base/-b` of the `xcube resample` CLI tool.
  - The keyword argument `base` of the  `xcube.core.resample.resample_in_time` 
    function.

* Bundled [xcube-viewer 1.0.2](https://github.com/dcs4cop/xcube-viewer/releases/tag/v1.0.2).

## Changes in 1.0.3

Same as 1.0.2, just fixed unit tests due to minor Python environment change.

## Changes in 1.0.2

* Bundled latest 
  [xcube-viewer 1.0.1](https://github.com/dcs4cop/xcube-viewer/releases/tag/v1.0.1).

* xcube is now compatible with Python 3.10. (#583)

* The `Viewer.add_dataset()` method of the xcube JupyterLab integration 
  has been enhanced by two optional keyword arguments `style` and 
  `color_mappings` to allow for customized, initial color mapping
  of dataset variables. The example notebook 
  [xcube-viewer-in-jl.ipynb](examples/notebooks/viewer/xcube-viewer-in-jl.ipynb)
  has been updated to reflect the enhancement.

* Fixed an issue with new xcube data store `abfs` 
  for the Azure Blob filesystem. (#798)

## Changes in 1.0.1

### Fixes

* Fixed recurring issue where xcube server was unable to locate Python
  code downloaded from S3 when configuring dynamically computed datasets
  (configuration `FileSystem: memory`) or augmenting existing datasets 
  by dynamically computed variables (configuration `Augmentation`). (#828)


## Changes in 1.0.0 

### Enhancements

* Added a catalog API compliant to [STAC](https://stacspec.org/en/) to 
  xcube server. (#455)
  - It serves a single collection named "datacubes" whose items are the
    datasets published by the service. 
  - The collection items make use the STAC 
    [datacube](https://github.com/stac-extensions/datacube) extension. 

* Simplified the cloud deployment of xcube server/viewer applications (#815). 
  This has been achieved by the following new xcube server features:
  - Configuration files can now also be URLs which allows 
    provisioning from S3-compatible object storage. 
    For example, it is now possible to invoke xcube server as follows: 
    ```bash
    $ xcube serve --config s3://cyanoalert/xcube/demo.yaml ...
    ```
  - A new endpoint `/viewer/config/{*path}` allows 
    for configuring the viewer accessible via endpoint `/viewer`. 
    The actual source for the configuration items is configured by xcube 
    server configuration using the new entry `Viewer/Configuration/Path`, 
    for example:
    ```yaml
    Viewer:
      Configuration:
        Path: s3://cyanoalert/xcube/viewer-config
    ```
  - A typical xcube server configuration comprises many paths, and 
    relative paths of known configuration parameters are resolved against 
    the `base_dir` configuration parameter. However, for values of 
    parameters passed to user functions that represent paths in user code, 
    this cannot be done automatically. For such situations, expressions 
    can be used. An expression is any string between `"${"` and `"}"` in a 
    configuration value. An expression can contain the variables
    `base_dir` (a string), `ctx` the current server context 
    (type `xcube.webapi.datasets.DatasetsContext`), as well as the function
    `resolve_config_path(path)` that is used to make a path absolut with 
    respect to `base_dir` and to normalize it. For example
    ```yaml
    Augmentation:
      Path: augmentation/metadata.py
      Function: metadata:update_metadata
      InputParameters:
        bands_config: ${resolve_config_path("../common/bands.yaml")}
    ```

* xcube's spatial resampling functions `resample_in_space()`,
  `affine_transform_dataset()`,  and `rectify_dataset()` exported 
  from module `xcube.core.resampling` now encode the target grid mapping 
  into the resampled datasets. (#822) 
  
  This new default behaviour can be switched off by keyword argument 
  `encode_cf=False`. 
  The grid mapping name can be set by keyword argument `gm_name`. 
  If `gm_name` is not given a grid mapping will not be encoded if 
  all the following conditions are true: 
  - The target CRS is geographic; 
  - The spatial dimension names are "lon" and "lat";
  - The spatial 1-D coordinate variables are named "lon" and "lat" 
    and are evenly spaced.  

  The encoding of the grid mapping is done according to CF conventions:
  - The CRS is encoded as attributes of a 0-D data variable named by `gm_name`
  - All spatial data variables receive an attribute `grid_mapping` that is
    set to the value of `gm_name`.
  
* Added Notebook 
  [xcube-viewer-in-jl.ipynb](examples/notebooks/viewer/xcube-viewer-in-jl.ipynb)
  that explains how xcube Viewer can now be utilised in JupyterLab
  using the new (still experimental) xcube JupyterLab extension
  [xcube-jl-ext](https://github.com/dcs4cop/xcube-jl-ext).
  The `xcube-jl-ext` package is also available on PyPI.

* Updated example 
  [Notebook for CMEMS data store](examples/notebooks/datastores/7_cmems_data_store.ipynb)
  to reflect changes of parameter names that provide CMEMS API credentials.

* Included support for Azure Blob Storage filesystem by adding a new 
  data store `abfs`. Many thanks to [Ed](https://github.com/edd3x)!
  (#752)

  These changes will enable access to data cubes (`.zarr` or `.levels`) 
  in Azure blob storage as shown here: 
  
  ```python
  store = new_data_store(
      "abfs",                    # Azure filesystem protocol
      root="my_blob_container",  # Azure blob container name
      storage_options= {'anon': True, 
                        # Alternatively, use 'connection_string': 'xxx'
                        'account_name': 'xxx', 
                        'account_key':'xxx'}  
  )
  store.list_data_ids()
  ```
  
  Same configuration for xcube Server:

  ```yaml
  DataStores:
  - Identifier: siec
    StoreId: abfs
    StoreParams:
      root: my_blob_container
      max_depth: 1
      storage_options:
        anon: true
        account_name: "xxx"
        account_key': "xxx"
        # or
        # connection_string: "xxx"
    Datasets:
      - Path: "*.levels"
        Style: default
  ```
  
* Added Notebook
  [8_azure_blob_filesystem.ipynb](examples/notebooks/datastores/8_azure_blob_filesystem.ipynb). 
  This notebook shows how a new data store instance can connect and list 
  Zarr files from Azure bolb storage using the new `abfs` data store. 

* xcube's `Dockerfile` no longer creates a conda environment `xcube`.
  All dependencies are now installed into the `base` environment making it 
  easier to use the container as an executable for xcube applications.
  We are now also using a `micromamba` base image instead of `miniconda`.
  The result is a much faster build and smaller image size.

* Added a `new_cluster` function to `xcube.util.dask`, which can create
  Dask clusters with various configuration options.

* The xcube multi-level dataset specification has been enhanced. (#802)
  - When writing multi-level datasets (`*.levels/`) we now create a new 
    JSON file `.zlevels` that contains the parameters used to create the 
    dataset.
  - A new class `xcube.core.mldataset.FsMultiLevelDataset` that represents
    a multi-level dataset persisted to some filesystem, like 
    "file", "s3", "memory". It can also write datasets to the filesystem. 


* Changed the behaviour of the class 
  `xcube.core.mldataset.CombinedMultiLevelDataset` to do what we 
  actually expect:
  If the keyword argument `combiner_func` is not given or `None` is passed, 
  a copy of the first dataset is made, which is then subsequently updated 
  by the remaining datasets using `xarray.Dataset.update()`.
  The former default was using the `xarray.merge()`, which for some reason
  can eagerly load Dask array chunks into memory that won't be released. 

### Fixes

* Tiles of datasets with forward slashes in their identifiers
  (originated from nested directories) now display again correctly
  in xcube Viewer. Tile URLs have not been URL-encoded in such cases. (#817)

* The xcube server configuration parameters `url_prefix` and 
  `reverse_url_prefix` can now be absolute URLs. This fixes a problem for 
  relative prefixes such as `"proxy/8000"` used for xcube server running 
  inside JupyterLab. Here, the expected returned self-referencing URL was
  `https://{host}/users/{user}/proxy/8000/{path}` but we got
  `http://{host}/proxy/8000/{path}`. (#806)

## Changes in 0.13.0

### Enhancements

* xcube Server has been rewritten almost from scratch.

  - Introduced a new endpoint `${server_url}/s3` that emulates
    and AWS S3 object storage for the published datasets. (#717)
    The `bucket` name can be either:
    * `s3://datasets` - publishes all datasets in Zarr format.
    * `s3://pyramids` - publishes all datasets in a multi-level `levels`
      format (multi-resolution N-D images)
      that comprises level datasets in Zarr format.
    
    Datasets published through the S3 API are slightly 
    renamed for clarity. For bucket `s3://pyramids`:
    * if a dataset identifier has suffix `.levels`, the identifier remains;
    * if a dataset identifier has suffix `.zarr`, it will be replaced by 
      `.levels` only if such a dataset doesn't exist;
    * otherwise, the suffix `.levels` is appended to the identifier.
    For bucket `s3://datasets` the opposite is true:
    * if a dataset identifier has suffix `.zarr`, the identifier remains;
    * if a dataset identifier has suffix `.levels`, it will be replaced by 
      `.zarr` only if such a dataset doesn't exist;
    * otherwise, the suffix `.zarr` is appended to the identifier.

    With the new S3 endpoints in place, xcube Server instances can be used
    as xcube data stores as follows:
    
    ```python
    store = new_data_store(
        "s3", 
        root="datasets",   # bucket "datasets", use also "pyramids"
        max_depth=2,       # optional, but we may have nested datasets
        storage_options=dict(
            anon=True,
            client_kwargs=dict(
                endpoint_url='http://localhost:8080/s3' 
            )
        )
    )
    ```

  - The limited `s3bucket` endpoints are no longer available and are 
    replaced by `s3` endpoints. 

  - Added new endpoint `/viewer` that serves a self-contained, 
    packaged build of 
    [xcube Viewer](https://github.com/dcs4cop/xcube-viewer). 
    The packaged viewer can be overridden by environment variable 
    `XCUBE_VIEWER_PATH` that must point to a directory with a 
    build of a compatible viewer.

  - The `--show` option of `xcube serve` 
    has been renamed to `--open-viewer`. 
    It now uses the self-contained, packaged build of 
    [xcube Viewer](https://github.com/dcs4cop/xcube-viewer). (#750)

  - The `--show` option of `xcube serve` 
    now outputs various aspects of the server configuration. 
  
  - Added experimental endpoint `/volumes`.
    It is used by xcube Viewer to render 3-D volumes.

* xcube Server is now more tolerant with respect to datasets it can not 
  open without errors. Implementation detail: It no longer fails if 
  opening datasets raises any exception other than `DatasetIsNotACubeError`.
  (#789)

* xcube Server's colormap management has been improved in several ways:
  - Colormaps are no longer managed globally. E.g., on server configuration 
    change, new custom colormaps are reloaded from files. 
  - Colormaps are loaded dynamically from underlying 
    matplotlib and cmocean registries, and custom SNAP color palette files. 
    That means, latest matplotlib colormaps are now always available. (#687)
  - Colormaps can now be reversed (name suffix `"_r"`), 
    can have alpha blending (name suffix `"_alpha"`),
    or both (name suffix `"_r_alpha"`).
  - Loading of custom colormaps from SNAP `*.cpd` has been rewritten.
    Now also the `isLogScaled` property of the colormap is recognized. (#661)
  - The module `xcube.util.cmaps` has been redesigned and now offers
    three new classes for colormap management:
    * `Colormap` - a colormap 
    * `ColormapCategory` - represents a colormap category
    * `ColormapRegistry` - manages colormaps and their categories


* The xcube filesystem data stores such as "file", "s3", "memory"
  can now filter the data identifiers reported by `get_data_ids()`. (#585)
  For this purpose, the data stores now accept two new optional keywords
  which both can take the form of a wildcard pattern or a sequence 
  of wildcard patterns:

  1. `excludes`: if given and if any pattern matches the identifier, 
     the identifier is not reported. 
  2. `includes`: if not given or if any pattern matches the identifier, 
     the identifier is reported.
  
* Added convenience method `DataStore.list_data_ids()` that works 
  like `get_data_ids()`, but returns a list instead of an iterator. (#776)

* Replaced usages of deprecated numpy dtype `numpy.bool` 
  by Python type `bool`. 


### Fixes

* xcube CLI tools no longer emit warnings when trying to import
  installed packages named `xcube_*` as xcube plugins.
  
* The `xcube.util.timeindex` module can now handle 0-dimensional 
  `ndarray`s as indexers. This effectively avoids the warning 
  `Can't determine indexer timezone; leaving it unmodified.`
  which was emitted in such cases.

* `xcube serve` will now also accept datasets with coordinate names
  `longitude` and `latitude`, even if the attribute `long_name` isn't set.
  (#763)

* Function `xcube.core.resampling.affine.affine_transform_dataset()`
  now assumes that geographic coordinate systems are equal by default and
  hence a resampling based on an affine transformation can be performed.

* Fixed a problem with xcube server's WMTS implementation.
  For multi-level resolution datasets with very coarse low resolution levels, 
  the tile matrix sets `WorldCRS84Quad` and `WorldWebMercatorQuad` have 
  reported a negative minimum z-level.

* Implementation of function `xcube.core.geom.rasterize_features()` 
  has been changed to account for consistent use of a target variable's
  `fill_value` and `dtype` for a given feature.
  In-memory (decoded) variables now always use dtype `float64` and use 
  `np.nan` to represent missing values. Persisted (encoded) variable data
  will make use of the target `fill_value` and `dtype`. (#778)

* Relative local filesystem paths to datasets are now correctly resolved 
  against the base directory of the xcube Server's configuration, i.e.
  configuration parameter `base_dir`. (#758)

* Fixed problem with `xcube gen` raising `FileNotFoundError`
  with Zarr >= 2.13.

* Provided backward compatibility with Python 3.8. (#760)

### Other

* The CLI tool `xcube edit` has been deprecated in favour of the 
  `xcube patch`. (#748)

* Deprecated CLI `xcube tile` has been removed.

* Deprecated modules, classes, methods, and functions
  have finally been removed:
  - `xcube.core.geom.get_geometry_mask()`
  - `xcube.core.mldataset.FileStorageMultiLevelDataset`
  - `xcube.core.mldataset.open_ml_dataset()`
  - `xcube.core.mldataset.open_ml_dataset_from_local_fs()`
  - `xcube.core.mldataset.open_ml_dataset_from_object_storage()`
  - `xcube.core.subsampling.get_dataset_subsampling_slices()`
  - `xcube.core.tiledimage`
  - `xcube.core.tilegrid`

* The following classes, methods, and functions have been deprecated:
  - `xcube.core.xarray.DatasetAccessor.levels()`
  - `xcube.util.cmaps.get_cmap()`
  - `xcube.util.cmaps.get_cmaps()`
  
* A new function `compute_tiles()` has been 
  refactored out from function `xcube.core.tile.compute_rgba_tile()`.

* Added method `get_level_for_resolution(xy_res)` to 
  abstract base class `xcube.core.mldataset.MultiLevelDataset`. 

* Removed outdated example resources from `examples/serve/demo`.

* Account for different spatial resolutions in x and y in 
  `xcube.core.geom.get_dataset_bounds()`.

* Make code robust against 0-size coordinates in 
  `xcube.core.update._update_dataset_attrs()`.

* xcube Server has been enhanced to load multi-module Python code 
  for dynamic cubes both from both directories and zip archives.
  For example, the following dataset definition computes a dynamic 
  cube from dataset "local" using function "compute_dataset" in 
  Python module "resample_in_time.py":
  ```yaml
    Path: resample_in_time.py
    Function: compute_dataset
    InputDatasets: ["local"]
  ```
  Users can now pack "resample_in_time.py" among any other modules and 
  packages into a zip archive. Note that the original module name 
  is now a prefix to the function name:
  ```yaml
    Path: modules.zip
    Function: resample_in_time:compute_dataset
    InputDatasets: ["local"]
  ```
  
  Implementation note: this has been achieved by using 
  `xcube.core.byoa.CodeConfig` in
  `xcube.core.mldataset.ComputedMultiLevelDataset`.

* Instead of the `Function` keyword it is now
  possible to use the `Class` keyword.
  While `Function` references a function that receives one or 
  more datasets (type `xarray.Dataset`) and returns a new one, 
  `Class` references a callable that receives one or 
  more multi-level datasets and returns a new one.
  The callable is either a class derived from  
  or a function that returns an instance of 
  `xcube.core.mldataset.MultiLevelDataset`. 

* Module `xcube.core.mldataset` has been refactored into 
  a sub-package for clarity and maintainability.

* Removed deprecated example `examples/tile`.

### Other Changes

* The utility function `xcube.util.dask.create_cluster()` now also
  generates the tag `user` for the current user's name.

## Changes in 0.12.1 

### Enhancements

* Added a new package `xcube.core.zarrstore` that exports a number
  of useful 
  [Zarr store](https://zarr.readthedocs.io/en/stable/api/storage.html) 
  implementations and Zarr store utilities: 
  * `xcube.core.zarrstore.GenericZarrStore` comprises 
    user-defined, generic array definitions. Arrays will compute 
    their chunks either from a function or a static data array. 
  * `xcube.core.zarrstore.LoggingZarrStore` is used to log 
    Zarr store access performance and therefore useful for 
    runtime optimisation and debugging. 
  * `xcube.core.zarrstore.DiagnosticZarrStore` is used for testing
    Zarr store implementations. 
  * Added a xarray dataset accessor 
    `xcube.core.zarrstore.ZarrStoreHolder` that enhances instances of
    `xarray.Dataset` by a new property `zarr_store`. It holds a Zarr store
    instance that represents the datasets as a key-value mapping.
    This will prepare later versions of xcube Server for publishing all 
    datasets via an emulated S3 API.

    In turn, the classes of module `xcube.core.chunkstore` have been
    deprecated.
    
* Added a new function `xcube.core.select.select_label_subset()` that 
  is used to select dataset labels along a given dimension using
  user-defined predicate functions.

* The xcube Python environment is now requiring 
  `xarray >= 2022.6` and `zarr >= 2.11` to ensure sparse 
  Zarr datasets can be written using `dataset.to_zarr(store)`. (#688)

* Added new module `xcube.util.jsonencoder` that offers the class 
  `NumpyJSONEncoder` used to serialize numpy-like scalar values to JSON. 
  It also offers the function `to_json_value()` to convert Python objects 
  into JSON-serializable versions. The new functionality is required 
  to ensure dataset attributes that are JSON-serializable. For example,
  the latest version of the `rioxarray` package generates a `_FillValue` 
  attribute with datatype `np.uint8`. 

### Fixes

* The filesystem-based data stores for the "s3", "file", and "memory"
  protocols can now provide `xr.Dataset` instances from image pyramids
  formats, i.e. the `levels` and `geotiff` formats.

## Changes in 0.12.0

### Enhancements

* Allow xcube Server to work with any OIDC-compliant auth service such as
  Auth0, Keycloak, or Google. Permissions of the form 
  `"read:dataset:\<dataset\>"` and `"read:variable:\<dataset\>"` can now be
  passed by two id token claims: 
  - `permissions` must be a JSON list of permissions;
  - `scope` must be a space-separated character string of permissions.

  It is now also possible to include id token claim values into the 
  permissions as template variables. For example, if the currently
  authenticated user is `demo_user`, the permission 
  `"read:dataset:$username/*"` will effectively be
  `"read:dataset:demo_user/*"` and only allow access to datasets
  with resource identifiers having the prefix `demo_user/`.

  With this change, server configuration has changed:     
  #### Example of OIDC configuration for auth0
  
  Please note, there **must be** a trailing slash in the "Authority" URL.
  
  ```yaml
  Authentication:
    Authority: https://some-demo-service.eu.auth0.com/
    Audience: https://some-demo-service/api/
  ```  
  #### Example of OIDC configuration for Keycloak
  
  Please note, **no** trailing slash in the "Authority" URL.

  ```yaml
  Authentication: 
    Authority: https://kc.some-demo-service.de/auth/realms/some-kc-realm
    Audience: some-kc-realm-xc-api
  ```
* Filesystem-based data stores like "file" and "s3" support reading 
  GeoTIFF and Cloud Optimized GeoTIFF (COG). (#489) 

* `xcube server` now also allows publishing also 2D datasets 
  such as opened from GeoTIFF / COG files.

* Removed all upper version bounds of package dependencies.
  This increases compatibility with existing Python environments.

* A new CLI tool `xcube patch` has been added. It allows for in-place
  metadata patches of Zarr data cubes stored in almost any filesystem 
  supported by [fsspec](https://filesystem-spec.readthedocs.io/en/latest/) 
  including the protocols "s3" and "file". It also allows patching
  xcube multi-level datasets (`*.levels` format).
  
* In the configuration for `xcube server`, datasets defined in `DataStores` 
  may now have user-defined identifiers. In case the path does not unambiguously 
  define a dataset (because it contains wildcards), providing a 
  user-defined identifier will raise an error. 

### Fixes

* xcube Server did not find any grid mapping if a grid mapping variable
  (e.g. spatial_ref or crs) encodes a geographic CRS
  (CF grid mapping name "latitude_longitude") and the related geographical 
  1-D coordinates were named "x" and "y". (#706) 
* Fixed typo in metadata of demo cubes in `examples/serve/demo`. 
  Demo cubes now all have consolidated metadata.
* When writing multi-level datasets with file data stores, i.e.,
  ```python
  store.write_data(dataset, data_id="test.levels", use_saved_levels=True)
  ``` 
  and where `dataset` has different spatial resolutions in x and y, 
  an exception was raised. This is no longer the case. 
* xcube Server can now also compute spatial 2D datasets from users' 
  Python code. In former versions, spatio-temporal 3D cubes were enforced.

### Other important changes

* Deprecated all functions and classes defined in `xcube.core.dsio` 
  in favor of the xcube data store API defined by `xcube.core.store`.

## Changes in 0.11.2

### Enhancements

* `xcube serve` now provides new metadata details of a dataset:
  - The spatial reference is now given by property `spatialRef` 
    and provides a textual representation of the spatial CRS.
  - The dataset boundary is now given as property `geometry`
    and provides a GeoJSON Polygon in geographic coordinates. 
    
* `xcube serve` now publishes the chunk size of a variable's 
  time dimension for either for an associated time-chunked dataset or the
  dataset itself (new variable integer property `timeChunkSize`).
  This helps clients (e.g. xcube Viewer) to improve the 
  server performance for time-series requests.

* The functions
  - `mask_dataset_by_geometry()` 
  - `rasterize_features()`
  of module `xcube.core.geom` have been reimplemented to generate 
  lazy dask arrays. Both should now be applicable to datasets
  that have arbitrarily large spatial dimensions. 
  The spatial chunk sizes to be used can be specified using 
  keyword argument `tile_size`. (#666)

### Fixes

* Fixed ESA CCI example notebook. (#680)

* `xcube serve` now provides datasets after changes of the service 
  configuration while the server is running.
  Previously, it was necessary to restart the server to load the changes. (#678)

### Other changes

* `xcube.core.resampling.affine_transform_dataset()` has a new 
  keyword argument `reuse_coords: bool = False`. If set to `True` 
  the returned dataset will reuse the _same_ spatial coordinates 
  as the target. This is a workaround for xarray issue 
  https://github.com/pydata/xarray/issues/6573.

* Deprecated following functions of module `xcube.core.geom`:
  - `is_dataset_y_axis_inverted()` is no longer used;
  - `get_geometry_mask()` is no longer used;
  - `convert_geometry()` has been renamed to `normalize_geometry()`.
  
## Changes in 0.11.1

* Fixed broken generation of composite RGBA tiles. (#668)
* Fixing broken URLs in xcube viewer documentation, more revision still needed.

## Changes in 0.11.0

### Enhancements

* `xcube serve` can now serve datasets with arbitrary spatial 
  coordinate reference systems. Before xcube 0.11, datasets where forced
  to have a geographical CRS such as EPSG:4326 or CRS84. 

* `xcube serve` can now provide image tiles for two popular tile grids:
  1. global geographic grid, with 2 x 1 tiles at level zero (the default);
  2. global web mercator grid, with 1 x 1 tiles at level 
     zero ("Google projection", OSM tile grid).
  
  The general form of the new xcube tile URL is (currently)
       
      /datasets/{ds_id}/vars/{var_name}/tile2/{z}/{y}/{x}
    
  The following query parameters can be used

  - `crs`: set to `CRS84` to use the geographical grid (the default),
    or `EPSG:3857` to use the web mercator grid. 
  - `cbar`: color bar name such as `viridis` or `plasma`, 
     see color bar names of matplotlib. Defaults to `bone`.
  - `vmin`: minimum value to be used for color mapping. Defaults to `0`.
  - `vmax`: maximum value to be used for color mapping. Defaults to `1`.
  - `retina`: if set to `1`, tile size will be 512 instead of 256.

* The WMTS provided by `xcube serve` has been reimplemented from scratch.
  It now provides two common tile matrix sets:
  1. `WorldCRS84Quad` global geographic grid, with 2 x 1 tiles at level zero; 
  2. `WorldWebMercatorQuad` global web mercator grid, with 1 x 1 tiles 
     at level zero. 
  
  New RESTful endpoints have been added to reflect this:

      /wmts/1.0.0/{TileMatrixSet}/WMTSCapabilities.xml
      /wmts/1.0.0/tile/{Dataset}/{Variable}/{TileMatrixSet}/{TileMatrix}/{TileRow}/{TileCol}.png
  
  The existing RESTful endpoints now use tile matrix set `WorldCRS84Quad` by default:

      /wmts/1.0.0/WMTSCapabilities.xml
      /wmts/1.0.0/tile/{Dataset}/{Variable}/{TileMatrix}/{TileRow}/{TileCol}.png

  The key-value pair (KVP) endpoint `/wmts/kvp` now recognises the
  `TileMatrixSet` key for the two values described above.

* Support for multi-level datasets aka ND image pyramids has been 
  further improved (#655):
  - Introduced new parameter `agg_methods` for writing multi-level datasets 
    with the "file", "s3", and "memory" data stores. 
    The value of `agg_methods` is either a string `"first"`,
    `"min"`, `"max"`, `"mean"`, `"median"` or a dictionary that maps
    a variable name to an aggregation method. Variable names can be patterns
    that may contain wildcard characters '*' and '?'. The special aggregation
    method `"auto"` can be used to select `"first"` for integer variables 
    and `"mean"` for floating point variables. 
  - The `xcube level` CLI tool now has a new option `--agg-methods` (or `-A`)
    for the same purpose.

* The xcube package now consistently makes use of logging.
  We distinguish general logging and specific xcube logging.
  General logging refers to the log messages emitted by any Python module 
  while xcube logging only refers to log messages emitted by xcube modules.

  * The output of general logging from xcube CLI tools can now be 
    configured with two new CLI options: 
    
    - `--loglevel LEVEL`: Can be one of `CRITICAL`, `ERROR`,
      `WARNING`, `INFO`, `DETAIL`, `DEBUG`, `TRACE`, or `OFF` (the default).
    - `--logfile PATH`: Effective only if log level is not `OFF`.
      If given, log messages will be written into the file
      given by PATH. If omitted, log messages will be redirected 
      to standard error (`sys.stderr`).

    The output of general logging from xcube CLI is disabled by default.
    If enabled, the log message format includes the level, date-time,
    logger name, and message.

  * All xcube modules use the logger named `xcube` 
    (i.e. `LOG = logging.getLogger("xcube")`) to emit 
    messages regarding progress, debugging, errors. Packages that extend
    the xcube package should use a dot suffix for their logger names, e.g.
    `xcube.cci` for the xcube plugin package `xcube-cci`.
  
  * All xcube CLI tools will output log messages, if any, 
    on standard error (`sys.stderr`). 
    Only the actual result, if any, 
    is written to standard out (`sys.stdout`).

  * Some xcube CLI tools have a `--quiet`/`-q` option to disable output
    of log messages on the console and a `--verbose`/`-v` option to enable 
    it and control the log level. For this purpose the option `-v` 
    can be given multiple times and even be combined: `-v` = `INFO`, 
    `-vv` = `DETAIL`, `-vvv` = `DEBUG`, `-vvvv` = `TRACE`.
    The `quiet` and `verbose` settings only affect the logger named `xcube`
    and its children. 
    If enabled, a simple message format will be used, unless the general 
    logging is redirected to stdout.

### Fixes

* Fixed a problem where the `DataStores` configuration of `xcube serve` 
  did not recognize multi-level datasets. (#653)

* Opening of multi-level datasets with filesystem data stores now 
  recognizes the `cache_size` open parameter.

* It is possible again to build and run docker containers from the docker file 
  in the Github Repository. (#651)
  For more information, see 
  https://xcube.readthedocs.io/en/latest/installation.html#docker 

### Other changes

* The `xcube tile` CLI tool has been deprecated. A new tool is planned that can work
  concurrently on dask clusters and also supports common tile grids such as
  global geographic and web mercator.

* The `xcube.util.tiledimage` module has been deprecated and is no longer 
  used in xcube. It has no replacement.

* The `xcube.util.tilegrid` module has been deprecated and is no longer 
  used in xcube. 
  A new implementation is provided by `xcube.core.tilingscheme` 
  which is used instead. 

* All existing functions of the `xcube.core.tile` module have been 
  deprecated and are no longer used in xcube. A newly exported function
  is `xcube.core.tile.compute_rgba_tile()` which is used in place of
  other tile generating functions.
  

## Changes in 0.10.2

### Enhancements

* Added new module `xcube.core.subsampling` for function
  `subsample_dataset(dataset, step)` that is now used by default 
  to generate the datasets level of multi-level datasets.

* Added new setting `Authentication.IsRequired` to the `xcube serve` 
  configuration. If set to `true`, xcube Server will reject unauthorized 
  dataset requests by returning HTTP code 401.
  
* For authorized clients, the xcube Web API provided by `xcube serve`
  now allows granted scopes to contain wildcard characters `*`, `**`,
  and `?`. This is useful to give access to groups of datasets, e.g.
  the scope `read:dataset:*/S2-*.zarr` permits access to any Zarr 
  dataset in a subdirectory of the configured data stores and 
  whose name starts with "S2-". (#632)

* `xcube serve` used to shut down with an error message 
  if it encountered datasets it could not open. New behaviour 
  is to emit a warning and ignore such datasets. (#630)

* Introduced helper function `add_spatial_ref()`
  of package `xcube.core.gridmapping.cfconv` that allows 
  adding a spatial coordinate reference system to an existing  
  Zarr dataset. (#629)

* Support for multi-level datasets has been improved:
  - Introduced new parameters for writing multi-level datasets with the 
    "file", "s3", and "memory" data stores (#617). They are 
    + `base_dataset_id`: If given, the base dataset will be linked only 
      with the value of `base_dataset_id`, instead of being copied as-is.
      This can save large amounts of storage space. 
    + `tile_size`: If given, it forces the spatial dimensions to be 
       chunked accordingly. `tile_size` can be a positive integer 
       or a pair of positive integers.
    + `num_levels`: If given, restricts the number of resolution levels 
       to the given value. Must be a positive integer to be effective.
  - Added a new example notebook 
    [5_multi_level_datasets.ipynb](https://github.com/dcs4cop/xcube/blob/main/examples/notebooks/datastores/5_multi_level_datasets.ipynb) 
    that demonstrates writing and opening multi-level datasets with the 
    xcube filesystem data stores.
  - Specified [xcube Multi-Resolution Datasets](https://github.com/dcs4cop/xcube/blob/main/docs/source/mldatasets.md)
    definition and format.

* `xcube gen2` returns more expressive error messages.
  
### Fixes

* Fixed problem where the dataset levels of multi-level datasets were 
  written without spatial coordinate reference system. In fact, 
  only spatial variables were written. (#646)

* Fixed problem where xcube Server instances that required 
  user authentication published datasets and variables for 
  unauthorised users.

* Fixed `FsDataAccessor.write_data()` implementations, 
  which now always return the passed in `data_id`. (#623)

* Fixes an issue where some datasets seemed to be shifted in the 
  y-(latitude-) direction and were misplaced on maps whose tiles 
  are served by `xcube serve`. Images with ascending y-values are 
  now tiled correctly. (#626)

### Other

* The `xcube level` CLI tool has been rewritten from scratch to make use 
  of xcube filesystem data stores. (#617)

* Deprecated numerous classes and functions around multi-level datasets.
  The non-deprecated functions and classes of `xcube.core.mldataset` should 
  be used instead along with the xcube filesystem data stores for 
  multi-level dataset i/o. (#516)
  - Deprecated all functions of the `xcube.core.level` module
    + `compute_levels()`
    + `read_levels()`
    + `write_levels()`
  - Deprecated numerous classes and functions of the `xcube.core.mldataset`
    module
    + `FileStorageMultiLevelDataset`
    + `ObjectStorageMultiLevelDataset`
    + `open_ml_dataset()`
    + `open_ml_dataset_from_object_storage()`
    + `open_ml_dataset_from_local_fs()`
    + `write_levels()`

* Added packages `python-blosc` and `lz4` to the xcube Python environment 
  for better support of Dask `distributed` and the Dask service 
  [Coiled](https://coiled.io/).

* Replace the dependency on the `rfc3339-validator` PyPI package with a
  dependency on its recently created conda-forge package.

* Remove unneeded dependency on the no longer used `strict-rfc3339` package.

## Changes in 0.10.1

### Fixes

* Deprecated argument `xy_var_names` in function `GridMapping.from_dataset`,
  thereby preventing a NotImplementedError. (#551) 

### Other Changes

* For compatibility, now also `xcube.__version__` contains the xcube 
  version number.

## Changes in 0.10.0

### Incompatible Changes 

* The configuration `DataStores` for `xcube serve` changed in an
  incompatible way with xcube 0.9.x: The value of former `Identifier` 
  must now be assigned to `Path`, which is a mandatory parameter. 
  `Path` may contain wildcard characters \*\*, \*, ?. 
  `Identifier` is now optional, the default is 
  `"${store_id}~${data_id}"`. If given, it should only be used to 
  uniquely identify single datasets within a data store
  pointed to by `Path`. (#516) 

### Enhancements

* It is now possible to use environment variables in most  
  xcube configuration files. Unix bash syntax is used, i.e. 
  `${ENV_VAR_NAME}` or `$ENV_VAR_NAME`. (#580)
  
  Supported tools include
  - `xcube gen --config CONFIG` 
  - `xcube gen2 --stores STORES_CONFIG --service SERVICE_CONFIG` 
  - `xcube serve -c CONFIG` 

* Changed the `xcube gen` tool to extract metadata for pre-sorting inputs
  from other than NetCDF inputs, e.g. GeoTIFF.

* Optimized function `xcube.core.geom.rasterize_features()`.
  It is now twice as fast while its memory usage dropped to the half. (#593)
  
### Fixes

* `xcube serve` now also serves datasets that are located in 
  subdirectories of filesystem-based data stores such as
  "file", "s3", "memory". (#579)

* xcube serve now accepts datasets whose spatial 
  resolutions differ up to 1%. (#590)
  It also no longer rejects datasets with large dimension 
  sizes. (Formerly, an integer-overflow occurred in size 
  computation.) 

* `DatasetChunkCacheSize` is now optional in `xcube serve`
  configuration. (Formerly, when omitted, the server crashed.)
  
* Fixed bug that would cause that requesting data ids on some s3 stores would
  fail with a confusing ValueError.
  
* Fixed that only last dataset of a directory listing was published via 
  `xcube serve` when using the `DataStores` configuration with 
  filesystem-based datastores such as "s3" or "file". (#576)
  
### Other

* Pinned Python version to < 3.10 to avoid import errors caused by a 
  third-party library.

* Values `obs` and `local` for the `FileSystem` parameter in xcube 
  configuration files have been replaced by `s3` and `file`, but are kept 
  temporarily for the sake of backwards compatibility.

## Changes in 0.9.2

### Fixes

* A `xcube.core.store.fs.impl.FSDataStore` no longer raises exceptions when 
  root directories in data store configurations do not exist. Instead, they 
  are created when data is written.

## Changes in 0.9.1

### New features

* The `xcube.core.maskset.MaskSet` class no longer allocates static numpy 
  arrays for masks. Instead, it uses lazy dask arrays. (#556)

* Function `xcube.core.geom.mask_dataset_by_geometry` has a new parameter 
  `all_touched`: If `True`, all pixels intersected by geometry outlines will 
  be included in the mask. If `False`, only pixels whose center is within the 
  polygon or that are selected by Bresenham’s line algorithm will be included  
  in the mask. The default value is set to `False`. 

### Other

* Updated `Dockerfile`: Removed the usage of a no-longer-maintained base image.
  Ensured that the version tag 'latest' can be used with installation mode 
  'release' for xcube plugins.

* The `xcube` package now requires `xarray >= 0.19`, `zarr >= 2.8`, 
  `pandas >= 1.3`.

## Changes in 0.9.0

### New features

* The implementations of the default data stores `s3`, `directory`, 
  and `memory` have been replaced entirely by a new implementation
  that utilize the [fsspec](https://filesystem-spec.readthedocs.io/) 
  Python package. The preliminary filesystem-based data stores 
  are now `s3`, `file`, and `memory`. All share a common implementations 
  and tests. Others filesystem-based data stores can be added easily
  and will follow soon, for example `hdfs`. 
  All filesystem-based data stores now support xarray
  datasets (type `xarray.Dataset`) in Zarr and NetCDF format as 
  well as image pyramids (type`xcube.core.multilevel.MultiLevelDataset`) 
  using a Zarr-based multi-level format. (#446)

* Several changes became necessary on the xcube Generator
  package `xcube.core.gen2` and CLI `xcube gen2`. 
  They are mostly not backward compatible:
  - The only supported way to instantiate cube generators is the
    `CubeGenerator.new()` factory method. 
  - `CubeGenerator.generate_cube()` and `CubeGenerator.get_cube_info()`
    both now receive the request object that has formerly been passed 
    to the generator constructors.
  - The `CubeGenerator.generate_cube()` method now returns a 
    `CubeGeneratorResult` object rather than a simple string 
    (the written `data_id`).  
  - Empty cubes are no longer written, a warning status is 
    generated instead.
  - The xcube gen2 CLI `xcube gen2` has a new option `--output RESULT` 
    to write the result to a JSON file. If it is omitted, 
    the CLI will dump the result as JSON to stdout.

* Numerous breaking changes have been applied to this version
  in order to address generic resampling (#391), to support other
  CRS than WGS-84 (#112), and to move from the struct data cube 
  specification to a more relaxed cube convention (#488): 
  * The following components have been removed entirely 
    - module `xcube.core.imgeom` with class `ImageGeom` 
    - module `xcube.core.geocoding` with class `GeoCoding`
    - module `xcube.core.reproject` and all its functions
  * The following components have been added 
    - module `xcube.core.gridmapping` with new class `GridMapping`
      is a CF compliant replacement for classes `ImageGeom` and `GeoCoding`
  * The following components have changed in an incompatible way:
    - Function`xcube.core.rectify.rectify_dataset()` now uses 
      `source_gm: GridMapping` and `target_gm: GridMapping` instead of 
      `geo_coding: GeoCoding` and `output_geom: ImageGeom`. 
    - Function`xcube.core.gen.iproc.InputProcessor.process()` now uses 
      `source_gm: GridMapping` and `target_gm: GridMapping` instead of 
      `geo_coding: GeoCoding` and `output_geom: ImageGeom`. 
  * xcube no longer depends on GDAL (at least not directly).
    
* Added a new feature to xcube called "BYOA" - Bring your own Algorithm.
  It is a generic utility that allows for execution of user-supplied 
  Python code in both local and remote contexts. (#467)
  The new `xcube.core.byoa` package hosts the BYOA implementation and API.
  The entry point to the functionality is the `xcube.core.byoa.CodeConfig`
  class. It is currently utilized by the xcube Cube Generator that can now
  deal with an optional `code_config` request parameter. If given,
  the generated data cube will be post-processed by the configured user-code.
  The xcube Cube Generator with the BYOA feature is made available through the 
  1. Generator API `xcube.core.gen2.LocalCubeGenerator` and
    `xcube.core.gen2.service.RemoteCubeGenerator`;
  2. Generator CLI `xcube gen2`.
  
* A dataset's cube subset and its grid mapping can now be accessed through
  the `xcube` property of `xarray.Dataset` instances. This feature requires 
  importing the `xcube.core.xarray`package. Let `dataset` be an 
  instance of `xarray.Dataset`, then
  - `dataset.xcube.cube` is a `xarray.Dataset` that contains all cube 
     variables of `dataset`, namely the ones with dimensions 
     `("time", [...,], y_dim_name, x_dim_name)`, where `y_dim_name`, 
    `x_dim_name` are determined by the dataset's grid mapping.
     May be empty, if `dataset` has no cube variables.
  - `dataset.xcube.gm` is a `xcube.core.gridmapping.GridMapping` that 
     describes the CF-compliant grid mapping of `dataset`. 
     May be `None`, if `dataset` does not define a grid mapping.
  - `dataset.xcube.non_cube` is a `xarray.Dataset` that contains all
     variables of `dataset` that are not in `dataset.xcube.cube`.
     May be same as `dataset`, if `dataset.xcube.cube` is empty.
  
* Added a new utility module `xcube.util.temp` that allows for creating 
  temporary files and directories that will be deleted when the current 
  process ends.
* Added function `xcube.util.versions.get_xcube_versions()`  
  that outputs the versions of packages relevant for xcube.
  Also added a new CLI `xcube versions` that outputs the result of the  
  new function in JSON or YAML. (#522)

### Other

* The xcube cube generator (API `xcube.core.gen2`, CLI `xcube gen2`) 
  will now write consolidated Zarrs by default. (#500)
* xcube now issues a warning, if a data cube is opened from object 
  storage, and credentials have neither been passed nor can be found, 
  and the object storage has been opened with the default `anon=False`. (#412)
* xcube no longer internally caches directory listings, which prevents 
  the situation where a data cube that has recently been written into object 
  storage cannot be found. 
* Removed example notebooks that used hard-coded local file paths. (#400)
* Added a GitHub action that will run xcube unit tests, and build and 
  push Docker images. The version tag of the image is either `latest` when 
  the main branch changed, or the same as the release tag. 
* Removed warning `module 'xcube_xyz' looks like an xcube-plugin but 
  lacks a callable named 'init_plugin`.
* Fixed an issue where `xcube serve` provided wrong layer source options for 
  [OpenLayers XYZ](https://openlayers.org/en/latest/apidoc/module-ol_source_XYZ-XYZ.html) 
  when latitude coordinates where increasing with the coordinate index. (#251)
* Function `xcube.core.normalize.adjust_spatial_attrs()` no longer removes
  existing global attributes of the form `geospatial_vertical_<property>`.
* Numerous classes and functions became obsolete in the xcube 0.9 
  code base and have been removed, also because we believe there is 
  quite rare outside use, if at all. 
  
  Removed from `xcube.util.tiledimage`:
  * class `DownsamplingImage`
  * class `PilDownsamplingImage`
  * class `NdarrayDownsamplingImage`
  * class `FastNdarrayDownsamplingImage`
  * class `ImagePyramid`
  * function `create_pil_downsampling_image()`
  * function `create_ndarray_downsampling_image()`
  * function `downsample_ndarray()`
  * functions `aggregate_ndarray_xxx()`
  
  Removed from `xcube.util.tilegrid`:
  * functions `pow2_2d_subdivision()`
  * functions `pow2_1d_subdivision()`
  
## Changes in 0.8.2

* Fixed the issue that xcube gen2 would not print tracebacks to stderr 
  when raising errors of type `CubeGeneratorError` (#448).
* Enhanced `xcube.core.normalize.normalize_dataset()` function to also 
  normalize datasets with latitudes given as 
  `latitude_centers` and to invert decreasing latitude coordinate values.
* Introduced `xcube.core.normalize.cubify_dataset()` function to normalize 
  a dataset and finally assert the result complies to the 
  [xcube dataset conventions](https://github.com/dcs4cop/xcube/blob/main/docs/source/cubespec.md).
* Fixed that data stores `directory` and `s3` were not able to handle data 
  identifiers that they had assigned themselves during `write_data()`.  
  (#450)
* The `xcube prune` tool is no longer restricted to data cube datasets 
  and should now be able to deal with datasets that comprise very many 
  chunks. (#469)
* The `xcube.core.extract.get_cube_values_for_points()` function has been 
  enhanced to also accept lists or tuples in the item values of 
  the `points` arguments. (#431)   
* Fixed exception raised in `xcube extract` CLI tool when called with the 
  `--ref` option. This issue occurred with `xarray 0.18.2+`.

## Changes in 0.8.1

* Improved support of datasets with time given as `cftime.DatetimeGregorian` 
  or `cftime.DatetimeJulian`.
* Fixed out-of-memory error raised if spatial subsets were created from 
  cubes with large spatial dimensions. (#442)
* Fixed example Notebook `compute_dask_array` and renamed it 
  into `compute_array_from_func`. (#385)
* Fixed a problem with the S3 data store that occurred if the store was 
  configured without `bucket_name` and the (Zarr) data was opened 
  with `consolidated=True`.

* The functions `xcube.core.compute.compute_cube()` 
  and `xcube.core.compute.compute_dataset()`
  can now alter the shape of input datasets. (#289)  

## Changes in 0.8.0

* Harmonized retrieval of spatial and temporal bounds of a dataset: 
  To determine spatial bounds, use `xcube.core.geom.get_dataset_bounds()`, 
  to determine temporal bounds, use `xcube.core.timecoord.get_time_range_from_data()`. 
  Both methods will attempt to get the values from associated bounds arrays first. 
* Fixed broken JSON object serialisation of objects returned by 
  `DataStore.describe_object()`. (#432)
* Changed behaviour and signature of `xcube.core.store.DataStore.get_dataset_ids()`.
  The keyword argument `include_titles: str = True` has been replaced by 
  `include_attrs: Sequence[str] = None` and the return value changes accordingly:
  - If `include_attrs` is None (the default), the method returns an iterator
    of dataset identifiers *data_id* of type `str`.
  - If `include_attrs` is a sequence of attribute names, the method returns
    an iterator of tuples (*data_id*, *attrs*) of type `Tuple[str, Dict]`.
  Hence `include_attrs`  can be used to obtain a minimum set of dataset 
  metadata attributes for each returned *data_id*.
  However, `include_attrs` is not yet implemented so far in the "s3", 
  "memory", and "directory" data stores. (#420)
* Directory and S3 Data Store consider format of data denoted by *data id* when 
  using `get_opener_ids()`.
* S3 Data Store will only recognise a `consolidated = True` parameter setting,
  if the file `{bucket}/{data_id}/.zmetadata` exists. 
* `xcube gen2` will now ensure that temporal subsets can be created. (#430)
* Enhance `xcube serve` for use in containers: (#437)
  * In addition to option `--config` or `-c`, dataset configurations can now 
    be passed via environment variable `XCUBE_SERVE_CONFIG_FILE`.
  * Added new option `--base-dir` or `-b` to pass the base directory to
    resolve relative paths in dataset configurations. In addition, the value
    can be passed via environment variable `XCUBE_SERVE_BASE_DIR`.

## Changes in 0.7.2

* `xcube gen2` now allows for specifying the final data cube's chunk
  sizes. The new `cube_config` parameter is named `chunks`, is optional
  and if given, must be a dictionary that maps a dimension name to a 
  chunk size or to `None` (= no chunking). The chunk sizes only apply 
  to data variables. Coordinate variables will not be affected, e.g. 
  "time", "lat", "lon" will not be chunked. (#426)

* `xcube gen2` now creates subsets from datasets returned by data stores that
  do not recognize cube subset parameters `variable_names`, `bbox`, and
  `time_range`. (#423)

* Fixed a problem where S3 data store returned outdated bucket items. (#422)

## Changes in 0.7.1

* Dataset normalisation no longer includes reordering increasing
  latitude coordinates, as this creates datasets that are no longer writable 
  to Zarr. (#347)
* Updated package requirements
  - Added `s3fs`  requirement that has been removed by accident.
  - Added missing requirements `requests` and `urllib3`.

## Changes in 0.7.0

* Introduced abstract base class `xcube.util.jsonschema.JsonObject` which 
  is now the super class of many classes that have JSON object representations.
  In Jupyter notebooks, instances of such classes are automatically rendered 
  as JSON trees.
* `xcube gen2` CLI tool can now have multiple `-v` options, e.g. `-vvv`
  will now output detailed requests and responses.  
* Added new Jupyter notebooks in `examples/notebooks/gen2` 
  for the _data cube generators_ in the package `xcube.core.gen2`.
* Fixed a problem in `JsonArraySchema` that occurred if a valid 
  instance was `None`. A TypeError `TypeError: 'NoneType' object is not iterable` was 
  raised in this case.
* The S3 data store  `xcube.core.store.stores.s3.S3DataStore` now implements the `describe_data()` method. 
  It therefore can also be used as a data store from which data is queried and read.  
* The `xcube gen2` data cube generator tool has been hidden from
  the set of "official" xcube tools. It is considered as an internal tool 
  that is subject to change at any time until its interface has stabilized.
  Please refer to `xcube gen2 --help` for more information.
* Added `coords` property to `DatasetDescriptor` class. 
  The `data_vars` property of the `DatasetDescriptor` class is now a dictionary. 
* Added `chunks` property to `VariableDescriptor` class. 
* Removed function `reproject_crs_to_wgs84()` and tests (#375) because  
  - it seemed to be no longer be working with GDAL 3.1+; 
  - there was no direct use in xcube itself;
  - xcube plans to get rid of GDAL dependencies.
* CLI tool `xcube gen2` may now also ingest non-cube datasets.
* Fixed unit tests broken by accident. (#396)
* Added new context manager `xcube.util.observe_dask_progress()` that can be used
  to observe tasks that known to be dominated by Dask computations: 
  ```python
  with observe_dask_progress('Writing dataset', 100):
      dataset.to_zarr(store)  
  ```
* The xcube normalisation process, which ensures that a dataset meets the requirements 
  of a cube, internally requested a lot of data, causing the process to be slow and
  expensive in terms of memory consumption. This problem was resolved by avoiding to
  read in these large amounts of data. (#392)

## Changes in 0.6.1

* Updated developer guide (#382)

Changes relating to maintenance of xcube's Python environment requirements in `envrionment.yml`:

* Removed explicit `blas` dependency (which required MKL as of `blas =*.*=mkl`) 
  for better interoperability with existing environments.  
* Removed restrictions of `fsspec <=0.6.2` which was required due to 
  [Zarr #650](https://github.com/zarr-developers/zarr-python/pull/650). As #650 has been fixed, 
  `zarr=2.6.1` has been added as new requirement. (#360)

## Changes in 0.6.0

### Enhancements 

* Added four new Jupyter Notebooks about xcube's new Data Store Framework in 
  `examples/notebooks/datastores`.

* CLI tool `xcube io dump` now has new `--config` and `--type` options. (#370)

* New function `xcube.core.store.get_data_store()` and new class `xcube.core.store.DataStorePool` 
  allow for maintaining a set of pre-configured data store instances. This will be used
  in future xcube tools that utilise multiple data stores, e.g. "xcube gen", "xcube serve". (#364)

* Replaced the concept of `type_id` used by several `xcube.core.store.DataStore` methods 
  by a more flexible `type_specifier`. Documentation is provided in `docs/source/storeconv.md`. 
  
  The `DataStore` interface changed as follows:
  - class method `get_type_id()` replaced by `get_type_specifiers()` replaces `get_type_id()`;
  - new instance method `get_type_specifiers_for_data()`;
  - replaced keyword-argument in `get_data_ids()`;
  - replaced keyword-argument in `has_data()`;
  - replaced keyword-argument in `describe_data()`;
  - replaced keyword-argument in `get_search_params_schema()`;
  - replaced keyword-argument in `search_data()`;
  - replaced keyword-argument in `get_data_opener_ids()`.
  
  The `WritableDataStore` interface changed as follows:
  - replaced keyword-argument in `get_data_writer_ids()`.

* The JSON Schema classes in `xcube.util.jsonschema` have been extended:
  - `date` and `date-time` formats are now validated along with the rest of the schema
  - the `JsonDateSchema` and `JsonDatetimeSchema` subclasses of `JsonStringSchema` have been introduced, 
    including a non-standard extension to specify date and time limits

* Extended `xcube.core.store.DataStore` docstring to include a basic convention for store 
  open parameters. (#330)

* Added documentation for the use of the open parameters passed to 
  `xcube.core.store.DataOpener.open_data()`.

### Fixes

* `xcube serve` no longer crashes, if configuration is lacking a `Styles` entry.

* `xcube gen` can now interpret `start_date` and `stop_date` from NetCDF dataset attributes. 
  This is relevant for using `xcube gen` for Sentinel-2 Level 2 data products generated and 
  provided by Brockmann Consult. (#352)


* Fixed both `xcube.core.dsio.open_cube()` and `open_dataset()` which failed with message 
  `"ValueError: group not found at path ''"` if called with a bucket URL but no credentials given
  in case the bucket is not publicly readable. (#337)
  The fix for that issue now requires an additional `s3_kwargs` parameter when accessing datasets 
  in _public_ buckets:
  ```python
  from xcube.core.dsio import open_cube 
    
  public_url = "https://s3.eu-central-1.amazonaws.com/xcube-examples/OLCI-SNS-RAW-CUBE-2.zarr"
  public_cube = open_cube(public_url, s3_kwargs=dict(anon=True))
  ```  
* xcube now requires `s3fs >= 0.5` which implies using faster async I/O when accessing object storage.
* xcube now requires `gdal >= 3.0`. (#348)
* xcube now only requires `matplotlib-base` package rather than `matplotlib`. (#361)

### Other

* Restricted `s3fs` version in envrionment.yml in order to use a version which can handle pruned xcube datasets.
  This restriction will be removed once changes in zarr PR https://github.com/zarr-developers/zarr-python/pull/650 
  are merged and released. (#360)
* Added a note in the `xcube chunk` CLI help, saying that there is a possibly more efficient way 
  to (re-)chunk datasets through the dedicated tool "rechunker", see https://rechunker.readthedocs.io
  (thanks to Ryan Abernathey for the hint). (#335)
* For `xcube serve` dataset configurations where `FileSystem: obs`, users must now also 
  specify `Anonymous: True` for datasets in public object storage buckets. For example:
  ```yaml
  - Identifier: "OLCI-SNS-RAW-CUBE-2"
    FileSystem: "obs"
    Endpoint: "https://s3.eu-central-1.amazonaws.com"
    Path: "xcube-examples/OLCI-SNS-RAW-CUBE-2.zarr"
    Anyonymous: true
    ...
  - ...
  ```  
* In `environment.yml`, removed unnecessary explicit dependencies on `proj4` 
  and `pyproj` and restricted `gdal` version to >=3.0,<3.1. 

## Changes in 0.5.1

* `normalize_dataset` now ensures that latitudes are decreasing.

## Changes in 0.5.0

### New 

* `xcube gen2 CONFIG` will generate a cube from a data input store and a user given cube configuration.
   It will write the resulting cube in a user defined output store.
    - Input Stores: CCIODP, CDS, SentinelHub
    - Output stores: memory, directory, S3

* `xcube serve CUBE` will now use the last path component of `CUBE` as dataset title.

* `xcube serve` can now be run with AWS credentials (#296). 
  - In the form `xcube serve --config CONFIG`, a `Datasets` entry in `CONFIG`
    may now contain the two new keys `AccessKeyId: ...` and `SecretAccessKey: ...` 
    given that `FileSystem: obs`.
  - In the form `xcube serve --aws-prof PROFILE CUBE`
    the cube stored in bucket with URL `CUBE` will be accessed using the
    credentials found in section `[PROFILE]` of your `~/.aws/credentials` file.
  - In the form `xcube serve --aws-env CUBE`
    the cube stored in bucket with URL `CUBE` will be accessed using the
    credentials found in environment variables `AWS_ACCESS_KEY_ID` and
    `AWS_SECRET_ACCESS_KEY`.


* xcube has been extended by a new *Data Store Framework* (#307).
  It is provided by the `xcube.core.store` package.
  It's usage is currently documented only in the form of Jupyter Notebook examples, 
  see `examples/store/*.ipynb`.
   
* During the development of the new *Data Store Framework*, some  
  utility packages have been added:
  * `xcube.util.jsonschema` - classes that represent JSON Schemas for types null, boolean,
     number, string, object, and array. Schema instances are used for JSON validation,
     and object marshalling.
  * `xcube.util.assertions` - numerous `assert_*` functions that are used for function 
     parameter validation. All functions raise `ValueError` in case an assertion is not met.
  * `xcube.util.ipython` - functions that can be called for better integration of objects with
     Jupyter Notebooks.

### Enhancements

* Added possibility to specify packing of variables within the configuration of
  `xcube gen` (#269). The user now may specify a different packing variables, 
  which might be useful for reducing the storage size of the datacubes.
  Currently it is only implemented for zarr format.
  This may be done by passing the parameters for packing as the following:  
   
   
  ```yaml  
  output_writer_params: 

    packing: 
      analysed_sst: 
        scale_factor: 0.07324442274239326
        add_offset: -300.0
        dtype: 'uint16'
        _FillValue: 0.65535
  ```

* Example configurations for `xcube gen2` were added.

### Fixes

* From 0.4.1: Fixed time-series performance drop (#299). 

* Fixed `xcube gen` CLI tool to correctly insert time slices into an 
  existing cube stored as Zarr (#317).  

* When creating an ImageGeom from a dataset, correct the height if it would
  otherwise give a maximum latitude >90°.

* Disable the display of warnings in the CLI by default, only showing them if
  a `--warnings` flag is given.

* Fixed a regression when running "xcube serve" with cube path as parameter (#314)

* From 0.4.3: Extended `xcube serve` by reverse URL prefix option. 

* From 0.4.1: Fixed time-series performance drop (#299). 


## Changes in 0.4.3

* Extended `xcube serve` by reverse URL prefix option `--revprefix REFPREFIX`.
  This can be used in cases where only URLs returned by the service need to be prefixed, 
  e.g. by a web server's proxy pass.

## Changes in 0.4.2 

* Fixed a problem during release process. No code changes.

## Changes in 0.4.1 

* Fixed time-series performance drop (#299). 

## Changes in 0.4.0

### New

* Added new `/timeseries/{dataset}/{variable}` POST operation to xcube web API.
  It extracts time-series for a given GeoJSON object provided as body.
  It replaces all of the `/ts/{dataset}/{variable}/{geom-type}` operations.
  The latter are still maintained for compatibility with the "VITO viewer". 
  
* The xcube web API provided through `xcube serve` can now serve RGBA tiles using the 
  `dataset/{dataset}/rgb/tiles/{z}/{y}/{x}` operation. The red, green, blue 
  channels are computed from three configurable variables and normalisation ranges, 
  the alpha channel provides transparency for missing values. To specify a default
  RGB schema for a dataset, a colour mapping for the "pseudo-variable" named `rbg` 
  is provided in the configuration of `xcube serve`:
  ```yaml  
  Datasets:
    - Identifyer: my_dataset
      Style: my_style
      ...
    ...
  Styles:
    - Identifier: my_style
      ColorMappings:
        rgb:
          Red:
            Variable: rtoa_8
            ValueRange: [0., 0.25]
          Green:
            Variable: rtoa_6
            ValueRange: [0., 0.25]
          Blue:
            Variable: rtoa_4
            ValueRange: [0., 0.25]
        ...
  ```
  Note that this concept works nicely in conjunction with the new `Augmentation` feature (#272) used
  to compute new variables that could be input to the RGB generation. 
  
* Introduced new (ortho-)rectification algorithm allowing reprojection of 
  satellite images that come with (terrain-corrected) geo-locations for every pixel.

  - new CLI tool `xcube rectify`
  - new API function `xcube.core.rectify.rectify_dataset()`

* Utilizing the new rectification in `xcube gen` tool. It is now the default 
  reprojection method in `xcube.core.gen.iproc.XYInputProcessor` and
  `xcube.core.gen.iproc.DefaultInputProcessor`, if ground control points are not 
  specified, i.e. the input processor is configured with `xy_gcp_step=None`. (#206)
* Tile sizes for rectification in `xcube gen` are now derived from `output_writer_params` if given in configuration and 
  if it contains a `chunksizes` parameter for 'lat' or 'lon'. This will force the generation of a chunked xcube dataset 
  and will utilize Dask arrays for out-of-core computations. This is very useful for large data cubes whose time slices 
  would otherwise not fit into memory.
* Introduced new function `xcube.core.select.select_spatial_subset()`.

* Renamed function `xcube.core.select.select_vars()` into `xcube.core.select.select_variables_subset()`.
  
* Now supporting xarray and numpy functions in expressions used by the
  `xcube.core.evaluate.evaluate_dataset()` function and in the configuration of the 
  `xcube gen` tool. You can now use `xr` and `np` contexts in expressions, e.g. 
  `xr.where(CHL >= 0.0, CHL)`. (#257)

* The performance of the `xcube gen` tool for the case that expressions or 
  expression parts are reused across multiple variables can now be improved. 
  Such as expressions can now be assigned to intermediate variables and loaded 
  into memory, so they are not recomputed again.
  For example, let the expression `quality_flags.cloudy and CHL > 25.0` occur often
  in the configuration, then this is how recomputation can be avoided:
  ```
    processed_variables:
      no_cloud_risk:
        expression: not (quality_flags.cloudy and CHL_raw > 25.0)
        load: True
      CHL:
        expression: CHL_raw
        valid_pixel_expression: no_cloud_risk
      ...        
  ```      
* Added ability to write xcube datasets in Zarr format into object storage bucket using the xcube python api
  `xcube.core.dsio.write_cube()`. (#224) The user needs to pass provide user credentials via 
  ```
  client_kwargs = {'provider_access_key_id': 'user_id', 'provider_secret_access_key': 'user_secret'}
  ```
  and 
  write to existing bucket by executing 
  
  ```
  write_cube(ds1, 'https://s3.amazonaws.com/upload_bucket/cube-1-250-250.zarr', 'zarr',
                       client_kwargs=client_kwargs)
  ```
* Added new CLI tool `xcube tile` which is used to generate a tiled RGB image 
  pyramid from any xcube dataset. The format and file organisation of the generated 
  tile sets conforms to the [TMS 1.0 Specification](https://wiki.osgeo.org/wiki/Tile_Map_Service_Specification) 
  (#209).

* The configuration of `xcube serve` has been enhanced to support
  augmentation of data cubes by new variables computed on-the-fly (#272).
  You can now add a section `Augmentation` into a dataset descriptor, e.g.:
  
  ```yaml 
    Datasets:
      - Identifier: abc
        ...
        Augmentation:
          Path: compute_new_vars.py
          Function: compute_variables
          InputParameters:
            ...
      - ...
  ```
  
  where `compute_variables` is a function that receives the parent xcube dataset
  and is expected to return a new dataset with new variables. 
  
* The `xcube serve` tool now provides basic access control via OAuth2 bearer tokens (#263).
  To configure a service instance with access control, add the following to the 
  `xcube serve` configuration file:
  
  ```
    Authentication:
      Domain: "<your oauth2 domain>"
      Audience: "<your audience or API identifier>"
  ```
  
  Individual datasets can now be protected using the new `AccessControl` entry
  by configuring the `RequiredScopes` entry whose value is a list
  of required scopes, e.g. "read:datasets":
  
  ```
    Datasets:
      ...
      - Identifier: <some dataset id>
        ...
        AccessControl:
          RequiredScopes:
            - "read:datasets"
  ```
  
  If you want a dataset to disappear for authorized requests, set the 
  `IsSubstitute` flag:
  
  ```
    Datasets:
      ...
      - Identifier: <some dataset id>
        ...
        AccessControl:
          IsSubstitute: true
  ```

### Enhancements

* The `xcube serve` tool now also allows for per-dataset configuration
  of *chunk caches* for datasets read from remote object storage locations. 
  Chunk caching avoids recurring fetching of remote data chunks for same
  region of interest.
  It can be configured as default for all remote datasets at top-level of 
  the configuration file:
  ```
  DatasetChunkCacheSize: 100M
  ```
  or in individual dataset definitions:
  ```
  Datasets: 
     - Identifier: ...
       ChunkCacheSize: 2G
       ...
  ```
* Retrieval of time series in Python API function `xcube.core.timeseries.get_time_series()` 
  has been optimized and is now much faster for point geometries. 
  This enhances time-series performance of `xcube serve`. 
  * The log-output of `xcube serve` now contains some more details time-series request 
    so performance bottlenecks can be identified more easily from `xcube-serve.log`, 
    if the server is started together with the flag `--traceperf`.
* CLI command `xcube resample` has been enhanced by a new value for the 
  frequency option `--frequency all`
  With this value it will be possible to create mean, max , std, ... of the whole dataset,
  in other words, create an overview of a cube. 
  By [Alberto S. Rabaneda](https://github.com/rabaneda).
 
* The `xcube serve` tool now also serves dataset attribution information which will be 
  displayed in the xcube-viewer's map. To add attribution information, use the `DatasetAttribution` 
  in to your `xcube serve` configuration. It can be used on top-level (for all dataset), 
  or on individual datasets. Its value may be a single text entry or a list of texts:
  For example: 
  ```yaml
  DatasetAttribution: 
    - "© by Brockmann Consult GmbH 2020, contains modified Copernicus Data 2019, processed by ESA."
    - "Funded by EU H2020 DCS4COP project."
  ```
* The `xcube gen` tool now always produces consolidated xcube datasets when the output format is zarr. 
  Furthermore when appending to an existing zarr xcube dataset, the output now will be consolidated as well. 
  In addition, `xcube gen` can now append input time slices to existing optimized (consolidated) zarr xcube datasets.
* The `unchunk_coords` keyword argument of Python API function 
  `xcube.core.optimize.optimize_dataset()` can now be a name, or list of names  
  of the coordinate variable(s) to be consolidated. If boolean ``True`` is used
  all variables will be consolidated.
* The `xcube serve` API operations `datasets/` and `datasets/{ds_id}` now also
  return the metadata attributes of a given dataset and it variables in a property
  named `attrs`. For variables we added a new metadata property `htmlRepr` that is
  a string returned by a variable's `var.data._repr_html_()` method, if any.
* Renamed default log file for `xcube serve` command to `xcube-serve.log`.
* `xcube gen` now immediately flushes logging output to standard out
  
## Changes in 0.3.1 

### Fixes

* Removing false user warning about custom SNAP colormaps when starting 
  `xcube serve` command.
  
## Changes in 0.3.0

### New

* Added new parameter in `xcube gen` called `--no_sort`. Using `--no_sort`, 
  the input file list wont be sorted before creating the xcube dataset. 
  If `--no_sort` parameter is passed, order the input list will be kept. 
  The parameter `--sort` is deprecated and the input files will be sorted 
  by default. 
* xcube now discovers plugin modules by module naming convention
  and by Setuptools entry points. See new chapter 
  [Plugins](https://xcube.readthedocs.io/en/latest/plugins.html) 
  in xcube's documentation for details. (#211)  
* Added new `xcube compute` CLI command and `xcube.core.compute.compute_cube()` API 
  function that can be used to generate an output cube computed from a Python
  function that is applied to one or more input cubes. Replaces the formerly 
  hidden `xcube apply` command. (#167) 
* Added new function `xcube.core.geom.rasterize_features()` 
  to rasterize vector-data features into a dataset. (#222)
* Extended CLI command `xcube verify` and API function `xcube.core.verify.verify_cube` to check whether spatial
  coordinate variables and their associated bounds variables are equidistant. (#231)
* Made xarray version 0.14.1 minimum requirement due to deprecation of xarray's `Dataset.drop`
  method and replaced it with `drop_sel` and `drop_vars` accordingly. 


### Enhancements

* CLI commands execute much faster now when invoked with the `--help` and `--info` options.
* Added `serverPID` property to response of web API info handler. 
* Functions and classes exported by following modules no longer require data cubes to use
  the `lon` and `lat` coordinate variables, i.e. using WGS84 CRS coordinates. Instead, the 
  coordinates' CRS may be a projected coordinate system and coordinate variables may be called
  `x` and `y` (#112):
  - `xcube.core.new`
  - `xcube.core.geom`
  - `xcube.core.schema`
  - `xcube.core.verify`
* Sometimes the cell bounds coordinate variables of a given coordinate variables are not in a proper, 
  [CF compliant](http://cfconventions.org/Data/cf-conventions/cf-conventions-1.7/cf-conventions.html#cell-boundaries) 
  order, e.g. for decreasing latitudes `lat` the respective bounds coordinate
  `lat_bnds` is decreasing for `lat_bnds[:, 0]` and `lat_bnds[:, 1]`, but `lat_bnds[i, 0] < lat_bnds[i, 1]`
  for all `i`. xcube is now more tolerant w.r.t. to such wrong ordering of cell boundaries and will 
  compute the correct spatial extent. (#233)
* For `xcube serve`, any undefined color bar name will default to `"viridis"`. (#238)
    
 
### Fixes

* `xcube resample` now correctly re-chunks its output. By default, chunking of the 
  `time` dimension is set to one. (#212)

### Incompatible changes

The following changes introduce incompatibilities with former xcube 0.2.x 
versions. 

* The function specified by `xcube_plugins` entry points now receives an single argument of 
  type `xcube.api.ExtensionRegistry`. Plugins are asked to add their extensions
  to this registry. As an example, have a look at the default `xcube_plugins` entry points 
  in `./setup.py`.   
 
* `xcube.api.compute_dataset()` function has been renamed to 
  `xcube.api.evaluate_dataset()`. This has been done in order avoid confusion
  with new API function `xcube.api.compute_cube()`.
  
* xcube's package structure has been drastically changed: 
  - all of xcube's `__init__.py` files are now empty and no longer 
    have side effects such as sub-module aggregations. 
    Therefore, components need to be imported from individual modules.
  - renamed `xcube.api` into `xcube.core`
  - moved several modules from `xcube.util` into `xcube.core`
  - the new `xcube.constants` module contains package level constants
  - the new `xcube.plugin` module now registers all standard extensions
  - moved contents of module `xcube.api.readwrite` into `xcube.core.dsio`.
  - removed functions `read_cube` and `read_dataset` as `open_cube` and `open_dataset` are sufficient
  - all internal module imports are now absolute, rather than relative  

## Changes in 0.2.1

### Enhancements

- Added new CLI tool `xcube edit` and API function `xcube.api.edit_metadata`
  which allows editing the metadata of an existing xcube dataset. (#170)
- `xcube serve` now recognises xcube datasets with
  metadata consolidated by the `xcube opmimize` command. (#141)

### Fixes
- `xcube gen` now parses time stamps correcly from input data. (#207)
- Dataset multi-resolution pyramids (`*.levels` directories) can be stored in cloud object storage
  and are now usable with `xcube serve` (#179)
- `xcube optimize` now consolidates metadata only after consolidating
  coordinate variables. (#194)
- Removed broken links from `./README.md` (#197)
- Removed obsolete entry points from `./setup.py`.

## Changes in 0.2.0

### New

* Added first version of the [xcube documentation](https://xcube.readthedocs.io/) generated from
  `./docs` folder.

### Enhancements

* Reorganisation of the Documentation and Examples Section (partly addressing #106)
* Loosened python conda environment to satisfy conda-forge requirements
* xcube is now available as a conda package on the conda-forge channel. To install
  latest xcube package, you can now type: `conda install -c conda-forge xcube`
* Changed the unittesting code to minimize warnings reported by 3rd-party packages
* Making CLI parameters consistent and removing or changing parameter abbreviations
  in case they were used twice for different params. (partly addressing #91)
  For every CLI command which is generating an output a path must be provided by the
  option `-o`, `--output`. If not provided by the user, a default output_path is generated.
  The following CLI parameter have changed and their abbreviation is not enabled anymore : 

    - `xcube gen -v` is now only `xcube gen --vars` or `xcube gen --variables` 
    - `xcube gen -p` is now  `xcube gen -P` 
    - `xcube gen -i` is now  `xcube gen -I` 
    - `xcube gen -r` is now  `xcube gen -R`
    - `xcube gen -s` is now  `xcube gen -S` 
    - `xcube chunk -c`  is now  `xcube chunk -C`
    - `xcube level -l` is now `xcube level -L`
    - `xcube dump -v` is now `xcube dump --variable` or `xcube dump --var`
    - `xcube dump -e` is now `xcube dump -E` 
    - `xcube vars2dim -v` is now `xcube vars2dim --variable` or `xcube vars2dim --var`
    - `xcube vars2dim --var_name` is now `xcube vars2dim --variable` or `xcube vars2dim --var`
    - `xcube vars2dim -d` is now `xcube vars2dim -D` 
    - `xcube grid res -d` is now `xcube grid res -D`
    - `xcube grid res -c` is now `xcube grid res --cov` or `xcube grid res --coverage` 
    - `xcube grid res -n` is now `xcube grid res -N` or `xcube grid res --num_results` 
    - `xcube serve -p` is now `xcube serve -P` 
    - `xcube serve -a` is now `xcube serve -A` 
    
* Added option `inclStDev` and `inclCount` query parameters to `ts/{dataset}/{variable}/geometry` and derivates.
  If used with `inclStDev=1`, Xcube Viewer will show error bars for each time series point.
* `xcube.api.new_cube` function now accepts callables as values for variables.
  This allows to compute variable values depending on the (t, y, x) position
  in the cube. Useful for testing.
* `xcube.api` now exports the `MaskSet` class which is useful for decoding flag values encoding following the
  [CF conventions](http://cfconventions.org/Data/cf-conventions/cf-conventions-1.7/cf-conventions.html#flags).
* Added new CLI tool `xcube optimize` and API function `xcube.api.optimize_dataset` 
  optimizes data cubes for cloud object storage deployment. (#141)
* Added two new spatial dataset operations to Python API `xcube.api` (#148):
  * `mask_dataset_by_geometry(dataset, geometry)` clip and mask a dataset by geometry
  * `clip_dataset_by_geometry(dataset, geometry)` just clip a dataset by geometry 
* Changed the dev version tag from 0.2.0.dev3 to 0.2.0.dev
* The behavior of web API `/datasets?details=1` has changed.
  The call no longer includes associated vector data as GeoJSON. Instead new API
  has beed added to fetch new vector data on demand:
  `/datasets/{dataset}/places` and `/datasets/{dataset}/places/{place}` (#130)
* `xcube serve` accepts custom SNAP colormaps. The path to a SAP .cpd file can be passed via the server
   configuration file with the paramter [ColorFile] instead of [ColorBar]. (#84)
* `xcube serve` can now be configured to serve cubes that are associated 
   with another cube with same data but different chunking (#115). 
   E.g. using chunks such as `time=512,lat=1,lon=1` can drastically improve 
   time-series extractions. 
   Have a look at the demo config in `xube/webapi/res/demo/config.yml`.     
* `xcube serve` does now offer a AWS S3 compatible data access API (#97):
   - List bucket objects: `/s3bucket`, see AWS 
     docs [GET](https://docs.aws.amazon.com/AmazonS3/latest/API/v2-RESTBucketGET.html)
   - Get bucket object: `/s3bucket/{ds_id}/{path}`, 
     see AWS docs [HEAD](https://docs.aws.amazon.com/AmazonS3/latest/API/RESTObjectHEAD.html) 
     and [GET](https://docs.aws.amazon.com/AmazonS3/latest/API/RESTObjectGET.html)
* `xcube serve` now verifies that a configured cube is valid once it is opened. (#107)
* Added new CLI command `xcube verify` performing xcube dataset verification. (#19)
* Reworked `xcube extract` to be finally useful and effective for point data extraction. (#102) 
* `xcube server`can now filter datasets by point coordinate, e.g. `/datasets?point=12.5,52.8`. (#50) 
* `xcube server`can now limit time series to a maximum number of 
  valid (not NaN) values. To activate, pass optional query parameter `maxValids` to the various `/ts`
  functions. The special value `-1` will restrict the result to contain only valid values. (#113) 
* Reworked `xcube gen` to be more user-friendly and more consistent with other tools. 
  The changes are
  - Removed `--dir` and `--name` options and replaced it by single `--output` option, 
    whose default value is `out.zarr`. (#45)
  - The `--format` option no longer has a default value. If not given, 
    format is guessed from `--output` option.
  - Renamed following parameters in the configuration file:
    + `input_files` into `input_paths`, also because paths may point into object storage 
      locations (buckets);  
    + `output_file` into `output_path`, to be consistent with `input_paths`.  
* Added new CLI command `xcube prune`. The tool deletes all block files associated with empty (NaN-
  only) chunks in given INPUT cube, which must have ZARR format. This can drastically reduce files 
  in sparse cubes and improve cube reading performance. (#92)
* `xcube serve` has a new `prefix` option which is a path appended to the server's host.
  The `prefix` option replaces the `name` option which is now deprecated but kept 
  for backward compatibility. (#79)
* Added new CLI command `xcube resample` that is used to generate temporarily up- or downsampled
  data cubes from other data cubes.
* `xcube serve` can now be run with xcube dataset paths and styling information given via the CLI rather 
  than a configuration file. For example `xcube serve --styles conc_chl=(0,20,"viridis") /path/to/my/chl-cube.zarr`.
  This allows for quick inspection of newly generated cubes via `xcube gen`.
  Also added option `--show` that starts the Xcube viewer on desktop environments in a browser. 
* Added new `xcube apply` command that can be used to generate an output cube computed from a Python function 
  that is applied to one or more input cubes. 
  The command is still in development and therefore hidden.
* Added new `xcube timeit` command that can be used to measure the time required for 
  parameterized command invocations. 
  The command is still in development and therefore hidden.
* Added global `xcube --scheduler SCHEDULER` option for Dask distributed computing (#58)
* Added global `xcube --traceback` option, removed local `xcube gen --traceback` option
* Completed version 1 of an xcube developer guide.
* Added `xcube serve` command (#43) 
* `xcube serve`: Time-series web API now also returns "uncertainty" (#48)
* Added `xcube level` command to allow for creating spatial pyramid levels (#38)
* `xcube gen` accepts multiple configuration files that will be merged in order (#21)
* Added `xcube gen` option `--sort` when input data list should be sorted (#33)    
* Added `xcube vars2dim` command to make variables a cube dimension (#31)
* Added `xcube serve` option `--traceperf` that allows switching on performance diagnostics.
* Included possibility to read the input file paths from a text file. (#47)
* Restructured and clarified code base (#27)
* Moved to Python 3.7 (#25)
* Excluding all input processors except for the default one. They are now plugins and have own repositories within the 
  xcube's organisation. (#49)


### Fixes

* `xcube gen` CLI now updates metadata correctly. (#181)
* It was no longer possible to use the `xcube gen` CLI with `--proc` option. (#120)
* `totalCount` attribute of time series returned by Web API `ts/{dataset}/{variable}/{geom-type}` now
   contains the correct number of possible observations. Was always `1` before.
* Renamed Web API function `ts/{dataset}/{variable}/places` into
  `ts/{dataset}/{variable}/features`.
* `xcube gen` is now taking care that when new time slices are added to an existing
   cube, this is done by maintaining the chronological order. New time slices are
   either appended, inserted, or replaced. (#64) (#139)
* Fixed `xcube serve` issue with WMTS KVP method `GetTile` with query parameter `time` 
  whose value can now also have the two forms `<start-date>/<end-date>` and just `<date>`. (#132) 
* Fixed `xcube extract` regression that stopped working after Pandas update (#95) 
* Fixed problem where CTRL+C didn't function anymore with `xcube serve`. (#87)
* Fixed error `indexes along dimension 'y' are not equal` occurred when using 
  `xcube gen` with processed variables that used flag values (#86)
* Fixed `xcube serve` WMTS KVP API to allow for case-insensitive query parameters. (#77)
* Fixed error in plugins when importing `xcube.api.gen` (#62)
* Fixed import of plugins only when executing `xcube.cli` (#66)

## Changes in 0.1.0

* Respecting chunk sizes when computing tile sizes [#44](https://github.com/dcs4cop/xcube-server/issues/44)
* The RESTful tile operations now have a query parameter `debug=1` which toggles tile 
  computation performance diagnostics.
* Can now associate place groups with datasets.
* Major revision of API. URLs are now more consistent.
* Request for obtaining a legend for a layer of given by a variable of a data set was added.
* Added a Dockerfile to build an xcube docker image and to run the demo
* The RESTful time-series API now returns ISO-formatted UTC dates [#26](https://github.com/dcs4cop/xcube-server/issues/26)<|MERGE_RESOLUTION|>--- conflicted
+++ resolved
@@ -11,16 +11,13 @@
      in the viewer's sidebar.
 
 ### Other changes
-<<<<<<< HEAD
-
-* Renamed [xrlint]() config file from `xrlint_config.yaml` to `xrlint-config.yaml`.
-=======
+
 * Added a new abstract class `PreloadedDataStore` that defines the return type of the
   `preload_data` method in `xcube.core.store.DataStore`. The `PreloadedDataStore` is a
   data store containing a `preload_handle` field, which holds the handle
   associated with a preload job.
 
->>>>>>> 56f1c06c
+* Renamed [xrlint]() config file from `xrlint_config.yaml` to `xrlint-config.yaml`.
 
 ## Changes in 1.8.3
 
