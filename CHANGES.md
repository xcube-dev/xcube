--- conflicted
+++ resolved
@@ -1,13 +1,12 @@
+### Enhancements
+
 ## Changes in 0.11.2 (in development)
 
-<<<<<<< HEAD
 * `xcube serve` now publishes the chunk size of a variable's 
   time dimension for either for an associated time-chunked dataset or the
   dataset itself (new variable integer property `timeChunkSize`).
   This helps clients (e.g. xcube Viewer) to improve the 
   server performance for time-series requests.
-=======
-### Enhancements
 
 * The functions
   - `mask_dataset_by_geometry()` 
@@ -25,7 +24,6 @@
   - `is_dataset_y_axis_inverted()` is no longer used;
   - `get_geometry_mask()` is no longer used;
   - `convert_geometry()` has been renamed to `normalize_geometry()`.
->>>>>>> 6e37dec5
 
 ## Changes in 0.11.1
 
