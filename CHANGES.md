## Changes in 0.13.1 (in development)

<<<<<<< HEAD
* Added Notebook
  [test_AzureBlobFS.ipynb](/test/test_AzureBlobFS.ipynb). This notebook shows how a
  new data store instance can connect and list zarr files from Azure bolb storage using 
  'abfs' as store id, blob container as root, account_name and account_key or connection_string as store
  params. 

* Included support for Azure Blob Storage filesystem by adding `AzureFsAccessor()` with support 
  for the 'abfs' protocol (fsspec adlfs package) class in `/xcube/core/store/fs/impl/fs.py` 
  and `/xcube/core/store/fs/registry.py`.
  
  These changes will enable access to data cubes (`.zarr` or `.levels`) in Azure blob storage. This
  has been tested with xcube `new_data_store()` function and xcube server configuration file for DataStores.
  
  ```python
    new_data_store(
        "abfs", # Azure fs protocol
        root="blob_container",  # Azure blob container name
        storage_options= {'anon':True, 'account_name':"xxx", 'account_key':'xxx...'} # or connection_string:xxxxxxxx
    )
    ```
  Configuration file sample for Azure Blob
  Here you can either use `account_name` and `account_key` or use only the `connection_string` which contain both name and key
  
  ```yaml
  DataStores:
  - Identifier: siec
    StoreId: abfs
    StoreParams:
      root: zarr_cubes
      max_depth: 1
      storage_options:
        anon: true
        account_name': "xxx"
        account_key': 'xxx...' # or

        connection_string: xxxxxxxx
    Datasets:
      - Path: "*.levels"
        Style: default
=======
### Enhancements

* Added a catalog API compliant to [STAC](https://stacspec.org/en/) to 
  xcube server. 
  It serves a single collection named "datasets" whose items are the
  datasets published by the service. (#455)

* Simplified the cloud deployment of xcube server/viewer applications (#815). 
  This has been achieved by the following new xcube server features:
  - Configuration files can now also be URLs which allows 
    provisioning from S3-compatible object storage. 
    For example, it is now possible to invoke xcube server as follows: 
    ```bash
    $ xcube serve --config s3://cyanoalert/xcube/demo.yaml ...
    ```
  - A new endpoint `/viewer/config/{*path}` allows 
    for configuring the viewer accessible via endpoint `/viewer`. 
    The actual source for the configuration items is configured by xcube 
    server configuration using the new entry `Viewer/Configuration/Path`, 
    for example:
    ```yaml
    Viewer:
      Configuration:
        Path: s3://cyanoalert/xcube/viewer/ 
    ```
  - A typical xcube server configuration comprises many paths, and 
    relative paths of known configuration parameters are resolved against 
    the `base_dir` configuration parameter. However, for values of 
    parameters passed to user functions that represent paths in user code, 
    this cannot be done automatically. For such situations, expressions 
    can be used. An expression is any string between `"${"` and `"}"` in a 
    configuration value. An expression can contain the variables
    `base_dir` (a string), `ctx` the current server context 
    (type `xcube.webapi.datasets.DatasetsContext`), as well as the function
    `resolve_config_path(path)` that is used to make a path absolut with 
    respect to `base_dir` and to normalize it. For example
    ```yaml
    Augmentation:
      Path: augmentation/metadata.py
      Function: metadata:update_metadata
      InputParameters:
        bands_config: ${resolve_config_path("../common/bands.yaml")}
    ```

* Added a `new_cluster` function to `xcube.util.dask`, which can create
  Dask clusters with various configuration options.

### Fixes

* Tiles of datasets with forward slashes in their identifiers
  (originated from nested directories) now display again correctly
  in xcube Viewer. Tile URLs have not been URL-encoded in such cases. (#817)

* The xcube server configuration parameters `url_prefix` and 
  `reverse_url_prefix` can now be absolute URLs. This fixes a problem for 
  relative prefixes such as `"proxy/8000"` used for xcube server running 
  inside JupyterLab. Here, the expected returned self-referencing URL was
  `https://{host}/users/{user}/proxy/8000/{path}` but we got
  `http://{host}/proxy/8000/{path}`. (#806)
>>>>>>> e282085e


## Changes in 0.13.0

### Fixes

* Intermediate: Ensure `Viewer()` creates a server with reverse prefix set. 

* Intermediate: Ensure `Viewer.add_dataset()` provides a dataset title. 

* Intermediate: Fixed `xcube.webapi.viewer.Viewer` 
  so it can find `~/.xcube/jupyterlab/lab-info.json`.

### Other

* Removed deprecated example `examples/tile`.

## Changes in 0.13.0.dev10

### Fixes

* Replaced usages of deprecated numpy dtype `numpy.bool` 
  by Python type `bool`. 

## Changes in 0.13.0.dev9

### Enhancements

* xcube Server has been rewritten almost from scratch.

  - Introduced a new endpoint `${server_url}/s3` that emulates
    and AWS S3 object storage for the published datasets. (#717)
    The `bucket` name can be either:
    * `s3://datasets` - publishes all datasets in Zarr format.
    * `s3://pyramids` - publishes all datasets in a multi-level `levels`
      format (multi-resolution N-D images)
      that comprises level datasets in Zarr format.
    
    Datasets published through the S3 API are slightly 
    renamed for clarity. For bucket `s3://pyramids`:
    * if a dataset identifier has suffix `.levels`, the identifier remains;
    * if a dataset identifier has suffix `.zarr`, it will be replaced by 
      `.levels` only if such a dataset doesn't exist;
    * otherwise, the suffix `.levels` is appended to the identifier.
    For bucket `s3://datasets` the opposite is true:
    * if a dataset identifier has suffix `.zarr`, the identifier remains;
    * if a dataset identifier has suffix `.levels`, it will be replaced by 
      `.zarr` only if such a dataset doesn't exist;
    * otherwise, the suffix `.zarr` is appended to the identifier.

    With the new S3 endpoints in place, xcube Server instances can be used
    as xcube data stores as follows:
    
    ```python
    store = new_data_store(
        "s3", 
        root="datasets",   # bucket "datasets", use also "pyramids"
        max_depth=2,       # optional, but we may have nested datasets
        storage_options=dict(
            anon=True,
            client_kwargs=dict(
                endpoint_url='http://localhost:8080/s3' 
            )
        )
    )
    ```


  - The limited `s3bucket` endpoints are no longer available and are 
    replaced by `s3` endpoints. 

  - Added new endpoint `/viewer` that serves a self-contained, 
    packaged build of 
    [xcube Viewer](https://github.com/dcs4cop/xcube-viewer). 
    The packaged viewer can be overridden by environment variable 
    `XCUBE_VIEWER_PATH` that must point to a directory with a 
    build of a compatible viewer.

  - The `--show` option of `xcube serve` 
    has been renamed to `--open-viewer`. 
    It now uses the self-contained, packaged build of 
    [xcube Viewer](https://github.com/dcs4cop/xcube-viewer). (#750)

  - The `--show` option of `xcube serve` 
    now outputs various aspects of the server configuration. 
  
  - Added experimental endpoint `/volumes`.
    It is used by xcube Viewer to render 3-D volumes.

* xcube Server is now more tolerant with respect to datasets it can not 
  open without errors. Implementation detail: It no longer fails if 
  opening datasets raises any exception other than `DatasetIsNotACubeError`.
  (#789)

* xcube Server's colormap management has been improved in several ways:
  - Colormaps are no longer managed globally. E.g., on server configuration 
    change, new custom colormaps are reloaded from files. 
  - Colormaps are loaded dynamically from underlying 
    matplotlib and cmocean registries, and custom SNAP color palette files. 
    That means, latest matplotlib colormaps are now always available. (#687)
  - Colormaps can now be reversed (name suffix `"_r"`), 
    can have alpha blending (name suffix `"_alpha"`),
    or both (name suffix `"_r_alpha"`).
  - Loading of custom colormaps from SNAP `*.cpd` has been rewritten.
    Now also the `isLogScaled` property of the colormap is recognized. (#661)
  - The module `xcube.util.cmaps` has been redesigned and now offers
    three new classes for colormap management:
    * `Colormap` - a colormap 
    * `ColormapCategory` - represents a colormap category
    * `ColormapRegistry` - manages colormaps and their categories


* The xcube filesystem data stores such as "file", "s3", "memory"
  can now filter the data identifiers reported by `get_data_ids()`. (#585)
  For this purpose, the data stores now accept two new optional keywords
  which both can take the form of a wildcard pattern or a sequence 
  of wildcard patterns:

  1. `excludes`: if given and if any pattern matches the identifier, 
     the identifier is not reported. 
  2. `includes`: if not given or if any pattern matches the identifier, 
     the identifier is reported.
  
* Added convenience method `DataStore.list_data_ids()` that works 
  like `get_data_ids()`, but returns a list instead of an iterator. (#776)

* Added Notebook 
  [xcube-viewer-in-jl.ipynb](examples/notebooks/viewer/xcube-viewer-in-jl.ipynb)
  that explains how xcube Viewer can now be utilised in JupyterLab
  using the new (still experimental) xcube JupyterLab extension
  [xcube-jl-ext](https://github.com/dcs4cop/xcube-jl-ext).

* Replaced usages of deprecated numpy dtype `numpy.bool` 
  by Python type `bool`. 


### Fixes

* xcube CLI tools no longer emit warnings when trying to import
  installed packages named `xcube_*` as xcube plugins.
  
* The `xcube.util.timeindex` module can now handle 0-dimensional 
  `ndarray`s as indexers. This effectively avoids the warning 
  `Can't determine indexer timezone; leaving it unmodified.`
  which was emitted in such cases.

* `xcube serve` will now also accept datasets with coordinate names
  `longitude` and `latitude`, even if the attribute `long_name` isn't set.
  (#763)

* Function `xcube.core.resampling.affine.affine_transform_dataset()`
  now assumes that geographic coordinate systems are equal by default and
  hence a resampling based on an affine transformation can be performed.

* Fixed a problem with xcube server's WMTS implementation.
  For multi-level resolution datasets with very coarse low resolution levels, 
  the tile matrix sets `WorldCRS84Quad` and `WorldWebMercatorQuad` have 
  reported a negative minimum z-level.

* Implementation of function `xcube.core.geom.rasterize_features()` 
  has been changed to account for consistent use of a target variable's
  `fill_value` and `dtype` for a given feature.
  In-memory (decoded) variables now always use dtype `float64` and use 
  `np.nan` to represent missing values. Persisted (encoded) variable data
  will make use of the target `fill_value` and `dtype`. (#778)

* Relative local filesystem paths to datasets are now correctly resolved 
  against the base directory of the xcube Server's configuration, i.e.
  configuration parameter `base_dir`. (#758)

* Fixed problem with `xcube gen` raising `FileNotFoundError`
  with Zarr >= 2.13.

* Provided backward compatibility with Python 3.8. (#760)

### Other

* The CLI tool `xcube edit` has been deprecated in favour of the 
  `xcube patch`. (#748)

* Deprecated CLI `xcube tile` has been removed.

* Deprecated modules, classes, methods, and functions
  have finally been removed:
  - `xcube.core.geom.get_geometry_mask()`
  - `xcube.core.mldataset.FileStorageMultiLevelDataset`
  - `xcube.core.mldataset.open_ml_dataset()`
  - `xcube.core.mldataset.open_ml_dataset_from_local_fs()`
  - `xcube.core.mldataset.open_ml_dataset_from_object_storage()`
  - `xcube.core.subsampling.get_dataset_subsampling_slices()`
  - `xcube.core.tiledimage`
  - `xcube.core.tilegrid`

* The following classes, methods, and functions have been deprecated:
  - `xcube.core.xarray.DatasetAccessor.levels()`
  - `xcube.util.cmaps.get_cmap()`
  - `xcube.util.cmaps.get_cmaps()`
  
* A new function `compute_tiles()` has been 
  refactored out from function `xcube.core.tile.compute_rgba_tile()`.

* Added method `get_level_for_resolution(xy_res)` to 
  abstract base class `xcube.core.mldataset.MultiLevelDataset`. 

* Removed outdated example resources from `examples/serve/demo`.

* Account for different spatial resolutions in x and y in 
  `xcube.core.geom.get_dataset_bounds()`.

* Make code robust against 0-size coordinates in 
  `xcube.core.update._update_dataset_attrs()`.

* xcube Server has been enhanced to load multi-module Python code 
  for dynamic cubes both from both directories and zip archives.
  For example, the following dataset definition computes a dynamic 
  cube from dataset "local" using function "compute_dataset" in 
  Python module "resample_in_time.py":
  ```yaml
    Path: resample_in_time.py
    Function: compute_dataset
    InputDatasets: ["local"]
  ```
  Users can now pack "resample_in_time.py" among any other modules and 
  packages into a zip archive. Note that the original module name 
  is now a prefix to the function name:
  ```yaml
    Path: modules.zip
    Function: resample_in_time:compute_dataset
    InputDatasets: ["local"]
  ```
  
  Implementation note: this has been achieved by using 
  `xcube.core.byoa.CodeConfig` in
  `xcube.core.mldataset.ComputedMultiLevelDataset`.

* Instead of the `Function` keyword it is now
  possible to use the `Class` keyword.
  While `Function` references a function that receives one or 
  more datasets (type `xarray.Dataset`) and returns a new one, 
  `Class` references a callable that receives one or 
  more multi-level datasets and returns a new one.
  The callable is either a class derived from  
  or a function that returns an instance of 
  `xcube.core.mldataset.MultiLevelDataset`. 

* Module `xcube.core.mldataset` has been refactored into 
  a sub-package for clarity and maintainability.

* Removed deprecated example `examples/tile`.


## Changes in 0.12.1 

### Enhancements

* Added a new package `xcube.core.zarrstore` that exports a number
  of useful 
  [Zarr store](https://zarr.readthedocs.io/en/stable/api/storage.html) 
  implementations and Zarr store utilities: 
  * `xcube.core.zarrstore.GenericZarrStore` comprises 
    user-defined, generic array definitions. Arrays will compute 
    their chunks either from a function or a static data array. 
  * `xcube.core.zarrstore.LoggingZarrStore` is used to log 
    Zarr store access performance and therefore useful for 
    runtime optimisation and debugging. 
  * `xcube.core.zarrstore.DiagnosticZarrStore` is used for testing
    Zarr store implementations. 
  * Added a xarray dataset accessor 
    `xcube.core.zarrstore.ZarrStoreHolder` that enhances instances of
    `xarray.Dataset` by a new property `zarr_store`. It holds a Zarr store
    instance that represents the datasets as a key-value mapping.
    This will prepare later versions of xcube Server for publishing all 
    datasets via an emulated S3 API.

    In turn, the classes of module `xcube.core.chunkstore` have been
    deprecated.
    
* Added a new function `xcube.core.select.select_label_subset()` that 
  is used to select dataset labels along a given dimension using
  user-defined predicate functions.

* The xcube Python environment is now requiring 
  `xarray >= 2022.6` and `zarr >= 2.11` to ensure sparse 
  Zarr datasets can be written using `dataset.to_zarr(store)`. (#688)

* Added new module `xcube.util.jsonencoder` that offers the class 
  `NumpyJSONEncoder` used to serialize numpy-like scalar values to JSON. 
  It also offers the function `to_json_value()` to convert Python objects 
  into JSON-serializable versions. The new functionality is required 
  to ensure dataset attributes that are JSON-serializable. For example,
  the latest version of the `rioxarray` package generates a `_FillValue` 
  attribute with datatype `np.uint8`. 

### Fixes

* The filesystem-based data stores for the "s3", "file", and "memory"
  protocols can now provide `xr.Dataset` instances from image pyramids
  formats, i.e. the `levels` and `geotiff` formats.

## Changes in 0.12.0

### Enhancements

* Allow xcube Server to work with any OIDC-compliant auth service such as
  Auth0, Keycloak, or Google. Permissions of the form 
  `"read:dataset:\<dataset\>"` and `"read:variable:\<dataset\>"` can now be
  passed by two id token claims: 
  - `permissions` must be a JSON list of permissions;
  - `scope` must be a space-separated character string of permissions.

  It is now also possible to include id token claim values into the 
  permissions as template variables. For example, if the currently
  authenticated user is `demo_user`, the permission 
  `"read:dataset:$username/*"` will effectively be
  `"read:dataset:demo_user/*"` and only allow access to datasets
  with resource identifiers having the prefix `demo_user/`.

  With this change, server configuration has changed:     
  #### Example of OIDC configuration for auth0
  
  Please note, there **must be** a trailing slash in the "Authority" URL.
  
  ```yaml
  Authentication:
    Authority: https://some-demo-service.eu.auth0.com/
    Audience: https://some-demo-service/api/
  ```  
  #### Example of OIDC configuration for Keycloak
  
  Please note, **no** trailing slash in the "Authority" URL.

  ```yaml
  Authentication: 
    Authority: https://kc.some-demo-service.de/auth/realms/some-kc-realm
    Audience: some-kc-realm-xc-api
  ```
* Filesystem-based data stores like "file" and "s3" support reading 
  GeoTIFF and Cloud Optimized GeoTIFF (COG). (#489) 

* `xcube server` now also allows publishing also 2D datasets 
  such as opened from GeoTIFF / COG files.

* Removed all upper version bounds of package dependencies.
  This increases compatibility with existing Python environments.

* A new CLI tool `xcube patch` has been added. It allows for in-place
  metadata patches of Zarr data cubes stored in almost any filesystem 
  supported by [fsspec](https://filesystem-spec.readthedocs.io/en/latest/) 
  including the protocols "s3" and "file". It also allows patching
  xcube multi-level datasets (`*.levels` format).
  
* In the configuration for `xcube server`, datasets defined in `DataStores` 
  may now have user-defined identifiers. In case the path does not unambiguously 
  define a dataset (because it contains wildcards), providing a 
  user-defined identifier will raise an error. 

### Fixes

* xcube Server did not find any grid mapping if a grid mapping variable
  (e.g. spatial_ref or crs) encodes a geographic CRS
  (CF grid mapping name "latitude_longitude") and the related geographical 
  1-D coordinates were named "x" and "y". (#706) 
* Fixed typo in metadata of demo cubes in `examples/serve/demo`. 
  Demo cubes now all have consolidated metadata.
* When writing multi-level datasets with file data stores, i.e.,
  ```python
  store.write_data(dataset, data_id="test.levels", use_saved_levels=True)
  ``` 
  and where `dataset` has different spatial resolutions in x and y, 
  an exception was raised. This is no longer the case. 
* xcube Server can now also compute spatial 2D datasets from users' 
  Python code. In former versions, spatio-temporal 3D cubes were enforced.

### Other important changes

* Deprecated all functions and classes defined in `xcube.core.dsio` 
  in favor of the xcube data store API defined by `xcube.core.store`.

## Changes in 0.11.2

### Enhancements

* `xcube serve` now provides new metadata details of a dataset:
  - The spatial reference is now given by property `spatialRef` 
    and provides a textual representation of the spatial CRS.
  - The dataset boundary is now given as property `geometry`
    and provides a GeoJSON Polygon in geographic coordinates. 
    
* `xcube serve` now publishes the chunk size of a variable's 
  time dimension for either for an associated time-chunked dataset or the
  dataset itself (new variable integer property `timeChunkSize`).
  This helps clients (e.g. xcube Viewer) to improve the 
  server performance for time-series requests.

* The functions
  - `mask_dataset_by_geometry()` 
  - `rasterize_features()`
  of module `xcube.core.geom` have been reimplemented to generate 
  lazy dask arrays. Both should now be applicable to datasets
  that have arbitrarily large spatial dimensions. 
  The spatial chunk sizes to be used can be specified using 
  keyword argument `tile_size`. (#666)

### Fixes

* Fixed ESA CCI example notebook. (#680)

* `xcube serve` now provides datasets after changes of the service 
  configuration while the server is running.
  Previously, it was necessary to restart the server to load the changes. (#678)

### Other changes

* `xcube.core.resampling.affine_transform_dataset()` has a new 
  keyword argument `reuse_coords: bool = False`. If set to `True` 
  the returned dataset will reuse the _same_ spatial coordinates 
  as the target. This is a workaround for xarray issue 
  https://github.com/pydata/xarray/issues/6573.

* Deprecated following functions of module `xcube.core.geom`:
  - `is_dataset_y_axis_inverted()` is no longer used;
  - `get_geometry_mask()` is no longer used;
  - `convert_geometry()` has been renamed to `normalize_geometry()`.
  
## Changes in 0.11.1

* Fixed broken generation of composite RGBA tiles. (#668)
* Fixing broken URLs in xcube viewer documentation, more revision still needed.

## Changes in 0.11.0

### Enhancements

* `xcube serve` can now serve datasets with arbitrary spatial 
  coordinate reference systems. Before xcube 0.11, datasets where forced
  to have a geographical CRS such as EPSG:4326 or CRS84. 

* `xcube serve` can now provide image tiles for two popular tile grids:
  1. global geographic grid, with 2 x 1 tiles at level zero (the default);
  2. global web mercator grid, with 1 x 1 tiles at level 
     zero ("Google projection", OSM tile grid).
  
  The general form of the new xcube tile URL is (currently)
       
      /datasets/{ds_id}/vars/{var_name}/tile2/{z}/{y}/{x}
    
  The following query parameters can be used

  - `crs`: set to `CRS84` to use the geographical grid (the default),
    or `EPSG:3857` to use the web mercator grid. 
  - `cbar`: color bar name such as `viridis` or `plasma`, 
     see color bar names of matplotlib. Defaults to `bone`.
  - `vmin`: minimum value to be used for color mapping. Defaults to `0`.
  - `vmax`: maximum value to be used for color mapping. Defaults to `1`.
  - `retina`: if set to `1`, tile size will be 512 instead of 256.

* The WMTS provided by `xcube serve` has been reimplemented from scratch.
  It now provides two common tile matrix sets:
  1. `WorldCRS84Quad` global geographic grid, with 2 x 1 tiles at level zero; 
  2. `WorldWebMercatorQuad` global web mercator grid, with 1 x 1 tiles 
     at level zero. 
  
  New RESTful endpoints have been added to reflect this:

      /wmts/1.0.0/{TileMatrixSet}/WMTSCapabilities.xml
      /wmts/1.0.0/tile/{Dataset}/{Variable}/{TileMatrixSet}/{TileMatrix}/{TileRow}/{TileCol}.png
  
  The existing RESTful endpoints now use tile matrix set `WorldCRS84Quad` by default:

      /wmts/1.0.0/WMTSCapabilities.xml
      /wmts/1.0.0/tile/{Dataset}/{Variable}/{TileMatrix}/{TileRow}/{TileCol}.png

  The key-value pair (KVP) endpoint `/wmts/kvp` now recognises the
  `TileMatrixSet` key for the two values described above.

* Support for multi-level datasets aka ND image pyramids has been 
  further improved (#655):
  - Introduced new parameter `agg_methods` for writing multi-level datasets 
    with the "file", "s3", and "memory" data stores. 
    The value of `agg_methods` is either a string `"first"`,
    `"min"`, `"max"`, `"mean"`, `"median"` or a dictionary that maps
    a variable name to an aggregation method. Variable names can be patterns
    that may contain wildcard characters '*' and '?'. The special aggregation
    method `"auto"` can be used to select `"first"` for integer variables 
    and `"mean"` for floating point variables. 
  - The `xcube level` CLI tool now has a new option `--agg-methods` (or `-A`)
    for the same purpose.

* The xcube package now consistently makes use of logging.
  We distinguish general logging and specific xcube logging.
  General logging refers to the log messages emitted by any Python module 
  while xcube logging only refers to log messages emitted by xcube modules.

  * The output of general logging from xcube CLI tools can now be 
    configured with two new CLI options: 
    
    - `--loglevel LEVEL`: Can be one of `CRITICAL`, `ERROR`,
      `WARNING`, `INFO`, `DETAIL`, `DEBUG`, `TRACE`, or `OFF` (the default).
    - `--logfile PATH`: Effective only if log level is not `OFF`.
      If given, log messages will be written into the file
      given by PATH. If omitted, log messages will be redirected 
      to standard error (`sys.stderr`).

    The output of general logging from xcube CLI is disabled by default.
    If enabled, the log message format includes the level, date-time,
    logger name, and message.

  * All xcube modules use the logger named `xcube` 
    (i.e. `LOG = logging.getLogger("xcube")`) to emit 
    messages regarding progress, debugging, errors. Packages that extend
    the xcube package should use a dot suffix for their logger names, e.g.
    `xcube.cci` for the xcube plugin package `xcube-cci`.
  
  * All xcube CLI tools will output log messages, if any, 
    on standard error (`sys.stderr`). 
    Only the actual result, if any, 
    is written to standard out (`sys.stdout`).

  * Some xcube CLI tools have a `--quiet`/`-q` option to disable output
    of log messages on the console and a `--verbose`/`-v` option to enable 
    it and control the log level. For this purpose the option `-v` 
    can be given multiple times and even be combined: `-v` = `INFO`, 
    `-vv` = `DETAIL`, `-vvv` = `DEBUG`, `-vvvv` = `TRACE`.
    The `quiet` and `verbose` settings only affect the logger named `xcube`
    and its children. 
    If enabled, a simple message format will be used, unless the general 
    logging is redirected to stdout.

### Fixes

* Fixed a problem where the `DataStores` configuration of `xcube serve` 
  did not recognize multi-level datasets. (#653)

* Opening of multi-level datasets with filesystem data stores now 
  recognizes the `cache_size` open parameter.

* It is possible again to build and run docker containers from the docker file 
  in the Github Repository. (#651)
  For more information, see 
  https://xcube.readthedocs.io/en/latest/installation.html#docker 

### Other changes

* The `xcube tile` CLI tool has been deprecated. A new tool is planned that can work
  concurrently on dask clusters and also supports common tile grids such as
  global geographic and web mercator.

* The `xcube.util.tiledimage` module has been deprecated and is no longer 
  used in xcube. It has no replacement.

* The `xcube.util.tilegrid` module has been deprecated and is no longer 
  used in xcube. 
  A new implementation is provided by `xcube.core.tilingscheme` 
  which is used instead. 

* All existing functions of the `xcube.core.tile` module have been 
  deprecated and are no longer used in xcube. A newly exported function
  is `xcube.core.tile.compute_rgba_tile()` which is used in place of
  other tile generating functions.
  

## Changes in 0.10.2

### Enhancements

* Added new module `xcube.core.subsampling` for function
  `subsample_dataset(dataset, step)` that is now used by default 
  to generate the datasets level of multi-level datasets.

* Added new setting `Authentication.IsRequired` to the `xcube serve` 
  configuration. If set to `true`, xcube Server will reject unauthorized 
  dataset requests by returning HTTP code 401.
  
* For authorized clients, the xcube Web API provided by `xcube serve`
  now allows granted scopes to contain wildcard characters `*`, `**`,
  and `?`. This is useful to give access to groups of datasets, e.g.
  the scope `read:dataset:*/S2-*.zarr` permits access to any Zarr 
  dataset in a subdirectory of the configured data stores and 
  whose name starts with "S2-". (#632)

* `xcube serve` used to shut down with an error message 
  if it encountered datasets it could not open. New behaviour 
  is to emit a warning and ignore such datasets. (#630)

* Introduced helper function `add_spatial_ref()`
  of package `xcube.core.gridmapping.cfconv` that allows 
  adding a spatial coordinate reference system to an existing  
  Zarr dataset. (#629)

* Support for multi-level datasets has been improved:
  - Introduced new parameters for writing multi-level datasets with the 
    "file", "s3", and "memory" data stores (#617). They are 
    + `base_dataset_id`: If given, the base dataset will be linked only 
      with the value of `base_dataset_id`, instead of being copied as-is.
      This can save large amounts of storage space. 
    + `tile_size`: If given, it forces the spatial dimensions to be 
       chunked accordingly. `tile_size` can be a positive integer 
       or a pair of positive integers.
    + `num_levels`: If given, restricts the number of resolution levels 
       to the given value. Must be a positive integer to be effective.
  - Added a new example notebook 
    [5_multi_level_datasets.ipynb](https://github.com/dcs4cop/xcube/blob/master/examples/notebooks/datastores/5_multi_level_datasets.ipynb) 
    that demonstrates writing and opening multi-level datasets with the 
    xcube filesystem data stores.
  - Specified [xcube Multi-Resolution Datasets](https://github.com/dcs4cop/xcube/blob/master/docs/source/mldatasets.md)
    definition and format.

* `xcube gen2` returns more expressive error messages.
  
### Fixes

* Fixed problem where the dataset levels of multi-level datasets were 
  written without spatial coordinate reference system. In fact, 
  only spatial variables were written. (#646)

* Fixed problem where xcube Server instances that required 
  user authentication published datasets and variables for 
  unauthorised users.

* Fixed `FsDataAccessor.write_data()` implementations, 
  which now always return the passed in `data_id`. (#623)

* Fixes an issue where some datasets seemed to be shifted in the 
  y-(latitude-) direction and were misplaced on maps whose tiles 
  are served by `xcube serve`. Images with ascending y-values are 
  now tiled correctly. (#626)

### Other

* The `xcube level` CLI tool has been rewritten from scratch to make use 
  of xcube filesystem data stores. (#617)

* Deprecated numerous classes and functions around multi-level datasets.
  The non-deprecated functions and classes of `xcube.core.mldataset` should 
  be used instead along with the xcube filesystem data stores for 
  multi-level dataset i/o. (#516)
  - Deprecated all functions of the `xcube.core.level` module
    + `compute_levels()`
    + `read_levels()`
    + `write_levels()`
  - Deprecated numerous classes and functions of the `xcube.core.mldataset`
    module
    + `FileStorageMultiLevelDataset`
    + `ObjectStorageMultiLevelDataset`
    + `open_ml_dataset()`
    + `open_ml_dataset_from_object_storage()`
    + `open_ml_dataset_from_local_fs()`
    + `write_levels()`

* Added packages `python-blosc` and `lz4` to the xcube Python environment 
  for better support of Dask `distributed` and the Dask service 
  [Coiled](https://coiled.io/).

* Replace the dependency on the `rfc3339-validator` PyPI package with a
  dependency on its recently created conda-forge package.

* Remove unneeded dependency on the no longer used `strict-rfc3339` package.

## Changes in 0.10.1

### Fixes

* Deprecated argument `xy_var_names` in function `GridMapping.from_dataset`,
  thereby preventing a NotImplementedError. (#551) 

### Other Changes

* For compatibility, now also `xcube.__version__` contains the xcube 
  version number.

## Changes in 0.10.0

### Incompatible Changes 

* The configuration `DataStores` for `xcube serve` changed in an
  incompatible way with xcube 0.9.x: The value of former `Identifier` 
  must now be assigned to `Path`, which is a mandatory parameter. 
  `Path` may contain wildcard characters \*\*, \*, ?. 
  `Identifier` is now optional, the default is 
  `"${store_id}~${data_id}"`. If given, it should only be used to 
  uniquely identify single datasets within a data store
  pointed to by `Path`. (#516) 

### Enhancements

* It is now possible to use environment variables in most  
  xcube configuration files. Unix bash syntax is used, i.e. 
  `${ENV_VAR_NAME}` or `$ENV_VAR_NAME`. (#580)
  
  Supported tools include
  - `xcube gen --config CONFIG` 
  - `xcube gen2 --stores STORES_CONFIG --service SERVICE_CONFIG` 
  - `xcube serve -c CONFIG` 

* Changed the `xcube gen` tool to extract metadata for pre-sorting inputs
  from other than NetCDF inputs, e.g. GeoTIFF.

* Optimized function `xcube.core.geom.rasterize_features()`.
  It is now twice as fast while its memory usage dropped to the half. (#593)
  
### Fixes

* `xcube serve` now also serves datasets that are located in 
  subdirectories of filesystem-based data stores such as
  "file", "s3", "memory". (#579)

* xcube serve now accepts datasets whose spatial 
  resolutions differ up to 1%. (#590)
  It also no longer rejects datasets with large dimension 
  sizes. (Formerly, an integer-overflow occurred in size 
  computation.) 

* `DatasetChunkCacheSize` is now optional in `xcube serve`
  configuration. (Formerly, when omitted, the server crashed.)
  
* Fixed bug that would cause that requesting data ids on some s3 stores would
  fail with a confusing ValueError.
  
* Fixed that only last dataset of a directory listing was published via 
  `xcube serve` when using the `DataStores` configuration with 
  filesystem-based datastores such as "s3" or "file". (#576)
  
### Other

* Pinned Python version to < 3.10 to avoid import errors caused by a 
  third-party library.

* Values `obs` and `local` for the `FileSystem` parameter in xcube 
  configuration files have been replaced by `s3` and `file`, but are kept 
  temporarily for the sake of backwards compatibility.

## Changes in 0.9.2

### Fixes

* A `xcube.core.store.fs.impl.FSDataStore` no longer raises exceptions when 
  root directories in data store configurations do not exist. Instead, they 
  are created when data is written.

## Changes in 0.9.1

### New features

* The `xcube.core.maskset.MaskSet` class no longer allocates static numpy 
  arrays for masks. Instead, it uses lazy dask arrays. (#556)

* Function `xcube.core.geom.mask_dataset_by_geometry` has a new parameter 
  `all_touched`: If `True`, all pixels intersected by geometry outlines will 
  be included in the mask. If `False`, only pixels whose center is within the 
  polygon or that are selected by Bresenham’s line algorithm will be included  
  in the mask. The default value is set to `False`. 

### Other

* Updated `Dockerfile`: Removed the usage of a no-longer-maintained base image.
  Ensured that the version tag 'latest' can be used with installation mode 
  'release' for xcube plugins.

* The `xcube` package now requires `xarray >= 0.19`, `zarr >= 2.8`, 
  `pandas >= 1.3`.

## Changes in 0.9.0

### New features

* The implementations of the default data stores `s3`, `directory`, 
  and `memory` have been replaced entirely by a new implementation
  that utilize the [fsspec](https://filesystem-spec.readthedocs.io/) 
  Python package. The preliminary filesystem-based data stores 
  are now `s3`, `file`, and `memory`. All share a common implementations 
  and tests. Others filesystem-based data stores can be added easily
  and will follow soon, for example `hdfs`. 
  All filesystem-based data stores now support xarray
  datasets (type `xarray.Dataset`) in Zarr and NetCDF format as 
  well as image pyramids (type`xcube.core.multilevel.MultiLevelDataset`) 
  using a Zarr-based multi-level format. (#446)

* Several changes became necessary on the xcube Generator
  package `xcube.core.gen2` and CLI `xcube gen2`. 
  They are mostly not backward compatible:
  - The only supported way to instantiate cube generators is the
    `CubeGenerator.new()` factory method. 
  - `CubeGenerator.generate_cube()` and `CubeGenerator.get_cube_info()`
    both now receive the request object that has formerly been passed 
    to the generator constructors.
  - The `CubeGenerator.generate_cube()` method now returns a 
    `CubeGeneratorResult` object rather than a simple string 
    (the written `data_id`).  
  - Empty cubes are no longer written, a warning status is 
    generated instead.
  - The xcube gen2 CLI `xcube gen2` has a new option `--output RESULT` 
    to write the result to a JSON file. If it is omitted, 
    the CLI will dump the result as JSON to stdout.

* Numerous breaking changes have been applied to this version
  in order to address generic resampling (#391), to support other
  CRS than WGS-84 (#112), and to move from the struct data cube 
  specification to a more relaxed cube convention (#488): 
  * The following components have been removed entirely 
    - module `xcube.core.imgeom` with class `ImageGeom` 
    - module `xcube.core.geocoding` with class `GeoCoding`
    - module `xcube.core.reproject` and all its functions
  * The following components have been added 
    - module `xcube.core.gridmapping` with new class `GridMapping`
      is a CF compliant replacement for classes `ImageGeom` and `GeoCoding`
  * The following components have changed in an incompatible way:
    - Function`xcube.core.rectify.rectify_dataset()` now uses 
      `source_gm: GridMapping` and `target_gm: GridMapping` instead of 
      `geo_coding: GeoCoding` and `output_geom: ImageGeom`. 
    - Function`xcube.core.gen.iproc.InputProcessor.process()` now uses 
      `source_gm: GridMapping` and `target_gm: GridMapping` instead of 
      `geo_coding: GeoCoding` and `output_geom: ImageGeom`. 
  * xcube no longer depends on GDAL (at least not directly).
    
* Added a new feature to xcube called "BYOA" - Bring your own Algorithm.
  It is a generic utility that allows for execution of user-supplied 
  Python code in both local and remote contexts. (#467)
  The new `xcube.core.byoa` package hosts the BYOA implementation and API.
  The entry point to the functionality is the `xcube.core.byoa.CodeConfig`
  class. It is currently utilized by the xcube Cube Generator that can now
  deal with an optional `code_config` request parameter. If given,
  the generated data cube will be post-processed by the configured user-code.
  The xcube Cube Generator with the BYOA feature is made available through the 
  1. Generator API `xcube.core.gen2.LocalCubeGenerator` and
    `xcube.core.gen2.service.RemoteCubeGenerator`;
  2. Generator CLI `xcube gen2`.
  
* A dataset's cube subset and its grid mapping can now be accessed through
  the `xcube` property of `xarray.Dataset` instances. This feature requires 
  importing the `xcube.core.xarray`package. Let `dataset` be an 
  instance of `xarray.Dataset`, then
  - `dataset.xcube.cube` is a `xarray.Dataset` that contains all cube 
     variables of `dataset`, namely the ones with dimensions 
     `("time", [...,], y_dim_name, x_dim_name)`, where `y_dim_name`, 
    `x_dim_name` are determined by the dataset's grid mapping.
     May be empty, if `dataset` has no cube variables.
  - `dataset.xcube.gm` is a `xcube.core.gridmapping.GridMapping` that 
     describes the CF-compliant grid mapping of `dataset`. 
     May be `None`, if `dataset` does not define a grid mapping.
  - `dataset.xcube.non_cube` is a `xarray.Dataset` that contains all
     variables of `dataset` that are not in `dataset.xcube.cube`.
     May be same as `dataset`, if `dataset.xcube.cube` is empty.
  
* Added a new utility module `xcube.util.temp` that allows for creating 
  temporary files and directories that will be deleted when the current 
  process ends.
* Added function `xcube.util.versions.get_xcube_versions()`  
  that outputs the versions of packages relevant for xcube.
  Also added a new CLI `xcube versions` that outputs the result of the  
  new function in JSON or YAML. (#522)

### Other

* The xcube cube generator (API `xcube.core.gen2`, CLI `xcube gen2`) 
  will now write consolidated Zarrs by default. (#500)
* xcube now issues a warning, if a data cube is opened from object 
  storage, and credentials have neither been passed nor can be found, 
  and the object storage has been opened with the default `anon=False`. (#412)
* xcube no longer internally caches directory listings, which prevents 
  the situation where a data cube that has recently been written into object 
  storage cannot be found. 
* Removed example notebooks that used hard-coded local file paths. (#400)
* Added a GitHub action that will run xcube unit tests, and build and 
  push Docker images. The version tag of the image is either `latest` when 
  the master changed or equals the release tag. 
* Removed warning `module 'xcube_xyz' looks like an xcube-plugin but 
  lacks a callable named 'init_plugin`.
* Fixed an issue where `xcube serve` provided wrong layer source options for 
  [OpenLayers XYZ](https://openlayers.org/en/latest/apidoc/module-ol_source_XYZ-XYZ.html) 
  when latitude coordinates where increasing with the coordinate index. (#251)
* Function `xcube.core.normalize.adjust_spatial_attrs()` no longer removes
  existing global attributes of the form `geospatial_vertical_<property>`.
* Numerous classes and functions became obsolete in the xcube 0.9 
  code base and have been removed, also because we believe there is 
  quite rare outside use, if at all. 
  
  Removed from `xcube.util.tiledimage`:
  * class `DownsamplingImage`
  * class `PilDownsamplingImage`
  * class `NdarrayDownsamplingImage`
  * class `FastNdarrayDownsamplingImage`
  * class `ImagePyramid`
  * function `create_pil_downsampling_image()`
  * function `create_ndarray_downsampling_image()`
  * function `downsample_ndarray()`
  * functions `aggregate_ndarray_xxx()`
  
  Removed from `xcube.util.tilegrid`:
  * functions `pow2_2d_subdivision()`
  * functions `pow2_1d_subdivision()`
  
## Changes in 0.8.2

* Fixed the issue that xcube gen2 would not print tracebacks to stderr 
  when raising errors of type `CubeGeneratorError` (#448).
* Enhanced `xcube.core.normalize.normalize_dataset()` function to also 
  normalize datasets with latitudes given as 
  `latitude_centers` and to invert decreasing latitude coordinate values.
* Introduced `xcube.core.normalize.cubify_dataset()` function to normalize 
  a dataset and finally assert the result complies to the 
  [xcube dataset conventions](https://github.com/dcs4cop/xcube/blob/master/docs/source/cubespec.md).
* Fixed that data stores `directory` and `s3` were not able to handle data 
  identifiers that they had assigned themselves during `write_data()`.  
  (#450)
* The `xcube prune` tool is no longer restricted to data cube datasets 
  and should now be able to deal with datasets that comprise very many 
  chunks. (#469)
* The `xcube.core.extract.get_cube_values_for_points()` function has been 
  enhanced to also accept lists or tuples in the item values of 
  the `points` arguments. (#431)   
* Fixed exception raised in `xcube extract` CLI tool when called with the 
  `--ref` option. This issue occurred with `xarray 0.18.2+`.

## Changes in 0.8.1

* Improved support of datasets with time given as `cftime.DatetimeGregorian` 
  or `cftime.DatetimeJulian`.
* Fixed out-of-memory error raised if spatial subsets were created from 
  cubes with large spatial dimensions. (#442)
* Fixed example Notebook `compute_dask_array` and renamed it 
  into `compute_array_from_func`. (#385)
* Fixed a problem with the S3 data store that occurred if the store was 
  configured without `bucket_name` and the (Zarr) data was opened 
  with `consolidated=True`.

* The functions `xcube.core.compute.compute_cube()` 
  and `xcube.core.compute.compute_dataset()`
  can now alter the shape of input datasets. (#289)  

## Changes in 0.8.0

* Harmonized retrieval of spatial and temporal bounds of a dataset: 
  To determine spatial bounds, use `xcube.core.geom.get_dataset_bounds()`, 
  to determine temporal bounds, use `xcube.core.timecoord.get_time_range_from_data()`. 
  Both methods will attempt to get the values from associated bounds arrays first. 
* Fixed broken JSON object serialisation of objects returned by 
  `DataStore.describe_object()`. (#432)
* Changed behaviour and signature of `xcube.core.store.DataStore.get_dataset_ids()`.
  The keyword argument `include_titles: str = True` has been replaced by 
  `include_attrs: Sequence[str] = None` and the return value changes accordingly:
  - If `include_attrs` is None (the default), the method returns an iterator
    of dataset identifiers *data_id* of type `str`.
  - If `include_attrs` is a sequence of attribute names, the method returns
    an iterator of tuples (*data_id*, *attrs*) of type `Tuple[str, Dict]`.
  Hence `include_attrs`  can be used to obtain a minimum set of dataset 
  metadata attributes for each returned *data_id*.
  However, `include_attrs` is not yet implemented so far in the "s3", 
  "memory", and "directory" data stores. (#420)
* Directory and S3 Data Store consider format of data denoted by *data id* when 
  using `get_opener_ids()`.
* S3 Data Store will only recognise a `consolidated = True` parameter setting,
  if the file `{bucket}/{data_id}/.zmetadata` exists. 
* `xcube gen2` will now ensure that temporal subsets can be created. (#430)
* Enhance `xcube serve` for use in containers: (#437)
  * In addition to option `--config` or `-c`, dataset configurations can now 
    be passed via environment variable `XCUBE_SERVE_CONFIG_FILE`.
  * Added new option `--base-dir` or `-b` to pass the base directory to
    resolve relative paths in dataset configurations. In addition, the value
    can be passed via environment variable `XCUBE_SERVE_BASE_DIR`.

## Changes in 0.7.2

* `xcube gen2` now allows for specifying the final data cube's chunk
  sizes. The new `cube_config` parameter is named `chunks`, is optional
  and if given, must be a dictionary that maps a dimension name to a 
  chunk size or to `None` (= no chunking). The chunk sizes only apply 
  to data variables. Coordinate variables will not be affected, e.g. 
  "time", "lat", "lon" will not be chunked. (#426)

* `xcube gen2` now creates subsets from datasets returned by data stores that
  do not recognize cube subset parameters `variable_names`, `bbox`, and
  `time_range`. (#423)

* Fixed a problem where S3 data store returned outdated bucket items. (#422)

## Changes in 0.7.1

* Dataset normalisation no longer includes reordering increasing
  latitude coordinates, as this creates datasets that are no longer writable 
  to Zarr. (#347)
* Updated package requirements
  - Added `s3fs`  requirement that has been removed by accident.
  - Added missing requirements `requests` and `urllib3`.

## Changes in 0.7.0

* Introduced abstract base class `xcube.util.jsonschema.JsonObject` which 
  is now the super class of many classes that have JSON object representations.
  In Jupyter notebooks, instances of such classes are automatically rendered 
  as JSON trees.
* `xcube gen2` CLI tool can now have multiple `-v` options, e.g. `-vvv`
  will now output detailed requests and responses.  
* Added new Jupyter notebooks in `examples/notebooks/gen2` 
  for the _data cube generators_ in the package `xcube.core.gen2`.
* Fixed a problem in `JsonArraySchema` that occurred if a valid 
  instance was `None`. A TypeError `TypeError: 'NoneType' object is not iterable` was 
  raised in this case.
* The S3 data store  `xcube.core.store.stores.s3.S3DataStore` now implements the `describe_data()` method. 
  It therefore can also be used as a data store from which data is queried and read.  
* The `xcube gen2` data cube generator tool has been hidden from
  the set of "official" xcube tools. It is considered as an internal tool 
  that is subject to change at any time until its interface has stabilized.
  Please refer to `xcube gen2 --help` for more information.
* Added `coords` property to `DatasetDescriptor` class. 
  The `data_vars` property of the `DatasetDescriptor` class is now a dictionary. 
* Added `chunks` property to `VariableDescriptor` class. 
* Removed function `reproject_crs_to_wgs84()` and tests (#375) because  
  - it seemed to be no longer be working with GDAL 3.1+; 
  - there was no direct use in xcube itself;
  - xcube plans to get rid of GDAL dependencies.
* CLI tool `xcube gen2` may now also ingest non-cube datasets.
* Fixed unit tests broken by accident. (#396)
* Added new context manager `xcube.util.observe_dask_progress()` that can be used
  to observe tasks that known to be dominated by Dask computations: 
  ```python
  with observe_dask_progress('Writing dataset', 100):
      dataset.to_zarr(store)  
  ```
* The xcube normalisation process, which ensures that a dataset meets the requirements 
  of a cube, internally requested a lot of data, causing the process to be slow and
  expensive in terms of memory consumption. This problem was resolved by avoiding to
  read in these large amounts of data. (#392)

## Changes in 0.6.1

* Updated developer guide (#382)

Changes relating to maintenance of xcube's Python environment requirements in `envrionment.yml`:

* Removed explicit `blas` dependency (which required MKL as of `blas =*.*=mkl`) 
  for better interoperability with existing environments.  
* Removed restrictions of `fsspec <=0.6.2` which was required due to 
  [Zarr #650](https://github.com/zarr-developers/zarr-python/pull/650). As #650 has been fixed, 
  `zarr=2.6.1` has been added as new requirement. (#360)

## Changes in 0.6.0

### Enhancements 

* Added four new Jupyter Notebooks about xcube's new Data Store Framework in 
  `examples/notebooks/datastores`.

* CLI tool `xcube io dump` now has new `--config` and `--type` options. (#370)

* New function `xcube.core.store.get_data_store()` and new class `xcube.core.store.DataStorePool` 
  allow for maintaining a set of pre-configured data store instances. This will be used
  in future xcube tools that utilise multiple data stores, e.g. "xcube gen", "xcube serve". (#364)

* Replaced the concept of `type_id` used by several `xcube.core.store.DataStore` methods 
  by a more flexible `type_specifier`. Documentation is provided in `docs/source/storeconv.md`. 
  
  The `DataStore` interface changed as follows:
  - class method `get_type_id()` replaced by `get_type_specifiers()` replaces `get_type_id()`;
  - new instance method `get_type_specifiers_for_data()`;
  - replaced keyword-argument in `get_data_ids()`;
  - replaced keyword-argument in `has_data()`;
  - replaced keyword-argument in `describe_data()`;
  - replaced keyword-argument in `get_search_params_schema()`;
  - replaced keyword-argument in `search_data()`;
  - replaced keyword-argument in `get_data_opener_ids()`.
  
  The `WritableDataStore` interface changed as follows:
  - replaced keyword-argument in `get_data_writer_ids()`.

* The JSON Schema classes in `xcube.util.jsonschema` have been extended:
  - `date` and `date-time` formats are now validated along with the rest of the schema
  - the `JsonDateSchema` and `JsonDatetimeSchema` subclasses of `JsonStringSchema` have been introduced, 
    including a non-standard extension to specify date and time limits

* Extended `xcube.core.store.DataStore` docstring to include a basic convention for store 
  open parameters. (#330)

* Added documentation for the use of the open parameters passed to 
  `xcube.core.store.DataOpener.open_data()`.

### Fixes

* `xcube serve` no longer crashes, if configuration is lacking a `Styles` entry.

* `xcube gen` can now interpret `start_date` and `stop_date` from NetCDF dataset attributes. 
  This is relevant for using `xcube gen` for Sentinel-2 Level 2 data products generated and 
  provided by Brockmann Consult. (#352)


* Fixed both `xcube.core.dsio.open_cube()` and `open_dataset()` which failed with message 
  `"ValueError: group not found at path ''"` if called with a bucket URL but no credentials given
  in case the bucket is not publicly readable. (#337)
  The fix for that issue now requires an additional `s3_kwargs` parameter when accessing datasets 
  in _public_ buckets:
  ```python
  from xcube.core.dsio import open_cube 
    
  public_url = "https://s3.eu-central-1.amazonaws.com/xcube-examples/OLCI-SNS-RAW-CUBE-2.zarr"
  public_cube = open_cube(public_url, s3_kwargs=dict(anon=True))
  ```  
* xcube now requires `s3fs >= 0.5` which implies using faster async I/O when accessing object storage.
* xcube now requires `gdal >= 3.0`. (#348)
* xcube now only requires `matplotlib-base` package rather than `matplotlib`. (#361)

### Other

* Restricted `s3fs` version in envrionment.yml in order to use a version which can handle pruned xcube datasets.
  This restriction will be removed once changes in zarr PR https://github.com/zarr-developers/zarr-python/pull/650 
  are merged and released. (#360)
* Added a note in the `xcube chunk` CLI help, saying that there is a possibly more efficient way 
  to (re-)chunk datasets through the dedicated tool "rechunker", see https://rechunker.readthedocs.io
  (thanks to Ryan Abernathey for the hint). (#335)
* For `xcube serve` dataset configurations where `FileSystem: obs`, users must now also 
  specify `Anonymous: True` for datasets in public object storage buckets. For example:
  ```yaml
  - Identifier: "OLCI-SNS-RAW-CUBE-2"
    FileSystem: "obs"
    Endpoint: "https://s3.eu-central-1.amazonaws.com"
    Path: "xcube-examples/OLCI-SNS-RAW-CUBE-2.zarr"
    Anyonymous: true
    ...
  - ...
  ```  
* In `environment.yml`, removed unnecessary explicit dependencies on `proj4` 
  and `pyproj` and restricted `gdal` version to >=3.0,<3.1. 

## Changes in 0.5.1

* `normalize_dataset` now ensures that latitudes are decreasing.

## Changes in 0.5.0

### New 

* `xcube gen2 CONFIG` will generate a cube from a data input store and a user given cube configuration.
   It will write the resulting cube in a user defined output store.
    - Input Stores: CCIODP, CDS, SentinelHub
    - Output stores: memory, directory, S3

* `xcube serve CUBE` will now use the last path component of `CUBE` as dataset title.

* `xcube serve` can now be run with AWS credentials (#296). 
  - In the form `xcube serve --config CONFIG`, a `Datasets` entry in `CONFIG`
    may now contain the two new keys `AccessKeyId: ...` and `SecretAccessKey: ...` 
    given that `FileSystem: obs`.
  - In the form `xcube serve --aws-prof PROFILE CUBE`
    the cube stored in bucket with URL `CUBE` will be accessed using the
    credentials found in section `[PROFILE]` of your `~/.aws/credentials` file.
  - In the form `xcube serve --aws-env CUBE`
    the cube stored in bucket with URL `CUBE` will be accessed using the
    credentials found in environment variables `AWS_ACCESS_KEY_ID` and
    `AWS_SECRET_ACCESS_KEY`.


* xcube has been extended by a new *Data Store Framework* (#307).
  It is provided by the `xcube.core.store` package.
  It's usage is currently documented only in the form of Jupyter Notebook examples, 
  see `examples/store/*.ipynb`.
   
* During the development of the new *Data Store Framework*, some  
  utility packages have been added:
  * `xcube.util.jsonschema` - classes that represent JSON Schemas for types null, boolean,
     number, string, object, and array. Schema instances are used for JSON validation,
     and object marshalling.
  * `xcube.util.assertions` - numerous `assert_*` functions that are used for function 
     parameter validation. All functions raise `ValueError` in case an assertion is not met.
  * `xcube.util.ipython` - functions that can be called for better integration of objects with
     Jupyter Notebooks.

### Enhancements

* Added possibility to specify packing of variables within the configuration of
  `xcube gen` (#269). The user now may specify a different packing variables, 
  which might be useful for reducing the storage size of the datacubes.
  Currently it is only implemented for zarr format.
  This may be done by passing the parameters for packing as the following:  
   
   
  ```yaml  
  output_writer_params: 

    packing: 
      analysed_sst: 
        scale_factor: 0.07324442274239326
        add_offset: -300.0
        dtype: 'uint16'
        _FillValue: 0.65535
  ```

* Example configurations for `xcube gen2` were added.

### Fixes

* From 0.4.1: Fixed time-series performance drop (#299). 

* Fixed `xcube gen` CLI tool to correctly insert time slices into an 
  existing cube stored as Zarr (#317).  

* When creating an ImageGeom from a dataset, correct the height if it would
  otherwise give a maximum latitude >90°.

* Disable the display of warnings in the CLI by default, only showing them if
  a `--warnings` flag is given.

* Fixed a regression when running "xcube serve" with cube path as parameter (#314)

* From 0.4.3: Extended `xcube serve` by reverse URL prefix option. 

* From 0.4.1: Fixed time-series performance drop (#299). 


## Changes in 0.4.3

* Extended `xcube serve` by reverse URL prefix option `--revprefix REFPREFIX`.
  This can be used in cases where only URLs returned by the service need to be prefixed, 
  e.g. by a web server's proxy pass.

## Changes in 0.4.2 

* Fixed a problem during release process. No code changes.

## Changes in 0.4.1 

* Fixed time-series performance drop (#299). 

## Changes in 0.4.0

### New

* Added new `/timeseries/{dataset}/{variable}` POST operation to xcube web API.
  It extracts time-series for a given GeoJSON object provided as body.
  It replaces all of the `/ts/{dataset}/{variable}/{geom-type}` operations.
  The latter are still maintained for compatibility with the "VITO viewer". 
  
* The xcube web API provided through `xcube serve` can now serve RGBA tiles using the 
  `dataset/{dataset}/rgb/tiles/{z}/{y}/{x}` operation. The red, green, blue 
  channels are computed from three configurable variables and normalisation ranges, 
  the alpha channel provides transparency for missing values. To specify a default
  RGB schema for a dataset, a colour mapping for the "pseudo-variable" named `rbg` 
  is provided in the configuration of `xcube serve`:
  ```yaml  
  Datasets:
    - Identifyer: my_dataset
      Style: my_style
      ...
    ...
  Styles:
    - Identifier: my_style
      ColorMappings:
        rgb:
          Red:
            Variable: rtoa_8
            ValueRange: [0., 0.25]
          Green:
            Variable: rtoa_6
            ValueRange: [0., 0.25]
          Blue:
            Variable: rtoa_4
            ValueRange: [0., 0.25]
        ...
  ```
  Note that this concept works nicely in conjunction with the new `Augmentation` feature (#272) used
  to compute new variables that could be input to the RGB generation. 
  
* Introduced new (ortho-)rectification algorithm allowing reprojection of 
  satellite images that come with (terrain-corrected) geo-locations for every pixel.

  - new CLI tool `xcube rectify`
  - new API function `xcube.core.rectify.rectify_dataset()`

* Utilizing the new rectification in `xcube gen` tool. It is now the default 
  reprojection method in `xcube.core.gen.iproc.XYInputProcessor` and
  `xcube.core.gen.iproc.DefaultInputProcessor`, if ground control points are not 
  specified, i.e. the input processor is configured with `xy_gcp_step=None`. (#206)
* Tile sizes for rectification in `xcube gen` are now derived from `output_writer_params` if given in configuration and 
  if it contains a `chunksizes` parameter for 'lat' or 'lon'. This will force the generation of a chunked xcube dataset 
  and will utilize Dask arrays for out-of-core computations. This is very useful for large data cubes whose time slices 
  would otherwise not fit into memory.
* Introduced new function `xcube.core.select.select_spatial_subset()`.

* Renamed function `xcube.core.select.select_vars()` into `xcube.core.select.select_variables_subset()`.
  
* Now supporting xarray and numpy functions in expressions used by the
  `xcube.core.evaluate.evaluate_dataset()` function and in the configuration of the 
  `xcube gen` tool. You can now use `xr` and `np` contexts in expressions, e.g. 
  `xr.where(CHL >= 0.0, CHL)`. (#257)

* The performance of the `xcube gen` tool for the case that expressions or 
  expression parts are reused across multiple variables can now be improved. 
  Such as expressions can now be assigned to intermediate variables and loaded 
  into memory, so they are not recomputed again.
  For example, let the expression `quality_flags.cloudy and CHL > 25.0` occur often
  in the configuration, then this is how recomputation can be avoided:
  ```
    processed_variables:
      no_cloud_risk:
        expression: not (quality_flags.cloudy and CHL_raw > 25.0)
        load: True
      CHL:
        expression: CHL_raw
        valid_pixel_expression: no_cloud_risk
      ...        
  ```      
* Added ability to write xcube datasets in Zarr format into object storage bucket using the xcube python api
  `xcube.core.dsio.write_cube()`. (#224) The user needs to pass provide user credentials via 
  ```
  client_kwargs = {'provider_access_key_id': 'user_id', 'provider_secret_access_key': 'user_secret'}
  ```
  and 
  write to existing bucket by executing 
  
  ```
  write_cube(ds1, 'https://s3.amazonaws.com/upload_bucket/cube-1-250-250.zarr', 'zarr',
                       client_kwargs=client_kwargs)
  ```
* Added new CLI tool `xcube tile` which is used to generate a tiled RGB image 
  pyramid from any xcube dataset. The format and file organisation of the generated 
  tile sets conforms to the [TMS 1.0 Specification](https://wiki.osgeo.org/wiki/Tile_Map_Service_Specification) 
  (#209).

* The configuration of `xcube serve` has been enhanced to support
  augmentation of data cubes by new variables computed on-the-fly (#272).
  You can now add a section `Augmentation` into a dataset descriptor, e.g.:
  
  ```yaml 
    Datasets:
      - Identifier: abc
        ...
        Augmentation:
          Path: compute_new_vars.py
          Function: compute_variables
          InputParameters:
            ...
      - ...
  ```
  
  where `compute_variables` is a function that receives the parent xcube dataset
  and is expected to return a new dataset with new variables. 
  
* The `xcube serve` tool now provides basic access control via OAuth2 bearer tokens (#263).
  To configure a service instance with access control, add the following to the 
  `xcube serve` configuration file:
  
  ```
    Authentication:
      Domain: "<your oauth2 domain>"
      Audience: "<your audience or API identifier>"
  ```
  
  Individual datasets can now be protected using the new `AccessControl` entry
  by configuring the `RequiredScopes` entry whose value is a list
  of required scopes, e.g. "read:datasets":
  
  ```
    Datasets:
      ...
      - Identifier: <some dataset id>
        ...
        AccessControl:
          RequiredScopes:
            - "read:datasets"
  ```
  
  If you want a dataset to disappear for authorized requests, set the 
  `IsSubstitute` flag:
  
  ```
    Datasets:
      ...
      - Identifier: <some dataset id>
        ...
        AccessControl:
          IsSubstitute: true
  ```

### Enhancements

* The `xcube serve` tool now also allows for per-dataset configuration
  of *chunk caches* for datasets read from remote object storage locations. 
  Chunk caching avoids recurring fetching of remote data chunks for same
  region of interest.
  It can be configured as default for all remote datasets at top-level of 
  the configuration file:
  ```
  DatasetChunkCacheSize: 100M
  ```
  or in individual dataset definitions:
  ```
  Datasets: 
     - Identifier: ...
       ChunkCacheSize: 2G
       ...
  ```
* Retrieval of time series in Python API function `xcube.core.timeseries.get_time_series()` 
  has been optimized and is now much faster for point geometries. 
  This enhances time-series performance of `xcube serve`. 
  * The log-output of `xcube serve` now contains some more details time-series request 
    so performance bottlenecks can be identified more easily from `xcube-serve.log`, 
    if the server is started together with the flag `--traceperf`.
* CLI command `xcube resample` has been enhanced by a new value for the 
  frequency option `--frequency all`
  With this value it will be possible to create mean, max , std, ... of the whole dataset,
  in other words, create an overview of a cube. 
  By [Alberto S. Rabaneda](https://github.com/rabaneda).
 
* The `xcube serve` tool now also serves dataset attribution information which will be 
  displayed in the xcube-viewer's map. To add attribution information, use the `DatasetAttribution` 
  in to your `xcube serve` configuration. It can be used on top-level (for all dataset), 
  or on individual datasets. Its value may be a single text entry or a list of texts:
  For example: 
  ```yaml
  DatasetAttribution: 
    - "© by Brockmann Consult GmbH 2020, contains modified Copernicus Data 2019, processed by ESA."
    - "Funded by EU H2020 DCS4COP project."
  ```
* The `xcube gen` tool now always produces consolidated xcube datasets when the output format is zarr. 
  Furthermore when appending to an existing zarr xcube dataset, the output now will be consolidated as well. 
  In addition, `xcube gen` can now append input time slices to existing optimized (consolidated) zarr xcube datasets.
* The `unchunk_coords` keyword argument of Python API function 
  `xcube.core.optimize.optimize_dataset()` can now be a name, or list of names  
  of the coordinate variable(s) to be consolidated. If boolean ``True`` is used
  all variables will be consolidated.
* The `xcube serve` API operations `datasets/` and `datasets/{ds_id}` now also
  return the metadata attributes of a given dataset and it variables in a property
  named `attrs`. For variables we added a new metadata property `htmlRepr` that is
  a string returned by a variable's `var.data._repr_html_()` method, if any.
* Renamed default log file for `xcube serve` command to `xcube-serve.log`.
* `xcube gen` now immediately flushes logging output to standard out
  
## Changes in 0.3.1 

### Fixes

* Removing false user warning about custom SNAP colormaps when starting 
  `xcube serve` command.
  
## Changes in 0.3.0

### New

* Added new parameter in `xcube gen` called `--no_sort`. Using `--no_sort`, 
  the input file list wont be sorted before creating the xcube dataset. 
  If `--no_sort` parameter is passed, order the input list will be kept. 
  The parameter `--sort` is deprecated and the input files will be sorted 
  by default. 
* xcube now discovers plugin modules by module naming convention
  and by Setuptools entry points. See new chapter 
  [Plugins](https://xcube.readthedocs.io/en/latest/plugins.html) 
  in xcube's documentation for details. (#211)  
* Added new `xcube compute` CLI command and `xcube.core.compute.compute_cube()` API 
  function that can be used to generate an output cube computed from a Python
  function that is applied to one or more input cubes. Replaces the formerly 
  hidden `xcube apply` command. (#167) 
* Added new function `xcube.core.geom.rasterize_features()` 
  to rasterize vector-data features into a dataset. (#222)
* Extended CLI command `xcube verify` and API function `xcube.core.verify.verify_cube` to check whether spatial
  coordinate variables and their associated bounds variables are equidistant. (#231)
* Made xarray version 0.14.1 minimum requirement due to deprecation of xarray's `Dataset.drop`
  method and replaced it with `drop_sel` and `drop_vars` accordingly. 


### Enhancements

* CLI commands execute much faster now when invoked with the `--help` and `--info` options.
* Added `serverPID` property to response of web API info handler. 
* Functions and classes exported by following modules no longer require data cubes to use
  the `lon` and `lat` coordinate variables, i.e. using WGS84 CRS coordinates. Instead, the 
  coordinates' CRS may be a projected coordinate system and coordinate variables may be called
  `x` and `y` (#112):
  - `xcube.core.new`
  - `xcube.core.geom`
  - `xcube.core.schema`
  - `xcube.core.verify`
* Sometimes the cell bounds coordinate variables of a given coordinate variables are not in a proper, 
  [CF compliant](http://cfconventions.org/Data/cf-conventions/cf-conventions-1.7/cf-conventions.html#cell-boundaries) 
  order, e.g. for decreasing latitudes `lat` the respective bounds coordinate
  `lat_bnds` is decreasing for `lat_bnds[:, 0]` and `lat_bnds[:, 1]`, but `lat_bnds[i, 0] < lat_bnds[i, 1]`
  for all `i`. xcube is now more tolerant w.r.t. to such wrong ordering of cell boundaries and will 
  compute the correct spatial extent. (#233)
* For `xcube serve`, any undefined color bar name will default to `"viridis"`. (#238)
    
 
### Fixes

* `xcube resample` now correctly re-chunks its output. By default, chunking of the 
  `time` dimension is set to one. (#212)

### Incompatible changes

The following changes introduce incompatibilities with former xcube 0.2.x 
versions. 

* The function specified by `xcube_plugins` entry points now receives an single argument of 
  type `xcube.api.ExtensionRegistry`. Plugins are asked to add their extensions
  to this registry. As an example, have a look at the default `xcube_plugins` entry points 
  in `./setup.py`.   
 
* `xcube.api.compute_dataset()` function has been renamed to 
  `xcube.api.evaluate_dataset()`. This has been done in order avoid confusion
  with new API function `xcube.api.compute_cube()`.
  
* xcube's package structure has been drastically changed: 
  - all of xcube's `__init__.py` files are now empty and no longer 
    have side effects such as sub-module aggregations. 
    Therefore, components need to be imported from individual modules.
  - renamed `xcube.api` into `xcube.core`
  - moved several modules from `xcube.util` into `xcube.core`
  - the new `xcube.constants` module contains package level constants
  - the new `xcube.plugin` module now registers all standard extensions
  - moved contents of module `xcube.api.readwrite` into `xcube.core.dsio`.
  - removed functions `read_cube` and `read_dataset` as `open_cube` and `open_dataset` are sufficient
  - all internal module imports are now absolute, rather than relative  

## Changes in 0.2.1

### Enhancements

- Added new CLI tool `xcube edit` and API function `xcube.api.edit_metadata`
  which allows editing the metadata of an existing xcube dataset. (#170)
- `xcube serve` now recognises xcube datasets with
  metadata consolidated by the `xcube opmimize` command. (#141)

### Fixes
- `xcube gen` now parses time stamps correcly from input data. (#207)
- Dataset multi-resolution pyramids (`*.levels` directories) can be stored in cloud object storage
  and are now usable with `xcube serve` (#179)
- `xcube optimize` now consolidates metadata only after consolidating
  coordinate variables. (#194)
- Removed broken links from `./README.md` (#197)
- Removed obsolete entry points from `./setup.py`.

## Changes in 0.2.0

### New

* Added first version of the [xcube documentation](https://xcube.readthedocs.io/) generated from
  `./docs` folder.

### Enhancements

* Reorganisation of the Documentation and Examples Section (partly addressing #106)
* Loosened python conda environment to satisfy conda-forge requirements
* xcube is now available as a conda package on the conda-forge channel. To install
  latest xcube package, you can now type: `conda install -c conda-forge xcube`
* Changed the unittesting code to minimize warnings reported by 3rd-party packages
* Making CLI parameters consistent and removing or changing parameter abbreviations
  in case they were used twice for different params. (partly addressing #91)
  For every CLI command which is generating an output a path must be provided by the
  option `-o`, `--output`. If not provided by the user, a default output_path is generated.
  The following CLI parameter have changed and their abbreviation is not enabled anymore : 

    - `xcube gen -v` is now only `xcube gen --vars` or `xcube gen --variables` 
    - `xcube gen -p` is now  `xcube gen -P` 
    - `xcube gen -i` is now  `xcube gen -I` 
    - `xcube gen -r` is now  `xcube gen -R`
    - `xcube gen -s` is now  `xcube gen -S` 
    - `xcube chunk -c`  is now  `xcube chunk -C`
    - `xcube level -l` is now `xcube level -L`
    - `xcube dump -v` is now `xcube dump --variable` or `xcube dump --var`
    - `xcube dump -e` is now `xcube dump -E` 
    - `xcube vars2dim -v` is now `xcube vars2dim --variable` or `xcube vars2dim --var`
    - `xcube vars2dim --var_name` is now `xcube vars2dim --variable` or `xcube vars2dim --var`
    - `xcube vars2dim -d` is now `xcube vars2dim -D` 
    - `xcube grid res -d` is now `xcube grid res -D`
    - `xcube grid res -c` is now `xcube grid res --cov` or `xcube grid res --coverage` 
    - `xcube grid res -n` is now `xcube grid res -N` or `xcube grid res --num_results` 
    - `xcube serve -p` is now `xcube serve -P` 
    - `xcube serve -a` is now `xcube serve -A` 
    
* Added option `inclStDev` and `inclCount` query parameters to `ts/{dataset}/{variable}/geometry` and derivates.
  If used with `inclStDev=1`, Xcube Viewer will show error bars for each time series point.
* `xcube.api.new_cube` function now accepts callables as values for variables.
  This allows to compute variable values depending on the (t, y, x) position
  in the cube. Useful for testing.
* `xcube.api` now exports the `MaskSet` class which is useful for decoding flag values encoding following the
  [CF conventions](http://cfconventions.org/Data/cf-conventions/cf-conventions-1.7/cf-conventions.html#flags).
* Added new CLI tool `xcube optimize` and API function `xcube.api.optimize_dataset` 
  optimizes data cubes for cloud object storage deployment. (#141)
* Added two new spatial dataset operations to Python API `xcube.api` (#148):
  * `mask_dataset_by_geometry(dataset, geometry)` clip and mask a dataset by geometry
  * `clip_dataset_by_geometry(dataset, geometry)` just clip a dataset by geometry 
* Changed the dev version tag from 0.2.0.dev3 to 0.2.0.dev
* The behavior of web API `/datasets?details=1` has changed.
  The call no longer includes associated vector data as GeoJSON. Instead new API
  has beed added to fetch new vector data on demand:
  `/datasets/{dataset}/places` and `/datasets/{dataset}/places/{place}` (#130)
* `xcube serve` accepts custom SNAP colormaps. The path to a SAP .cpd file can be passed via the server
   configuration file with the paramter [ColorFile] instead of [ColorBar]. (#84)
* `xcube serve` can now be configured to serve cubes that are associated 
   with another cube with same data but different chunking (#115). 
   E.g. using chunks such as `time=512,lat=1,lon=1` can drastically improve 
   time-series extractions. 
   Have a look at the demo config in `xube/webapi/res/demo/config.yml`.     
* `xcube serve` does now offer a AWS S3 compatible data access API (#97):
   - List bucket objects: `/s3bucket`, see AWS 
     docs [GET](https://docs.aws.amazon.com/AmazonS3/latest/API/v2-RESTBucketGET.html)
   - Get bucket object: `/s3bucket/{ds_id}/{path}`, 
     see AWS docs [HEAD](https://docs.aws.amazon.com/AmazonS3/latest/API/RESTObjectHEAD.html) 
     and [GET](https://docs.aws.amazon.com/AmazonS3/latest/API/RESTObjectGET.html)
* `xcube serve` now verifies that a configured cube is valid once it is opened. (#107)
* Added new CLI command `xcube verify` performing xcube dataset verification. (#19)
* Reworked `xcube extract` to be finally useful and effective for point data extraction. (#102) 
* `xcube server`can now filter datasets by point coordinate, e.g. `/datasets?point=12.5,52.8`. (#50) 
* `xcube server`can now limit time series to a maximum number of 
  valid (not NaN) values. To activate, pass optional query parameter `maxValids` to the various `/ts`
  functions. The special value `-1` will restrict the result to contain only valid values. (#113) 
* Reworked `xcube gen` to be more user-friendly and more consistent with other tools. 
  The changes are
  - Removed `--dir` and `--name` options and replaced it by single `--output` option, 
    whose default value is `out.zarr`. (#45)
  - The `--format` option no longer has a default value. If not given, 
    format is guessed from `--output` option.
  - Renamed following parameters in the configuration file:
    + `input_files` into `input_paths`, also because paths may point into object storage 
      locations (buckets);  
    + `output_file` into `output_path`, to be consistent with `input_paths`.  
* Added new CLI command `xcube prune`. The tool deletes all block files associated with empty (NaN-
  only) chunks in given INPUT cube, which must have ZARR format. This can drastically reduce files 
  in sparse cubes and improve cube reading performance. (#92)
* `xcube serve` has a new `prefix` option which is a path appended to the server's host.
  The `prefix` option replaces the `name` option which is now deprecated but kept 
  for backward compatibility. (#79)
* Added new CLI command `xcube resample` that is used to generate temporarily up- or downsampled
  data cubes from other data cubes.
* `xcube serve` can now be run with xcube dataset paths and styling information given via the CLI rather 
  than a configuration file. For example `xcube serve --styles conc_chl=(0,20,"viridis") /path/to/my/chl-cube.zarr`.
  This allows for quick inspection of newly generated cubes via `xcube gen`.
  Also added option `--show` that starts the Xcube viewer on desktop environments in a browser. 
* Added new `xcube apply` command that can be used to generate an output cube computed from a Python function 
  that is applied to one or more input cubes. 
  The command is still in development and therefore hidden.
* Added new `xcube timeit` command that can be used to measure the time required for 
  parameterized command invocations. 
  The command is still in development and therefore hidden.
* Added global `xcube --scheduler SCHEDULER` option for Dask distributed computing (#58)
* Added global `xcube --traceback` option, removed local `xcube gen --traceback` option
* Completed version 1 of an xcube developer guide.
* Added `xcube serve` command (#43) 
* `xcube serve`: Time-series web API now also returns "uncertainty" (#48)
* Added `xcube level` command to allow for creating spatial pyramid levels (#38)
* `xcube gen` accepts multiple configuration files that will be merged in order (#21)
* Added `xcube gen` option `--sort` when input data list should be sorted (#33)    
* Added `xcube vars2dim` command to make variables a cube dimension (#31)
* Added `xcube serve` option `--traceperf` that allows switching on performance diagnostics.
* Included possibility to read the input file paths from a text file. (#47)
* Restructured and clarified code base (#27)
* Moved to Python 3.7 (#25)
* Excluding all input processors except for the default one. They are now plugins and have own repositories within the 
  xcube's organisation. (#49)


### Fixes

* `xcube gen` CLI now updates metadata correctly. (#181)
* It was no longer possible to use the `xcube gen` CLI with `--proc` option. (#120)
* `totalCount` attribute of time series returned by Web API `ts/{dataset}/{variable}/{geom-type}` now
   contains the correct number of possible observations. Was always `1` before.
* Renamed Web API function `ts/{dataset}/{variable}/places` into
  `ts/{dataset}/{variable}/features`.
* `xcube gen` is now taking care that when new time slices are added to an existing
   cube, this is done by maintaining the chronological order. New time slices are
   either appended, inserted, or replaced. (#64) (#139)
* Fixed `xcube serve` issue with WMTS KVP method `GetTile` with query parameter `time` 
  whose value can now also have the two forms `<start-date>/<end-date>` and just `<date>`. (#132) 
* Fixed `xcube extract` regression that stopped working after Pandas update (#95) 
* Fixed problem where CTRL+C didn't function anymore with `xcube serve`. (#87)
* Fixed error `indexes along dimension 'y' are not equal` occurred when using 
  `xcube gen` with processed variables that used flag values (#86)
* Fixed `xcube serve` WMTS KVP API to allow for case-insensitive query parameters. (#77)
* Fixed error in plugins when importing `xcube.api.gen` (#62)
* Fixed import of plugins only when executing `xcube.cli` (#66)

## Changes in 0.1.0

* Respecting chunk sizes when computing tile sizes [#44](https://github.com/dcs4cop/xcube-server/issues/44)
* The RESTful tile operations now have a query parameter `debug=1` which toggles tile 
  computation performance diagnostics.
* Can now associate place groups with datasets.
* Major revision of API. URLs are now more consistent.
* Request for obtaining a legend for a layer of given by a variable of a data set was added.
* Added a Dockerfile to build an xcube docker image and to run the demo
* The RESTful time-series API now returns ISO-formatted UTC dates [#26](https://github.com/dcs4cop/xcube-server/issues/26)<|MERGE_RESOLUTION|>--- conflicted
+++ resolved
@@ -1,11 +1,6 @@
 ## Changes in 0.13.1 (in development)
 
-<<<<<<< HEAD
-* Added Notebook
-  [test_AzureBlobFS.ipynb](/test/test_AzureBlobFS.ipynb). This notebook shows how a
-  new data store instance can connect and list zarr files from Azure bolb storage using 
-  'abfs' as store id, blob container as root, account_name and account_key or connection_string as store
-  params. 
+### Enhancements
 
 * Included support for Azure Blob Storage filesystem by adding `AzureFsAccessor()` with support 
   for the 'abfs' protocol (fsspec adlfs package) class in `/xcube/core/store/fs/impl/fs.py` 
@@ -40,8 +35,12 @@
     Datasets:
       - Path: "*.levels"
         Style: default
-=======
-### Enhancements
+
+* Added Notebook
+  [test_AzureBlobFS.ipynb](/test/test_AzureBlobFS.ipynb). This notebook shows how a
+  new data store instance can connect and list zarr files from Azure bolb storage using 
+  'abfs' as store id, blob container as root, account_name and account_key or connection_string as store
+  params. 
 
 * Added a catalog API compliant to [STAC](https://stacspec.org/en/) to 
   xcube server. 
@@ -100,32 +99,9 @@
   inside JupyterLab. Here, the expected returned self-referencing URL was
   `https://{host}/users/{user}/proxy/8000/{path}` but we got
   `http://{host}/proxy/8000/{path}`. (#806)
->>>>>>> e282085e
 
 
 ## Changes in 0.13.0
-
-### Fixes
-
-* Intermediate: Ensure `Viewer()` creates a server with reverse prefix set. 
-
-* Intermediate: Ensure `Viewer.add_dataset()` provides a dataset title. 
-
-* Intermediate: Fixed `xcube.webapi.viewer.Viewer` 
-  so it can find `~/.xcube/jupyterlab/lab-info.json`.
-
-### Other
-
-* Removed deprecated example `examples/tile`.
-
-## Changes in 0.13.0.dev10
-
-### Fixes
-
-* Replaced usages of deprecated numpy dtype `numpy.bool` 
-  by Python type `bool`. 
-
-## Changes in 0.13.0.dev9
 
 ### Enhancements
 
@@ -167,7 +143,6 @@
         )
     )
     ```
-
 
   - The limited `s3bucket` endpoints are no longer available and are 
     replaced by `s3` endpoints. 
