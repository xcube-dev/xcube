--- conflicted
+++ resolved
@@ -1,13 +1,11 @@
 ## Changes in 1.5.2 (in development)
+
+* xcube server's tile API can now handle user-defined colormaps from xcube viewer.
 
 * xcube server can now read SNAP color palette definition files (`*.cpd`) with
   alpha values. (#932)
 
-<<<<<<< HEAD
-* xcube server's tile API can now handle user-defined colormaps from xcube viewer.
-=======
 * Make tests compatible with PyTest 8.2.0. (#973)
->>>>>>> d115c825
 
 ## Changes in 1.5.1
 
