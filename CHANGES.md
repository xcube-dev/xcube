## Changes in 1.0.6 (in development)

<<<<<<< HEAD
* Included support for FTP filesystem by adding a new data store `ftp`. 

  These changes will enable access to data cubes (`.zarr` or `.levels`) 
  in FTP storage as shown here: 
  
  ```python
  store = new_data_store(
      "ftp",                     # FTP filesystem protocol
      root="path/to/files",      # Path on FTP server
      storage_options= {'host':  'ftp.xxx',  # The url to the ftp server
                        'port': 21           # Port, defaults to 21  
                        # Optionally, use 
                        # 'username': 'xxx'
                        # 'password': 'xxx'}  
  )
  store.list_data_ids()
  ```
  Note that there is no anon parameter, as the store will assume no anonymity
  if no username and password are set.
  
  Same configuration for xcube Server:

  ```yaml
  DataStores:
  - Identifier: siec
    StoreId: ftp
    StoreParams:
      root: my_path_on_the_host
      max_depth: 1
      storage_options:
        host: "ftp.xxx"
        port: xxx
        username: "xxx"
        password': "xxx"
  ``` 
=======
* Updated [xcube Dataset Specification](docs/source/cubespec.md). 
* Bundled [xcube-viewer 1.1.0-dev.1](https://github.com/dcs4cop/xcube-viewer/releases/tag/v1.1.0-dev.1).
* Fixed various issues with the auto-generated Python API documentation.
>>>>>>> 03b617f8

## Changes in 1.0.5

* When running xcube in a JupyterLab, the class
  `xcube.webapi.viewer.Viewer` can be used to programmatically 
  launch a xcube Viewer UI. 
  The class now recognizes an environment variable `XCUBE_JUPYTER_LAB_URL` 
  that contains a JupyterLab's public base URL for a given user. 
  To work properly, the 
  [jupyter-server-proxy](https://jupyter-server-proxy.readthedocs.io/) 
  extension must be installed and enabled.

* Bundled [xcube-viewer 1.0.2.1](https://github.com/dcs4cop/xcube-viewer/releases/tag/v1.0.2.1).

## Changes in 1.0.4 

* Setting a dataset's `BoundingBox` in the server configuration 
  is now recognised when requesting the dataset details. (#845)

* It is now possible to enforce the order of variables reported by 
  xcube server. The new server configuration key `Variables` can be added 
  to `Datasets` configurations. Is a list of wildcard patterns that 
  determines the order of variables and the subset of variables to be 
  reported. (#835) 

* Pinned Pandas dependency to lower than 2.0 because of incompatibility 
  with both xarray and xcube 
  (see https://github.com/pydata/xarray/issues/7716). 
  Therefore, the following xcube deprecations have been introduced:
  - The optional `--base/-b` of the `xcube resample` CLI tool.
  - The keyword argument `base` of the  `xcube.core.resample.resample_in_time` 
    function.

* Bundled [xcube-viewer 1.0.2](https://github.com/dcs4cop/xcube-viewer/releases/tag/v1.0.2).

## Changes in 1.0.3

Same as 1.0.2, just fixed unit tests due to minor Python environment change.

## Changes in 1.0.2

* Bundled latest 
  [xcube-viewer 1.0.1](https://github.com/dcs4cop/xcube-viewer/releases/tag/v1.0.1).

* xcube is now compatible with Python 3.10. (#583)

* The `Viewer.add_dataset()` method of the xcube JupyterLab integration 
  has been enhanced by two optional keyword arguments `style` and 
  `color_mappings` to allow for customized, initial color mapping
  of dataset variables. The example notebook 
  [xcube-viewer-in-jl.ipynb](examples/notebooks/viewer/xcube-viewer-in-jl.ipynb)
  has been updated to reflect the enhancement.

* Fixed an issue with new xcube data store `abfs` 
  for the Azure Blob filesystem. (#798)

## Changes in 1.0.1

### Fixes

* Fixed recurring issue where xcube server was unable to locate Python
  code downloaded from S3 when configuring dynamically computed datasets
  (configuration `FileSystem: memory`) or augmenting existing datasets 
  by dynamically computed variables (configuration `Augmentation`). (#828)


## Changes in 1.0.0 

### Enhancements

* Added a catalog API compliant to [STAC](https://stacspec.org/en/) to 
  xcube server. (#455)
  - It serves a single collection named "datacubes" whose items are the
    datasets published by the service. 
  - The collection items make use the STAC 
    [datacube](https://github.com/stac-extensions/datacube) extension. 

* Simplified the cloud deployment of xcube server/viewer applications (#815). 
  This has been achieved by the following new xcube server features:
  - Configuration files can now also be URLs which allows 
    provisioning from S3-compatible object storage. 
    For example, it is now possible to invoke xcube server as follows: 
    ```bash
    $ xcube serve --config s3://cyanoalert/xcube/demo.yaml ...
    ```
  - A new endpoint `/viewer/config/{*path}` allows 
    for configuring the viewer accessible via endpoint `/viewer`. 
    The actual source for the configuration items is configured by xcube 
    server configuration using the new entry `Viewer/Configuration/Path`, 
    for example:
    ```yaml
    Viewer:
      Configuration:
        Path: s3://cyanoalert/xcube/viewer-config
    ```
  - A typical xcube server configuration comprises many paths, and 
    relative paths of known configuration parameters are resolved against 
    the `base_dir` configuration parameter. However, for values of 
    parameters passed to user functions that represent paths in user code, 
    this cannot be done automatically. For such situations, expressions 
    can be used. An expression is any string between `"${"` and `"}"` in a 
    configuration value. An expression can contain the variables
    `base_dir` (a string), `ctx` the current server context 
    (type `xcube.webapi.datasets.DatasetsContext`), as well as the function
    `resolve_config_path(path)` that is used to make a path absolut with 
    respect to `base_dir` and to normalize it. For example
    ```yaml
    Augmentation:
      Path: augmentation/metadata.py
      Function: metadata:update_metadata
      InputParameters:
        bands_config: ${resolve_config_path("../common/bands.yaml")}
    ```

* xcube's spatial resampling functions `resample_in_space()`,
  `affine_transform_dataset()`,  and `rectify_dataset()` exported 
  from module `xcube.core.resampling` now encode the target grid mapping 
  into the resampled datasets. (#822) 
  
  This new default behaviour can be switched off by keyword argument 
  `encode_cf=False`. 
  The grid mapping name can be set by keyword argument `gm_name`. 
  If `gm_name` is not given a grid mapping will not be encoded if 
  all the following conditions are true: 
  - The target CRS is geographic; 
  - The spatial dimension names are "lon" and "lat";
  - The spatial 1-D coordinate variables are named "lon" and "lat" 
    and are evenly spaced.  

  The encoding of the grid mapping is done according to CF conventions:
  - The CRS is encoded as attributes of a 0-D data variable named by `gm_name`
  - All spatial data variables receive an attribute `grid_mapping` that is
    set to the value of `gm_name`.
  
* Added Notebook 
  [xcube-viewer-in-jl.ipynb](examples/notebooks/viewer/xcube-viewer-in-jl.ipynb)
  that explains how xcube Viewer can now be utilised in JupyterLab
  using the new (still experimental) xcube JupyterLab extension
  [xcube-jl-ext](https://github.com/dcs4cop/xcube-jl-ext).
  The `xcube-jl-ext` package is also available on PyPI.

* Updated example 
  [Notebook for CMEMS data store](examples/notebooks/datastores/7_cmems_data_store.ipynb)
  to reflect changes of parameter names that provide CMEMS API credentials.

* Included support for Azure Blob Storage filesystem by adding a new 
  data store `abfs`. Many thanks to [Ed](https://github.com/edd3x)!
  (#752)

  These changes will enable access to data cubes (`.zarr` or `.levels`) 
  in Azure blob storage as shown here: 
  
  ```python
  store = new_data_store(
      "abfs",                    # Azure filesystem protocol
      root="my_blob_container",  # Azure blob container name
      storage_options= {'anon': True, 
                        # Alternatively, use 'connection_string': 'xxx'
                        'account_name': 'xxx', 
                        'account_key':'xxx'}  
  )
  store.list_data_ids()
  ```
  
  Same configuration for xcube Server:

  ```yaml
  DataStores:
  - Identifier: siec
    StoreId: abfs
    StoreParams:
      root: my_blob_container
      max_depth: 1
      storage_options:
        anon: true
        account_name: "xxx"
        account_key': "xxx"
        # or
        # connection_string: "xxx"
    Datasets:
      - Path: "*.levels"
        Style: default
  ```
  
* Added Notebook
  [8_azure_blob_filesystem.ipynb](examples/notebooks/datastores/8_azure_blob_filesystem.ipynb). 
  This notebook shows how a new data store instance can connect and list 
  Zarr files from Azure bolb storage using the new `abfs` data store. 

* xcube's `Dockerfile` no longer creates a conda environment `xcube`.
  All dependencies are now installed into the `base` environment making it 
  easier to use the container as an executable for xcube applications.
  We are now also using a `micromamba` base image instead of `miniconda`.
  The result is a much faster build and smaller image size.

* Added a `new_cluster` function to `xcube.util.dask`, which can create
  Dask clusters with various configuration options.

* The xcube multi-level dataset specification has been enhanced. (#802)
  - When writing multi-level datasets (`*.levels/`) we now create a new 
    JSON file `.zlevels` that contains the parameters used to create the 
    dataset.
  - A new class `xcube.core.mldataset.FsMultiLevelDataset` that represents
    a multi-level dataset persisted to some filesystem, like 
    "file", "s3", "memory". It can also write datasets to the filesystem. 


* Changed the behaviour of the class 
  `xcube.core.mldataset.CombinedMultiLevelDataset` to do what we 
  actually expect:
  If the keyword argument `combiner_func` is not given or `None` is passed, 
  a copy of the first dataset is made, which is then subsequently updated 
  by the remaining datasets using `xarray.Dataset.update()`.
  The former default was using the `xarray.merge()`, which for some reason
  can eagerly load Dask array chunks into memory that won't be released. 

### Fixes

* Tiles of datasets with forward slashes in their identifiers
  (originated from nested directories) now display again correctly
  in xcube Viewer. Tile URLs have not been URL-encoded in such cases. (#817)

* The xcube server configuration parameters `url_prefix` and 
  `reverse_url_prefix` can now be absolute URLs. This fixes a problem for 
  relative prefixes such as `"proxy/8000"` used for xcube server running 
  inside JupyterLab. Here, the expected returned self-referencing URL was
  `https://{host}/users/{user}/proxy/8000/{path}` but we got
  `http://{host}/proxy/8000/{path}`. (#806)

## Changes in 0.13.0

### Enhancements

* xcube Server has been rewritten almost from scratch.

  - Introduced a new endpoint `${server_url}/s3` that emulates
    and AWS S3 object storage for the published datasets. (#717)
    The `bucket` name can be either:
    * `s3://datasets` - publishes all datasets in Zarr format.
    * `s3://pyramids` - publishes all datasets in a multi-level `levels`
      format (multi-resolution N-D images)
      that comprises level datasets in Zarr format.
    
    Datasets published through the S3 API are slightly 
    renamed for clarity. For bucket `s3://pyramids`:
    * if a dataset identifier has suffix `.levels`, the identifier remains;
    * if a dataset identifier has suffix `.zarr`, it will be replaced by 
      `.levels` only if such a dataset doesn't exist;
    * otherwise, the suffix `.levels` is appended to the identifier.
    For bucket `s3://datasets` the opposite is true:
    * if a dataset identifier has suffix `.zarr`, the identifier remains;
    * if a dataset identifier has suffix `.levels`, it will be replaced by 
      `.zarr` only if such a dataset doesn't exist;
    * otherwise, the suffix `.zarr` is appended to the identifier.

    With the new S3 endpoints in place, xcube Server instances can be used
    as xcube data stores as follows:
    
    ```python
    store = new_data_store(
        "s3", 
        root="datasets",   # bucket "datasets", use also "pyramids"
        max_depth=2,       # optional, but we may have nested datasets
        storage_options=dict(
            anon=True,
            client_kwargs=dict(
                endpoint_url='http://localhost:8080/s3' 
            )
        )
    )
    ```

  - The limited `s3bucket` endpoints are no longer available and are 
    replaced by `s3` endpoints. 

  - Added new endpoint `/viewer` that serves a self-contained, 
    packaged build of 
    [xcube Viewer](https://github.com/dcs4cop/xcube-viewer). 
    The packaged viewer can be overridden by environment variable 
    `XCUBE_VIEWER_PATH` that must point to a directory with a 
    build of a compatible viewer.

  - The `--show` option of `xcube serve` 
    has been renamed to `--open-viewer`. 
    It now uses the self-contained, packaged build of 
    [xcube Viewer](https://github.com/dcs4cop/xcube-viewer). (#750)

  - The `--show` option of `xcube serve` 
    now outputs various aspects of the server configuration. 
  
  - Added experimental endpoint `/volumes`.
    It is used by xcube Viewer to render 3-D volumes.

* xcube Server is now more tolerant with respect to datasets it can not 
  open without errors. Implementation detail: It no longer fails if 
  opening datasets raises any exception other than `DatasetIsNotACubeError`.
  (#789)

* xcube Server's colormap management has been improved in several ways:
  - Colormaps are no longer managed globally. E.g., on server configuration 
    change, new custom colormaps are reloaded from files. 
  - Colormaps are loaded dynamically from underlying 
    matplotlib and cmocean registries, and custom SNAP color palette files. 
    That means, latest matplotlib colormaps are now always available. (#687)
  - Colormaps can now be reversed (name suffix `"_r"`), 
    can have alpha blending (name suffix `"_alpha"`),
    or both (name suffix `"_r_alpha"`).
  - Loading of custom colormaps from SNAP `*.cpd` has been rewritten.
    Now also the `isLogScaled` property of the colormap is recognized. (#661)
  - The module `xcube.util.cmaps` has been redesigned and now offers
    three new classes for colormap management:
    * `Colormap` - a colormap 
    * `ColormapCategory` - represents a colormap category
    * `ColormapRegistry` - manages colormaps and their categories


* The xcube filesystem data stores such as "file", "s3", "memory"
  can now filter the data identifiers reported by `get_data_ids()`. (#585)
  For this purpose, the data stores now accept two new optional keywords
  which both can take the form of a wildcard pattern or a sequence 
  of wildcard patterns:

  1. `excludes`: if given and if any pattern matches the identifier, 
     the identifier is not reported. 
  2. `includes`: if not given or if any pattern matches the identifier, 
     the identifier is reported.
  
* Added convenience method `DataStore.list_data_ids()` that works 
  like `get_data_ids()`, but returns a list instead of an iterator. (#776)

* Replaced usages of deprecated numpy dtype `numpy.bool` 
  by Python type `bool`. 


### Fixes

* xcube CLI tools no longer emit warnings when trying to import
  installed packages named `xcube_*` as xcube plugins.
  
* The `xcube.util.timeindex` module can now handle 0-dimensional 
  `ndarray`s as indexers. This effectively avoids the warning 
  `Can't determine indexer timezone; leaving it unmodified.`
  which was emitted in such cases.

* `xcube serve` will now also accept datasets with coordinate names
  `longitude` and `latitude`, even if the attribute `long_name` isn't set.
  (#763)

* Function `xcube.core.resampling.affine.affine_transform_dataset()`
  now assumes that geographic coordinate systems are equal by default and
  hence a resampling based on an affine transformation can be performed.

* Fixed a problem with xcube server's WMTS implementation.
  For multi-level resolution datasets with very coarse low resolution levels, 
  the tile matrix sets `WorldCRS84Quad` and `WorldWebMercatorQuad` have 
  reported a negative minimum z-level.

* Implementation of function `xcube.core.geom.rasterize_features()` 
  has been changed to account for consistent use of a target variable's
  `fill_value` and `dtype` for a given feature.
  In-memory (decoded) variables now always use dtype `float64` and use 
  `np.nan` to represent missing values. Persisted (encoded) variable data
  will make use of the target `fill_value` and `dtype`. (#778)

* Relative local filesystem paths to datasets are now correctly resolved 
  against the base directory of the xcube Server's configuration, i.e.
  configuration parameter `base_dir`. (#758)

* Fixed problem with `xcube gen` raising `FileNotFoundError`
  with Zarr >= 2.13.

* Provided backward compatibility with Python 3.8. (#760)

### Other

* The CLI tool `xcube edit` has been deprecated in favour of the 
  `xcube patch`. (#748)

* Deprecated CLI `xcube tile` has been removed.

* Deprecated modules, classes, methods, and functions
  have finally been removed:
  - `xcube.core.geom.get_geometry_mask()`
  - `xcube.core.mldataset.FileStorageMultiLevelDataset`
  - `xcube.core.mldataset.open_ml_dataset()`
  - `xcube.core.mldataset.open_ml_dataset_from_local_fs()`
  - `xcube.core.mldataset.open_ml_dataset_from_object_storage()`
  - `xcube.core.subsampling.get_dataset_subsampling_slices()`
  - `xcube.core.tiledimage`
  - `xcube.core.tilegrid`

* The following classes, methods, and functions have been deprecated:
  - `xcube.core.xarray.DatasetAccessor.levels()`
  - `xcube.util.cmaps.get_cmap()`
  - `xcube.util.cmaps.get_cmaps()`
  
* A new function `compute_tiles()` has been 
  refactored out from function `xcube.core.tile.compute_rgba_tile()`.

* Added method `get_level_for_resolution(xy_res)` to 
  abstract base class `xcube.core.mldataset.MultiLevelDataset`. 

* Removed outdated example resources from `examples/serve/demo`.

* Account for different spatial resolutions in x and y in 
  `xcube.core.geom.get_dataset_bounds()`.

* Make code robust against 0-size coordinates in 
  `xcube.core.update._update_dataset_attrs()`.

* xcube Server has been enhanced to load multi-module Python code 
  for dynamic cubes both from both directories and zip archives.
  For example, the following dataset definition computes a dynamic 
  cube from dataset "local" using function "compute_dataset" in 
  Python module "resample_in_time.py":
  ```yaml
    Path: resample_in_time.py
    Function: compute_dataset
    InputDatasets: ["local"]
  ```
  Users can now pack "resample_in_time.py" among any other modules and 
  packages into a zip archive. Note that the original module name 
  is now a prefix to the function name:
  ```yaml
    Path: modules.zip
    Function: resample_in_time:compute_dataset
    InputDatasets: ["local"]
  ```
  
  Implementation note: this has been achieved by using 
  `xcube.core.byoa.CodeConfig` in
  `xcube.core.mldataset.ComputedMultiLevelDataset`.

* Instead of the `Function` keyword it is now
  possible to use the `Class` keyword.
  While `Function` references a function that receives one or 
  more datasets (type `xarray.Dataset`) and returns a new one, 
  `Class` references a callable that receives one or 
  more multi-level datasets and returns a new one.
  The callable is either a class derived from  
  or a function that returns an instance of 
  `xcube.core.mldataset.MultiLevelDataset`. 

* Module `xcube.core.mldataset` has been refactored into 
  a sub-package for clarity and maintainability.

* Removed deprecated example `examples/tile`.

### Other Changes

* The utility function `xcube.util.dask.create_cluster()` now also
  generates the tag `user` for the current user's name.

## Changes in 0.12.1 

### Enhancements

* Added a new package `xcube.core.zarrstore` that exports a number
  of useful 
  [Zarr store](https://zarr.readthedocs.io/en/stable/api/storage.html) 
  implementations and Zarr store utilities: 
  * `xcube.core.zarrstore.GenericZarrStore` comprises 
    user-defined, generic array definitions. Arrays will compute 
    their chunks either from a function or a static data array. 
  * `xcube.core.zarrstore.LoggingZarrStore` is used to log 
    Zarr store access performance and therefore useful for 
    runtime optimisation and debugging. 
  * `xcube.core.zarrstore.DiagnosticZarrStore` is used for testing
    Zarr store implementations. 
  * Added a xarray dataset accessor 
    `xcube.core.zarrstore.ZarrStoreHolder` that enhances instances of
    `xarray.Dataset` by a new property `zarr_store`. It holds a Zarr store
    instance that represents the datasets as a key-value mapping.
    This will prepare later versions of xcube Server for publishing all 
    datasets via an emulated S3 API.

    In turn, the classes of module `xcube.core.chunkstore` have been
    deprecated.
    
* Added a new function `xcube.core.select.select_label_subset()` that 
  is used to select dataset labels along a given dimension using
  user-defined predicate functions.

* The xcube Python environment is now requiring 
  `xarray >= 2022.6` and `zarr >= 2.11` to ensure sparse 
  Zarr datasets can be written using `dataset.to_zarr(store)`. (#688)

* Added new module `xcube.util.jsonencoder` that offers the class 
  `NumpyJSONEncoder` used to serialize numpy-like scalar values to JSON. 
  It also offers the function `to_json_value()` to convert Python objects 
  into JSON-serializable versions. The new functionality is required 
  to ensure dataset attributes that are JSON-serializable. For example,
  the latest version of the `rioxarray` package generates a `_FillValue` 
  attribute with datatype `np.uint8`. 

### Fixes

* The filesystem-based data stores for the "s3", "file", and "memory"
  protocols can now provide `xr.Dataset` instances from image pyramids
  formats, i.e. the `levels` and `geotiff` formats.

## Changes in 0.12.0

### Enhancements

* Allow xcube Server to work with any OIDC-compliant auth service such as
  Auth0, Keycloak, or Google. Permissions of the form 
  `"read:dataset:\<dataset\>"` and `"read:variable:\<dataset\>"` can now be
  passed by two id token claims: 
  - `permissions` must be a JSON list of permissions;
  - `scope` must be a space-separated character string of permissions.

  It is now also possible to include id token claim values into the 
  permissions as template variables. For example, if the currently
  authenticated user is `demo_user`, the permission 
  `"read:dataset:$username/*"` will effectively be
  `"read:dataset:demo_user/*"` and only allow access to datasets
  with resource identifiers having the prefix `demo_user/`.

  With this change, server configuration has changed:     
  #### Example of OIDC configuration for auth0
  
  Please note, there **must be** a trailing slash in the "Authority" URL.
  
  ```yaml
  Authentication:
    Authority: https://some-demo-service.eu.auth0.com/
    Audience: https://some-demo-service/api/
  ```  
  #### Example of OIDC configuration for Keycloak
  
  Please note, **no** trailing slash in the "Authority" URL.

  ```yaml
  Authentication: 
    Authority: https://kc.some-demo-service.de/auth/realms/some-kc-realm
    Audience: some-kc-realm-xc-api
  ```
* Filesystem-based data stores like "file" and "s3" support reading 
  GeoTIFF and Cloud Optimized GeoTIFF (COG). (#489) 

* `xcube server` now also allows publishing also 2D datasets 
  such as opened from GeoTIFF / COG files.

* Removed all upper version bounds of package dependencies.
  This increases compatibility with existing Python environments.

* A new CLI tool `xcube patch` has been added. It allows for in-place
  metadata patches of Zarr data cubes stored in almost any filesystem 
  supported by [fsspec](https://filesystem-spec.readthedocs.io/en/latest/) 
  including the protocols "s3" and "file". It also allows patching
  xcube multi-level datasets (`*.levels` format).
  
* In the configuration for `xcube server`, datasets defined in `DataStores` 
  may now have user-defined identifiers. In case the path does not unambiguously 
  define a dataset (because it contains wildcards), providing a 
  user-defined identifier will raise an error. 

### Fixes

* xcube Server did not find any grid mapping if a grid mapping variable
  (e.g. spatial_ref or crs) encodes a geographic CRS
  (CF grid mapping name "latitude_longitude") and the related geographical 
  1-D coordinates were named "x" and "y". (#706) 
* Fixed typo in metadata of demo cubes in `examples/serve/demo`. 
  Demo cubes now all have consolidated metadata.
* When writing multi-level datasets with file data stores, i.e.,
  ```python
  store.write_data(dataset, data_id="test.levels", use_saved_levels=True)
  ``` 
  and where `dataset` has different spatial resolutions in x and y, 
  an exception was raised. This is no longer the case. 
* xcube Server can now also compute spatial 2D datasets from users' 
  Python code. In former versions, spatio-temporal 3D cubes were enforced.

### Other important changes

* Deprecated all functions and classes defined in `xcube.core.dsio` 
  in favor of the xcube data store API defined by `xcube.core.store`.

## Changes in 0.11.2

### Enhancements

* `xcube serve` now provides new metadata details of a dataset:
  - The spatial reference is now given by property `spatialRef` 
    and provides a textual representation of the spatial CRS.
  - The dataset boundary is now given as property `geometry`
    and provides a GeoJSON Polygon in geographic coordinates. 
    
* `xcube serve` now publishes the chunk size of a variable's 
  time dimension for either for an associated time-chunked dataset or the
  dataset itself (new variable integer property `timeChunkSize`).
  This helps clients (e.g. xcube Viewer) to improve the 
  server performance for time-series requests.

* The functions
  - `mask_dataset_by_geometry()` 
  - `rasterize_features()`
  of module `xcube.core.geom` have been reimplemented to generate 
  lazy dask arrays. Both should now be applicable to datasets
  that have arbitrarily large spatial dimensions. 
  The spatial chunk sizes to be used can be specified using 
  keyword argument `tile_size`. (#666)

### Fixes

* Fixed ESA CCI example notebook. (#680)

* `xcube serve` now provides datasets after changes of the service 
  configuration while the server is running.
  Previously, it was necessary to restart the server to load the changes. (#678)

### Other changes

* `xcube.core.resampling.affine_transform_dataset()` has a new 
  keyword argument `reuse_coords: bool = False`. If set to `True` 
  the returned dataset will reuse the _same_ spatial coordinates 
  as the target. This is a workaround for xarray issue 
  https://github.com/pydata/xarray/issues/6573.

* Deprecated following functions of module `xcube.core.geom`:
  - `is_dataset_y_axis_inverted()` is no longer used;
  - `get_geometry_mask()` is no longer used;
  - `convert_geometry()` has been renamed to `normalize_geometry()`.
  
## Changes in 0.11.1

* Fixed broken generation of composite RGBA tiles. (#668)
* Fixing broken URLs in xcube viewer documentation, more revision still needed.

## Changes in 0.11.0

### Enhancements

* `xcube serve` can now serve datasets with arbitrary spatial 
  coordinate reference systems. Before xcube 0.11, datasets where forced
  to have a geographical CRS such as EPSG:4326 or CRS84. 

* `xcube serve` can now provide image tiles for two popular tile grids:
  1. global geographic grid, with 2 x 1 tiles at level zero (the default);
  2. global web mercator grid, with 1 x 1 tiles at level 
     zero ("Google projection", OSM tile grid).
  
  The general form of the new xcube tile URL is (currently)
       
      /datasets/{ds_id}/vars/{var_name}/tile2/{z}/{y}/{x}
    
  The following query parameters can be used

  - `crs`: set to `CRS84` to use the geographical grid (the default),
    or `EPSG:3857` to use the web mercator grid. 
  - `cbar`: color bar name such as `viridis` or `plasma`, 
     see color bar names of matplotlib. Defaults to `bone`.
  - `vmin`: minimum value to be used for color mapping. Defaults to `0`.
  - `vmax`: maximum value to be used for color mapping. Defaults to `1`.
  - `retina`: if set to `1`, tile size will be 512 instead of 256.

* The WMTS provided by `xcube serve` has been reimplemented from scratch.
  It now provides two common tile matrix sets:
  1. `WorldCRS84Quad` global geographic grid, with 2 x 1 tiles at level zero; 
  2. `WorldWebMercatorQuad` global web mercator grid, with 1 x 1 tiles 
     at level zero. 
  
  New RESTful endpoints have been added to reflect this:

      /wmts/1.0.0/{TileMatrixSet}/WMTSCapabilities.xml
      /wmts/1.0.0/tile/{Dataset}/{Variable}/{TileMatrixSet}/{TileMatrix}/{TileRow}/{TileCol}.png
  
  The existing RESTful endpoints now use tile matrix set `WorldCRS84Quad` by default:

      /wmts/1.0.0/WMTSCapabilities.xml
      /wmts/1.0.0/tile/{Dataset}/{Variable}/{TileMatrix}/{TileRow}/{TileCol}.png

  The key-value pair (KVP) endpoint `/wmts/kvp` now recognises the
  `TileMatrixSet` key for the two values described above.

* Support for multi-level datasets aka ND image pyramids has been 
  further improved (#655):
  - Introduced new parameter `agg_methods` for writing multi-level datasets 
    with the "file", "s3", and "memory" data stores. 
    The value of `agg_methods` is either a string `"first"`,
    `"min"`, `"max"`, `"mean"`, `"median"` or a dictionary that maps
    a variable name to an aggregation method. Variable names can be patterns
    that may contain wildcard characters '*' and '?'. The special aggregation
    method `"auto"` can be used to select `"first"` for integer variables 
    and `"mean"` for floating point variables. 
  - The `xcube level` CLI tool now has a new option `--agg-methods` (or `-A`)
    for the same purpose.

* The xcube package now consistently makes use of logging.
  We distinguish general logging and specific xcube logging.
  General logging refers to the log messages emitted by any Python module 
  while xcube logging only refers to log messages emitted by xcube modules.

  * The output of general logging from xcube CLI tools can now be 
    configured with two new CLI options: 
    
    - `--loglevel LEVEL`: Can be one of `CRITICAL`, `ERROR`,
      `WARNING`, `INFO`, `DETAIL`, `DEBUG`, `TRACE`, or `OFF` (the default).
    - `--logfile PATH`: Effective only if log level is not `OFF`.
      If given, log messages will be written into the file
      given by PATH. If omitted, log messages will be redirected 
      to standard error (`sys.stderr`).

    The output of general logging from xcube CLI is disabled by default.
    If enabled, the log message format includes the level, date-time,
    logger name, and message.

  * All xcube modules use the logger named `xcube` 
    (i.e. `LOG = logging.getLogger("xcube")`) to emit 
    messages regarding progress, debugging, errors. Packages that extend
    the xcube package should use a dot suffix for their logger names, e.g.
    `xcube.cci` for the xcube plugin package `xcube-cci`.
  
  * All xcube CLI tools will output log messages, if any, 
    on standard error (`sys.stderr`). 
    Only the actual result, if any, 
    is written to standard out (`sys.stdout`).

  * Some xcube CLI tools have a `--quiet`/`-q` option to disable output
    of log messages on the console and a `--verbose`/`-v` option to enable 
    it and control the log level. For this purpose the option `-v` 
    can be given multiple times and even be combined: `-v` = `INFO`, 
    `-vv` = `DETAIL`, `-vvv` = `DEBUG`, `-vvvv` = `TRACE`.
    The `quiet` and `verbose` settings only affect the logger named `xcube`
    and its children. 
    If enabled, a simple message format will be used, unless the general 
    logging is redirected to stdout.

### Fixes

* Fixed a problem where the `DataStores` configuration of `xcube serve` 
  did not recognize multi-level datasets. (#653)

* Opening of multi-level datasets with filesystem data stores now 
  recognizes the `cache_size` open parameter.

* It is possible again to build and run docker containers from the docker file 
  in the Github Repository. (#651)
  For more information, see 
  https://xcube.readthedocs.io/en/latest/installation.html#docker 

### Other changes

* The `xcube tile` CLI tool has been deprecated. A new tool is planned that can work
  concurrently on dask clusters and also supports common tile grids such as
  global geographic and web mercator.

* The `xcube.util.tiledimage` module has been deprecated and is no longer 
  used in xcube. It has no replacement.

* The `xcube.util.tilegrid` module has been deprecated and is no longer 
  used in xcube. 
  A new implementation is provided by `xcube.core.tilingscheme` 
  which is used instead. 

* All existing functions of the `xcube.core.tile` module have been 
  deprecated and are no longer used in xcube. A newly exported function
  is `xcube.core.tile.compute_rgba_tile()` which is used in place of
  other tile generating functions.
  

## Changes in 0.10.2

### Enhancements

* Added new module `xcube.core.subsampling` for function
  `subsample_dataset(dataset, step)` that is now used by default 
  to generate the datasets level of multi-level datasets.

* Added new setting `Authentication.IsRequired` to the `xcube serve` 
  configuration. If set to `true`, xcube Server will reject unauthorized 
  dataset requests by returning HTTP code 401.
  
* For authorized clients, the xcube Web API provided by `xcube serve`
  now allows granted scopes to contain wildcard characters `*`, `**`,
  and `?`. This is useful to give access to groups of datasets, e.g.
  the scope `read:dataset:*/S2-*.zarr` permits access to any Zarr 
  dataset in a subdirectory of the configured data stores and 
  whose name starts with "S2-". (#632)

* `xcube serve` used to shut down with an error message 
  if it encountered datasets it could not open. New behaviour 
  is to emit a warning and ignore such datasets. (#630)

* Introduced helper function `add_spatial_ref()`
  of package `xcube.core.gridmapping.cfconv` that allows 
  adding a spatial coordinate reference system to an existing  
  Zarr dataset. (#629)

* Support for multi-level datasets has been improved:
  - Introduced new parameters for writing multi-level datasets with the 
    "file", "s3", and "memory" data stores (#617). They are 
    + `base_dataset_id`: If given, the base dataset will be linked only 
      with the value of `base_dataset_id`, instead of being copied as-is.
      This can save large amounts of storage space. 
    + `tile_size`: If given, it forces the spatial dimensions to be 
       chunked accordingly. `tile_size` can be a positive integer 
       or a pair of positive integers.
    + `num_levels`: If given, restricts the number of resolution levels 
       to the given value. Must be a positive integer to be effective.
  - Added a new example notebook 
    [5_multi_level_datasets.ipynb](https://github.com/dcs4cop/xcube/blob/master/examples/notebooks/datastores/5_multi_level_datasets.ipynb) 
    that demonstrates writing and opening multi-level datasets with the 
    xcube filesystem data stores.
  - Specified [xcube Multi-Resolution Datasets](https://github.com/dcs4cop/xcube/blob/master/docs/source/mldatasets.md)
    definition and format.

* `xcube gen2` returns more expressive error messages.
  
### Fixes

* Fixed problem where the dataset levels of multi-level datasets were 
  written without spatial coordinate reference system. In fact, 
  only spatial variables were written. (#646)

* Fixed problem where xcube Server instances that required 
  user authentication published datasets and variables for 
  unauthorised users.

* Fixed `FsDataAccessor.write_data()` implementations, 
  which now always return the passed in `data_id`. (#623)

* Fixes an issue where some datasets seemed to be shifted in the 
  y-(latitude-) direction and were misplaced on maps whose tiles 
  are served by `xcube serve`. Images with ascending y-values are 
  now tiled correctly. (#626)

### Other

* The `xcube level` CLI tool has been rewritten from scratch to make use 
  of xcube filesystem data stores. (#617)

* Deprecated numerous classes and functions around multi-level datasets.
  The non-deprecated functions and classes of `xcube.core.mldataset` should 
  be used instead along with the xcube filesystem data stores for 
  multi-level dataset i/o. (#516)
  - Deprecated all functions of the `xcube.core.level` module
    + `compute_levels()`
    + `read_levels()`
    + `write_levels()`
  - Deprecated numerous classes and functions of the `xcube.core.mldataset`
    module
    + `FileStorageMultiLevelDataset`
    + `ObjectStorageMultiLevelDataset`
    + `open_ml_dataset()`
    + `open_ml_dataset_from_object_storage()`
    + `open_ml_dataset_from_local_fs()`
    + `write_levels()`

* Added packages `python-blosc` and `lz4` to the xcube Python environment 
  for better support of Dask `distributed` and the Dask service 
  [Coiled](https://coiled.io/).

* Replace the dependency on the `rfc3339-validator` PyPI package with a
  dependency on its recently created conda-forge package.

* Remove unneeded dependency on the no longer used `strict-rfc3339` package.

## Changes in 0.10.1

### Fixes

* Deprecated argument `xy_var_names` in function `GridMapping.from_dataset`,
  thereby preventing a NotImplementedError. (#551) 

### Other Changes

* For compatibility, now also `xcube.__version__` contains the xcube 
  version number.

## Changes in 0.10.0

### Incompatible Changes 

* The configuration `DataStores` for `xcube serve` changed in an
  incompatible way with xcube 0.9.x: The value of former `Identifier` 
  must now be assigned to `Path`, which is a mandatory parameter. 
  `Path` may contain wildcard characters \*\*, \*, ?. 
  `Identifier` is now optional, the default is 
  `"${store_id}~${data_id}"`. If given, it should only be used to 
  uniquely identify single datasets within a data store
  pointed to by `Path`. (#516) 

### Enhancements

* It is now possible to use environment variables in most  
  xcube configuration files. Unix bash syntax is used, i.e. 
  `${ENV_VAR_NAME}` or `$ENV_VAR_NAME`. (#580)
  
  Supported tools include
  - `xcube gen --config CONFIG` 
  - `xcube gen2 --stores STORES_CONFIG --service SERVICE_CONFIG` 
  - `xcube serve -c CONFIG` 

* Changed the `xcube gen` tool to extract metadata for pre-sorting inputs
  from other than NetCDF inputs, e.g. GeoTIFF.

* Optimized function `xcube.core.geom.rasterize_features()`.
  It is now twice as fast while its memory usage dropped to the half. (#593)
  
### Fixes

* `xcube serve` now also serves datasets that are located in 
  subdirectories of filesystem-based data stores such as
  "file", "s3", "memory". (#579)

* xcube serve now accepts datasets whose spatial 
  resolutions differ up to 1%. (#590)
  It also no longer rejects datasets with large dimension 
  sizes. (Formerly, an integer-overflow occurred in size 
  computation.) 

* `DatasetChunkCacheSize` is now optional in `xcube serve`
  configuration. (Formerly, when omitted, the server crashed.)
  
* Fixed bug that would cause that requesting data ids on some s3 stores would
  fail with a confusing ValueError.
  
* Fixed that only last dataset of a directory listing was published via 
  `xcube serve` when using the `DataStores` configuration with 
  filesystem-based datastores such as "s3" or "file". (#576)
  
### Other

* Pinned Python version to < 3.10 to avoid import errors caused by a 
  third-party library.

* Values `obs` and `local` for the `FileSystem` parameter in xcube 
  configuration files have been replaced by `s3` and `file`, but are kept 
  temporarily for the sake of backwards compatibility.

## Changes in 0.9.2

### Fixes

* A `xcube.core.store.fs.impl.FSDataStore` no longer raises exceptions when 
  root directories in data store configurations do not exist. Instead, they 
  are created when data is written.

## Changes in 0.9.1

### New features

* The `xcube.core.maskset.MaskSet` class no longer allocates static numpy 
  arrays for masks. Instead, it uses lazy dask arrays. (#556)

* Function `xcube.core.geom.mask_dataset_by_geometry` has a new parameter 
  `all_touched`: If `True`, all pixels intersected by geometry outlines will 
  be included in the mask. If `False`, only pixels whose center is within the 
  polygon or that are selected by Bresenham’s line algorithm will be included  
  in the mask. The default value is set to `False`. 

### Other

* Updated `Dockerfile`: Removed the usage of a no-longer-maintained base image.
  Ensured that the version tag 'latest' can be used with installation mode 
  'release' for xcube plugins.

* The `xcube` package now requires `xarray >= 0.19`, `zarr >= 2.8`, 
  `pandas >= 1.3`.

## Changes in 0.9.0

### New features

* The implementations of the default data stores `s3`, `directory`, 
  and `memory` have been replaced entirely by a new implementation
  that utilize the [fsspec](https://filesystem-spec.readthedocs.io/) 
  Python package. The preliminary filesystem-based data stores 
  are now `s3`, `file`, and `memory`. All share a common implementations 
  and tests. Others filesystem-based data stores can be added easily
  and will follow soon, for example `hdfs`. 
  All filesystem-based data stores now support xarray
  datasets (type `xarray.Dataset`) in Zarr and NetCDF format as 
  well as image pyramids (type`xcube.core.multilevel.MultiLevelDataset`) 
  using a Zarr-based multi-level format. (#446)

* Several changes became necessary on the xcube Generator
  package `xcube.core.gen2` and CLI `xcube gen2`. 
  They are mostly not backward compatible:
  - The only supported way to instantiate cube generators is the
    `CubeGenerator.new()` factory method. 
  - `CubeGenerator.generate_cube()` and `CubeGenerator.get_cube_info()`
    both now receive the request object that has formerly been passed 
    to the generator constructors.
  - The `CubeGenerator.generate_cube()` method now returns a 
    `CubeGeneratorResult` object rather than a simple string 
    (the written `data_id`).  
  - Empty cubes are no longer written, a warning status is 
    generated instead.
  - The xcube gen2 CLI `xcube gen2` has a new option `--output RESULT` 
    to write the result to a JSON file. If it is omitted, 
    the CLI will dump the result as JSON to stdout.

* Numerous breaking changes have been applied to this version
  in order to address generic resampling (#391), to support other
  CRS than WGS-84 (#112), and to move from the struct data cube 
  specification to a more relaxed cube convention (#488): 
  * The following components have been removed entirely 
    - module `xcube.core.imgeom` with class `ImageGeom` 
    - module `xcube.core.geocoding` with class `GeoCoding`
    - module `xcube.core.reproject` and all its functions
  * The following components have been added 
    - module `xcube.core.gridmapping` with new class `GridMapping`
      is a CF compliant replacement for classes `ImageGeom` and `GeoCoding`
  * The following components have changed in an incompatible way:
    - Function`xcube.core.rectify.rectify_dataset()` now uses 
      `source_gm: GridMapping` and `target_gm: GridMapping` instead of 
      `geo_coding: GeoCoding` and `output_geom: ImageGeom`. 
    - Function`xcube.core.gen.iproc.InputProcessor.process()` now uses 
      `source_gm: GridMapping` and `target_gm: GridMapping` instead of 
      `geo_coding: GeoCoding` and `output_geom: ImageGeom`. 
  * xcube no longer depends on GDAL (at least not directly).
    
* Added a new feature to xcube called "BYOA" - Bring your own Algorithm.
  It is a generic utility that allows for execution of user-supplied 
  Python code in both local and remote contexts. (#467)
  The new `xcube.core.byoa` package hosts the BYOA implementation and API.
  The entry point to the functionality is the `xcube.core.byoa.CodeConfig`
  class. It is currently utilized by the xcube Cube Generator that can now
  deal with an optional `code_config` request parameter. If given,
  the generated data cube will be post-processed by the configured user-code.
  The xcube Cube Generator with the BYOA feature is made available through the 
  1. Generator API `xcube.core.gen2.LocalCubeGenerator` and
    `xcube.core.gen2.service.RemoteCubeGenerator`;
  2. Generator CLI `xcube gen2`.
  
* A dataset's cube subset and its grid mapping can now be accessed through
  the `xcube` property of `xarray.Dataset` instances. This feature requires 
  importing the `xcube.core.xarray`package. Let `dataset` be an 
  instance of `xarray.Dataset`, then
  - `dataset.xcube.cube` is a `xarray.Dataset` that contains all cube 
     variables of `dataset`, namely the ones with dimensions 
     `("time", [...,], y_dim_name, x_dim_name)`, where `y_dim_name`, 
    `x_dim_name` are determined by the dataset's grid mapping.
     May be empty, if `dataset` has no cube variables.
  - `dataset.xcube.gm` is a `xcube.core.gridmapping.GridMapping` that 
     describes the CF-compliant grid mapping of `dataset`. 
     May be `None`, if `dataset` does not define a grid mapping.
  - `dataset.xcube.non_cube` is a `xarray.Dataset` that contains all
     variables of `dataset` that are not in `dataset.xcube.cube`.
     May be same as `dataset`, if `dataset.xcube.cube` is empty.
  
* Added a new utility module `xcube.util.temp` that allows for creating 
  temporary files and directories that will be deleted when the current 
  process ends.
* Added function `xcube.util.versions.get_xcube_versions()`  
  that outputs the versions of packages relevant for xcube.
  Also added a new CLI `xcube versions` that outputs the result of the  
  new function in JSON or YAML. (#522)

### Other

* The xcube cube generator (API `xcube.core.gen2`, CLI `xcube gen2`) 
  will now write consolidated Zarrs by default. (#500)
* xcube now issues a warning, if a data cube is opened from object 
  storage, and credentials have neither been passed nor can be found, 
  and the object storage has been opened with the default `anon=False`. (#412)
* xcube no longer internally caches directory listings, which prevents 
  the situation where a data cube that has recently been written into object 
  storage cannot be found. 
* Removed example notebooks that used hard-coded local file paths. (#400)
* Added a GitHub action that will run xcube unit tests, and build and 
  push Docker images. The version tag of the image is either `latest` when 
  the master changed or equals the release tag. 
* Removed warning `module 'xcube_xyz' looks like an xcube-plugin but 
  lacks a callable named 'init_plugin`.
* Fixed an issue where `xcube serve` provided wrong layer source options for 
  [OpenLayers XYZ](https://openlayers.org/en/latest/apidoc/module-ol_source_XYZ-XYZ.html) 
  when latitude coordinates where increasing with the coordinate index. (#251)
* Function `xcube.core.normalize.adjust_spatial_attrs()` no longer removes
  existing global attributes of the form `geospatial_vertical_<property>`.
* Numerous classes and functions became obsolete in the xcube 0.9 
  code base and have been removed, also because we believe there is 
  quite rare outside use, if at all. 
  
  Removed from `xcube.util.tiledimage`:
  * class `DownsamplingImage`
  * class `PilDownsamplingImage`
  * class `NdarrayDownsamplingImage`
  * class `FastNdarrayDownsamplingImage`
  * class `ImagePyramid`
  * function `create_pil_downsampling_image()`
  * function `create_ndarray_downsampling_image()`
  * function `downsample_ndarray()`
  * functions `aggregate_ndarray_xxx()`
  
  Removed from `xcube.util.tilegrid`:
  * functions `pow2_2d_subdivision()`
  * functions `pow2_1d_subdivision()`
  
## Changes in 0.8.2

* Fixed the issue that xcube gen2 would not print tracebacks to stderr 
  when raising errors of type `CubeGeneratorError` (#448).
* Enhanced `xcube.core.normalize.normalize_dataset()` function to also 
  normalize datasets with latitudes given as 
  `latitude_centers` and to invert decreasing latitude coordinate values.
* Introduced `xcube.core.normalize.cubify_dataset()` function to normalize 
  a dataset and finally assert the result complies to the 
  [xcube dataset conventions](https://github.com/dcs4cop/xcube/blob/master/docs/source/cubespec.md).
* Fixed that data stores `directory` and `s3` were not able to handle data 
  identifiers that they had assigned themselves during `write_data()`.  
  (#450)
* The `xcube prune` tool is no longer restricted to data cube datasets 
  and should now be able to deal with datasets that comprise very many 
  chunks. (#469)
* The `xcube.core.extract.get_cube_values_for_points()` function has been 
  enhanced to also accept lists or tuples in the item values of 
  the `points` arguments. (#431)   
* Fixed exception raised in `xcube extract` CLI tool when called with the 
  `--ref` option. This issue occurred with `xarray 0.18.2+`.

## Changes in 0.8.1

* Improved support of datasets with time given as `cftime.DatetimeGregorian` 
  or `cftime.DatetimeJulian`.
* Fixed out-of-memory error raised if spatial subsets were created from 
  cubes with large spatial dimensions. (#442)
* Fixed example Notebook `compute_dask_array` and renamed it 
  into `compute_array_from_func`. (#385)
* Fixed a problem with the S3 data store that occurred if the store was 
  configured without `bucket_name` and the (Zarr) data was opened 
  with `consolidated=True`.

* The functions `xcube.core.compute.compute_cube()` 
  and `xcube.core.compute.compute_dataset()`
  can now alter the shape of input datasets. (#289)  

## Changes in 0.8.0

* Harmonized retrieval of spatial and temporal bounds of a dataset: 
  To determine spatial bounds, use `xcube.core.geom.get_dataset_bounds()`, 
  to determine temporal bounds, use `xcube.core.timecoord.get_time_range_from_data()`. 
  Both methods will attempt to get the values from associated bounds arrays first. 
* Fixed broken JSON object serialisation of objects returned by 
  `DataStore.describe_object()`. (#432)
* Changed behaviour and signature of `xcube.core.store.DataStore.get_dataset_ids()`.
  The keyword argument `include_titles: str = True` has been replaced by 
  `include_attrs: Sequence[str] = None` and the return value changes accordingly:
  - If `include_attrs` is None (the default), the method returns an iterator
    of dataset identifiers *data_id* of type `str`.
  - If `include_attrs` is a sequence of attribute names, the method returns
    an iterator of tuples (*data_id*, *attrs*) of type `Tuple[str, Dict]`.
  Hence `include_attrs`  can be used to obtain a minimum set of dataset 
  metadata attributes for each returned *data_id*.
  However, `include_attrs` is not yet implemented so far in the "s3", 
  "memory", and "directory" data stores. (#420)
* Directory and S3 Data Store consider format of data denoted by *data id* when 
  using `get_opener_ids()`.
* S3 Data Store will only recognise a `consolidated = True` parameter setting,
  if the file `{bucket}/{data_id}/.zmetadata` exists. 
* `xcube gen2` will now ensure that temporal subsets can be created. (#430)
* Enhance `xcube serve` for use in containers: (#437)
  * In addition to option `--config` or `-c`, dataset configurations can now 
    be passed via environment variable `XCUBE_SERVE_CONFIG_FILE`.
  * Added new option `--base-dir` or `-b` to pass the base directory to
    resolve relative paths in dataset configurations. In addition, the value
    can be passed via environment variable `XCUBE_SERVE_BASE_DIR`.

## Changes in 0.7.2

* `xcube gen2` now allows for specifying the final data cube's chunk
  sizes. The new `cube_config` parameter is named `chunks`, is optional
  and if given, must be a dictionary that maps a dimension name to a 
  chunk size or to `None` (= no chunking). The chunk sizes only apply 
  to data variables. Coordinate variables will not be affected, e.g. 
  "time", "lat", "lon" will not be chunked. (#426)

* `xcube gen2` now creates subsets from datasets returned by data stores that
  do not recognize cube subset parameters `variable_names`, `bbox`, and
  `time_range`. (#423)

* Fixed a problem where S3 data store returned outdated bucket items. (#422)

## Changes in 0.7.1

* Dataset normalisation no longer includes reordering increasing
  latitude coordinates, as this creates datasets that are no longer writable 
  to Zarr. (#347)
* Updated package requirements
  - Added `s3fs`  requirement that has been removed by accident.
  - Added missing requirements `requests` and `urllib3`.

## Changes in 0.7.0

* Introduced abstract base class `xcube.util.jsonschema.JsonObject` which 
  is now the super class of many classes that have JSON object representations.
  In Jupyter notebooks, instances of such classes are automatically rendered 
  as JSON trees.
* `xcube gen2` CLI tool can now have multiple `-v` options, e.g. `-vvv`
  will now output detailed requests and responses.  
* Added new Jupyter notebooks in `examples/notebooks/gen2` 
  for the _data cube generators_ in the package `xcube.core.gen2`.
* Fixed a problem in `JsonArraySchema` that occurred if a valid 
  instance was `None`. A TypeError `TypeError: 'NoneType' object is not iterable` was 
  raised in this case.
* The S3 data store  `xcube.core.store.stores.s3.S3DataStore` now implements the `describe_data()` method. 
  It therefore can also be used as a data store from which data is queried and read.  
* The `xcube gen2` data cube generator tool has been hidden from
  the set of "official" xcube tools. It is considered as an internal tool 
  that is subject to change at any time until its interface has stabilized.
  Please refer to `xcube gen2 --help` for more information.
* Added `coords` property to `DatasetDescriptor` class. 
  The `data_vars` property of the `DatasetDescriptor` class is now a dictionary. 
* Added `chunks` property to `VariableDescriptor` class. 
* Removed function `reproject_crs_to_wgs84()` and tests (#375) because  
  - it seemed to be no longer be working with GDAL 3.1+; 
  - there was no direct use in xcube itself;
  - xcube plans to get rid of GDAL dependencies.
* CLI tool `xcube gen2` may now also ingest non-cube datasets.
* Fixed unit tests broken by accident. (#396)
* Added new context manager `xcube.util.observe_dask_progress()` that can be used
  to observe tasks that known to be dominated by Dask computations: 
  ```python
  with observe_dask_progress('Writing dataset', 100):
      dataset.to_zarr(store)  
  ```
* The xcube normalisation process, which ensures that a dataset meets the requirements 
  of a cube, internally requested a lot of data, causing the process to be slow and
  expensive in terms of memory consumption. This problem was resolved by avoiding to
  read in these large amounts of data. (#392)

## Changes in 0.6.1

* Updated developer guide (#382)

Changes relating to maintenance of xcube's Python environment requirements in `envrionment.yml`:

* Removed explicit `blas` dependency (which required MKL as of `blas =*.*=mkl`) 
  for better interoperability with existing environments.  
* Removed restrictions of `fsspec <=0.6.2` which was required due to 
  [Zarr #650](https://github.com/zarr-developers/zarr-python/pull/650). As #650 has been fixed, 
  `zarr=2.6.1` has been added as new requirement. (#360)

## Changes in 0.6.0

### Enhancements 

* Added four new Jupyter Notebooks about xcube's new Data Store Framework in 
  `examples/notebooks/datastores`.

* CLI tool `xcube io dump` now has new `--config` and `--type` options. (#370)

* New function `xcube.core.store.get_data_store()` and new class `xcube.core.store.DataStorePool` 
  allow for maintaining a set of pre-configured data store instances. This will be used
  in future xcube tools that utilise multiple data stores, e.g. "xcube gen", "xcube serve". (#364)

* Replaced the concept of `type_id` used by several `xcube.core.store.DataStore` methods 
  by a more flexible `type_specifier`. Documentation is provided in `docs/source/storeconv.md`. 
  
  The `DataStore` interface changed as follows:
  - class method `get_type_id()` replaced by `get_type_specifiers()` replaces `get_type_id()`;
  - new instance method `get_type_specifiers_for_data()`;
  - replaced keyword-argument in `get_data_ids()`;
  - replaced keyword-argument in `has_data()`;
  - replaced keyword-argument in `describe_data()`;
  - replaced keyword-argument in `get_search_params_schema()`;
  - replaced keyword-argument in `search_data()`;
  - replaced keyword-argument in `get_data_opener_ids()`.
  
  The `WritableDataStore` interface changed as follows:
  - replaced keyword-argument in `get_data_writer_ids()`.

* The JSON Schema classes in `xcube.util.jsonschema` have been extended:
  - `date` and `date-time` formats are now validated along with the rest of the schema
  - the `JsonDateSchema` and `JsonDatetimeSchema` subclasses of `JsonStringSchema` have been introduced, 
    including a non-standard extension to specify date and time limits

* Extended `xcube.core.store.DataStore` docstring to include a basic convention for store 
  open parameters. (#330)

* Added documentation for the use of the open parameters passed to 
  `xcube.core.store.DataOpener.open_data()`.

### Fixes

* `xcube serve` no longer crashes, if configuration is lacking a `Styles` entry.

* `xcube gen` can now interpret `start_date` and `stop_date` from NetCDF dataset attributes. 
  This is relevant for using `xcube gen` for Sentinel-2 Level 2 data products generated and 
  provided by Brockmann Consult. (#352)


* Fixed both `xcube.core.dsio.open_cube()` and `open_dataset()` which failed with message 
  `"ValueError: group not found at path ''"` if called with a bucket URL but no credentials given
  in case the bucket is not publicly readable. (#337)
  The fix for that issue now requires an additional `s3_kwargs` parameter when accessing datasets 
  in _public_ buckets:
  ```python
  from xcube.core.dsio import open_cube 
    
  public_url = "https://s3.eu-central-1.amazonaws.com/xcube-examples/OLCI-SNS-RAW-CUBE-2.zarr"
  public_cube = open_cube(public_url, s3_kwargs=dict(anon=True))
  ```  
* xcube now requires `s3fs >= 0.5` which implies using faster async I/O when accessing object storage.
* xcube now requires `gdal >= 3.0`. (#348)
* xcube now only requires `matplotlib-base` package rather than `matplotlib`. (#361)

### Other

* Restricted `s3fs` version in envrionment.yml in order to use a version which can handle pruned xcube datasets.
  This restriction will be removed once changes in zarr PR https://github.com/zarr-developers/zarr-python/pull/650 
  are merged and released. (#360)
* Added a note in the `xcube chunk` CLI help, saying that there is a possibly more efficient way 
  to (re-)chunk datasets through the dedicated tool "rechunker", see https://rechunker.readthedocs.io
  (thanks to Ryan Abernathey for the hint). (#335)
* For `xcube serve` dataset configurations where `FileSystem: obs`, users must now also 
  specify `Anonymous: True` for datasets in public object storage buckets. For example:
  ```yaml
  - Identifier: "OLCI-SNS-RAW-CUBE-2"
    FileSystem: "obs"
    Endpoint: "https://s3.eu-central-1.amazonaws.com"
    Path: "xcube-examples/OLCI-SNS-RAW-CUBE-2.zarr"
    Anyonymous: true
    ...
  - ...
  ```  
* In `environment.yml`, removed unnecessary explicit dependencies on `proj4` 
  and `pyproj` and restricted `gdal` version to >=3.0,<3.1. 

## Changes in 0.5.1

* `normalize_dataset` now ensures that latitudes are decreasing.

## Changes in 0.5.0

### New 

* `xcube gen2 CONFIG` will generate a cube from a data input store and a user given cube configuration.
   It will write the resulting cube in a user defined output store.
    - Input Stores: CCIODP, CDS, SentinelHub
    - Output stores: memory, directory, S3

* `xcube serve CUBE` will now use the last path component of `CUBE` as dataset title.

* `xcube serve` can now be run with AWS credentials (#296). 
  - In the form `xcube serve --config CONFIG`, a `Datasets` entry in `CONFIG`
    may now contain the two new keys `AccessKeyId: ...` and `SecretAccessKey: ...` 
    given that `FileSystem: obs`.
  - In the form `xcube serve --aws-prof PROFILE CUBE`
    the cube stored in bucket with URL `CUBE` will be accessed using the
    credentials found in section `[PROFILE]` of your `~/.aws/credentials` file.
  - In the form `xcube serve --aws-env CUBE`
    the cube stored in bucket with URL `CUBE` will be accessed using the
    credentials found in environment variables `AWS_ACCESS_KEY_ID` and
    `AWS_SECRET_ACCESS_KEY`.


* xcube has been extended by a new *Data Store Framework* (#307).
  It is provided by the `xcube.core.store` package.
  It's usage is currently documented only in the form of Jupyter Notebook examples, 
  see `examples/store/*.ipynb`.
   
* During the development of the new *Data Store Framework*, some  
  utility packages have been added:
  * `xcube.util.jsonschema` - classes that represent JSON Schemas for types null, boolean,
     number, string, object, and array. Schema instances are used for JSON validation,
     and object marshalling.
  * `xcube.util.assertions` - numerous `assert_*` functions that are used for function 
     parameter validation. All functions raise `ValueError` in case an assertion is not met.
  * `xcube.util.ipython` - functions that can be called for better integration of objects with
     Jupyter Notebooks.

### Enhancements

* Added possibility to specify packing of variables within the configuration of
  `xcube gen` (#269). The user now may specify a different packing variables, 
  which might be useful for reducing the storage size of the datacubes.
  Currently it is only implemented for zarr format.
  This may be done by passing the parameters for packing as the following:  
   
   
  ```yaml  
  output_writer_params: 

    packing: 
      analysed_sst: 
        scale_factor: 0.07324442274239326
        add_offset: -300.0
        dtype: 'uint16'
        _FillValue: 0.65535
  ```

* Example configurations for `xcube gen2` were added.

### Fixes

* From 0.4.1: Fixed time-series performance drop (#299). 

* Fixed `xcube gen` CLI tool to correctly insert time slices into an 
  existing cube stored as Zarr (#317).  

* When creating an ImageGeom from a dataset, correct the height if it would
  otherwise give a maximum latitude >90°.

* Disable the display of warnings in the CLI by default, only showing them if
  a `--warnings` flag is given.

* Fixed a regression when running "xcube serve" with cube path as parameter (#314)

* From 0.4.3: Extended `xcube serve` by reverse URL prefix option. 

* From 0.4.1: Fixed time-series performance drop (#299). 


## Changes in 0.4.3

* Extended `xcube serve` by reverse URL prefix option `--revprefix REFPREFIX`.
  This can be used in cases where only URLs returned by the service need to be prefixed, 
  e.g. by a web server's proxy pass.

## Changes in 0.4.2 

* Fixed a problem during release process. No code changes.

## Changes in 0.4.1 

* Fixed time-series performance drop (#299). 

## Changes in 0.4.0

### New

* Added new `/timeseries/{dataset}/{variable}` POST operation to xcube web API.
  It extracts time-series for a given GeoJSON object provided as body.
  It replaces all of the `/ts/{dataset}/{variable}/{geom-type}` operations.
  The latter are still maintained for compatibility with the "VITO viewer". 
  
* The xcube web API provided through `xcube serve` can now serve RGBA tiles using the 
  `dataset/{dataset}/rgb/tiles/{z}/{y}/{x}` operation. The red, green, blue 
  channels are computed from three configurable variables and normalisation ranges, 
  the alpha channel provides transparency for missing values. To specify a default
  RGB schema for a dataset, a colour mapping for the "pseudo-variable" named `rbg` 
  is provided in the configuration of `xcube serve`:
  ```yaml  
  Datasets:
    - Identifyer: my_dataset
      Style: my_style
      ...
    ...
  Styles:
    - Identifier: my_style
      ColorMappings:
        rgb:
          Red:
            Variable: rtoa_8
            ValueRange: [0., 0.25]
          Green:
            Variable: rtoa_6
            ValueRange: [0., 0.25]
          Blue:
            Variable: rtoa_4
            ValueRange: [0., 0.25]
        ...
  ```
  Note that this concept works nicely in conjunction with the new `Augmentation` feature (#272) used
  to compute new variables that could be input to the RGB generation. 
  
* Introduced new (ortho-)rectification algorithm allowing reprojection of 
  satellite images that come with (terrain-corrected) geo-locations for every pixel.

  - new CLI tool `xcube rectify`
  - new API function `xcube.core.rectify.rectify_dataset()`

* Utilizing the new rectification in `xcube gen` tool. It is now the default 
  reprojection method in `xcube.core.gen.iproc.XYInputProcessor` and
  `xcube.core.gen.iproc.DefaultInputProcessor`, if ground control points are not 
  specified, i.e. the input processor is configured with `xy_gcp_step=None`. (#206)
* Tile sizes for rectification in `xcube gen` are now derived from `output_writer_params` if given in configuration and 
  if it contains a `chunksizes` parameter for 'lat' or 'lon'. This will force the generation of a chunked xcube dataset 
  and will utilize Dask arrays for out-of-core computations. This is very useful for large data cubes whose time slices 
  would otherwise not fit into memory.
* Introduced new function `xcube.core.select.select_spatial_subset()`.

* Renamed function `xcube.core.select.select_vars()` into `xcube.core.select.select_variables_subset()`.
  
* Now supporting xarray and numpy functions in expressions used by the
  `xcube.core.evaluate.evaluate_dataset()` function and in the configuration of the 
  `xcube gen` tool. You can now use `xr` and `np` contexts in expressions, e.g. 
  `xr.where(CHL >= 0.0, CHL)`. (#257)

* The performance of the `xcube gen` tool for the case that expressions or 
  expression parts are reused across multiple variables can now be improved. 
  Such as expressions can now be assigned to intermediate variables and loaded 
  into memory, so they are not recomputed again.
  For example, let the expression `quality_flags.cloudy and CHL > 25.0` occur often
  in the configuration, then this is how recomputation can be avoided:
  ```
    processed_variables:
      no_cloud_risk:
        expression: not (quality_flags.cloudy and CHL_raw > 25.0)
        load: True
      CHL:
        expression: CHL_raw
        valid_pixel_expression: no_cloud_risk
      ...        
  ```      
* Added ability to write xcube datasets in Zarr format into object storage bucket using the xcube python api
  `xcube.core.dsio.write_cube()`. (#224) The user needs to pass provide user credentials via 
  ```
  client_kwargs = {'provider_access_key_id': 'user_id', 'provider_secret_access_key': 'user_secret'}
  ```
  and 
  write to existing bucket by executing 
  
  ```
  write_cube(ds1, 'https://s3.amazonaws.com/upload_bucket/cube-1-250-250.zarr', 'zarr',
                       client_kwargs=client_kwargs)
  ```
* Added new CLI tool `xcube tile` which is used to generate a tiled RGB image 
  pyramid from any xcube dataset. The format and file organisation of the generated 
  tile sets conforms to the [TMS 1.0 Specification](https://wiki.osgeo.org/wiki/Tile_Map_Service_Specification) 
  (#209).

* The configuration of `xcube serve` has been enhanced to support
  augmentation of data cubes by new variables computed on-the-fly (#272).
  You can now add a section `Augmentation` into a dataset descriptor, e.g.:
  
  ```yaml 
    Datasets:
      - Identifier: abc
        ...
        Augmentation:
          Path: compute_new_vars.py
          Function: compute_variables
          InputParameters:
            ...
      - ...
  ```
  
  where `compute_variables` is a function that receives the parent xcube dataset
  and is expected to return a new dataset with new variables. 
  
* The `xcube serve` tool now provides basic access control via OAuth2 bearer tokens (#263).
  To configure a service instance with access control, add the following to the 
  `xcube serve` configuration file:
  
  ```
    Authentication:
      Domain: "<your oauth2 domain>"
      Audience: "<your audience or API identifier>"
  ```
  
  Individual datasets can now be protected using the new `AccessControl` entry
  by configuring the `RequiredScopes` entry whose value is a list
  of required scopes, e.g. "read:datasets":
  
  ```
    Datasets:
      ...
      - Identifier: <some dataset id>
        ...
        AccessControl:
          RequiredScopes:
            - "read:datasets"
  ```
  
  If you want a dataset to disappear for authorized requests, set the 
  `IsSubstitute` flag:
  
  ```
    Datasets:
      ...
      - Identifier: <some dataset id>
        ...
        AccessControl:
          IsSubstitute: true
  ```

### Enhancements

* The `xcube serve` tool now also allows for per-dataset configuration
  of *chunk caches* for datasets read from remote object storage locations. 
  Chunk caching avoids recurring fetching of remote data chunks for same
  region of interest.
  It can be configured as default for all remote datasets at top-level of 
  the configuration file:
  ```
  DatasetChunkCacheSize: 100M
  ```
  or in individual dataset definitions:
  ```
  Datasets: 
     - Identifier: ...
       ChunkCacheSize: 2G
       ...
  ```
* Retrieval of time series in Python API function `xcube.core.timeseries.get_time_series()` 
  has been optimized and is now much faster for point geometries. 
  This enhances time-series performance of `xcube serve`. 
  * The log-output of `xcube serve` now contains some more details time-series request 
    so performance bottlenecks can be identified more easily from `xcube-serve.log`, 
    if the server is started together with the flag `--traceperf`.
* CLI command `xcube resample` has been enhanced by a new value for the 
  frequency option `--frequency all`
  With this value it will be possible to create mean, max , std, ... of the whole dataset,
  in other words, create an overview of a cube. 
  By [Alberto S. Rabaneda](https://github.com/rabaneda).
 
* The `xcube serve` tool now also serves dataset attribution information which will be 
  displayed in the xcube-viewer's map. To add attribution information, use the `DatasetAttribution` 
  in to your `xcube serve` configuration. It can be used on top-level (for all dataset), 
  or on individual datasets. Its value may be a single text entry or a list of texts:
  For example: 
  ```yaml
  DatasetAttribution: 
    - "© by Brockmann Consult GmbH 2020, contains modified Copernicus Data 2019, processed by ESA."
    - "Funded by EU H2020 DCS4COP project."
  ```
* The `xcube gen` tool now always produces consolidated xcube datasets when the output format is zarr. 
  Furthermore when appending to an existing zarr xcube dataset, the output now will be consolidated as well. 
  In addition, `xcube gen` can now append input time slices to existing optimized (consolidated) zarr xcube datasets.
* The `unchunk_coords` keyword argument of Python API function 
  `xcube.core.optimize.optimize_dataset()` can now be a name, or list of names  
  of the coordinate variable(s) to be consolidated. If boolean ``True`` is used
  all variables will be consolidated.
* The `xcube serve` API operations `datasets/` and `datasets/{ds_id}` now also
  return the metadata attributes of a given dataset and it variables in a property
  named `attrs`. For variables we added a new metadata property `htmlRepr` that is
  a string returned by a variable's `var.data._repr_html_()` method, if any.
* Renamed default log file for `xcube serve` command to `xcube-serve.log`.
* `xcube gen` now immediately flushes logging output to standard out
  
## Changes in 0.3.1 

### Fixes

* Removing false user warning about custom SNAP colormaps when starting 
  `xcube serve` command.
  
## Changes in 0.3.0

### New

* Added new parameter in `xcube gen` called `--no_sort`. Using `--no_sort`, 
  the input file list wont be sorted before creating the xcube dataset. 
  If `--no_sort` parameter is passed, order the input list will be kept. 
  The parameter `--sort` is deprecated and the input files will be sorted 
  by default. 
* xcube now discovers plugin modules by module naming convention
  and by Setuptools entry points. See new chapter 
  [Plugins](https://xcube.readthedocs.io/en/latest/plugins.html) 
  in xcube's documentation for details. (#211)  
* Added new `xcube compute` CLI command and `xcube.core.compute.compute_cube()` API 
  function that can be used to generate an output cube computed from a Python
  function that is applied to one or more input cubes. Replaces the formerly 
  hidden `xcube apply` command. (#167) 
* Added new function `xcube.core.geom.rasterize_features()` 
  to rasterize vector-data features into a dataset. (#222)
* Extended CLI command `xcube verify` and API function `xcube.core.verify.verify_cube` to check whether spatial
  coordinate variables and their associated bounds variables are equidistant. (#231)
* Made xarray version 0.14.1 minimum requirement due to deprecation of xarray's `Dataset.drop`
  method and replaced it with `drop_sel` and `drop_vars` accordingly. 


### Enhancements

* CLI commands execute much faster now when invoked with the `--help` and `--info` options.
* Added `serverPID` property to response of web API info handler. 
* Functions and classes exported by following modules no longer require data cubes to use
  the `lon` and `lat` coordinate variables, i.e. using WGS84 CRS coordinates. Instead, the 
  coordinates' CRS may be a projected coordinate system and coordinate variables may be called
  `x` and `y` (#112):
  - `xcube.core.new`
  - `xcube.core.geom`
  - `xcube.core.schema`
  - `xcube.core.verify`
* Sometimes the cell bounds coordinate variables of a given coordinate variables are not in a proper, 
  [CF compliant](http://cfconventions.org/Data/cf-conventions/cf-conventions-1.7/cf-conventions.html#cell-boundaries) 
  order, e.g. for decreasing latitudes `lat` the respective bounds coordinate
  `lat_bnds` is decreasing for `lat_bnds[:, 0]` and `lat_bnds[:, 1]`, but `lat_bnds[i, 0] < lat_bnds[i, 1]`
  for all `i`. xcube is now more tolerant w.r.t. to such wrong ordering of cell boundaries and will 
  compute the correct spatial extent. (#233)
* For `xcube serve`, any undefined color bar name will default to `"viridis"`. (#238)
    
 
### Fixes

* `xcube resample` now correctly re-chunks its output. By default, chunking of the 
  `time` dimension is set to one. (#212)

### Incompatible changes

The following changes introduce incompatibilities with former xcube 0.2.x 
versions. 

* The function specified by `xcube_plugins` entry points now receives an single argument of 
  type `xcube.api.ExtensionRegistry`. Plugins are asked to add their extensions
  to this registry. As an example, have a look at the default `xcube_plugins` entry points 
  in `./setup.py`.   
 
* `xcube.api.compute_dataset()` function has been renamed to 
  `xcube.api.evaluate_dataset()`. This has been done in order avoid confusion
  with new API function `xcube.api.compute_cube()`.
  
* xcube's package structure has been drastically changed: 
  - all of xcube's `__init__.py` files are now empty and no longer 
    have side effects such as sub-module aggregations. 
    Therefore, components need to be imported from individual modules.
  - renamed `xcube.api` into `xcube.core`
  - moved several modules from `xcube.util` into `xcube.core`
  - the new `xcube.constants` module contains package level constants
  - the new `xcube.plugin` module now registers all standard extensions
  - moved contents of module `xcube.api.readwrite` into `xcube.core.dsio`.
  - removed functions `read_cube` and `read_dataset` as `open_cube` and `open_dataset` are sufficient
  - all internal module imports are now absolute, rather than relative  

## Changes in 0.2.1

### Enhancements

- Added new CLI tool `xcube edit` and API function `xcube.api.edit_metadata`
  which allows editing the metadata of an existing xcube dataset. (#170)
- `xcube serve` now recognises xcube datasets with
  metadata consolidated by the `xcube opmimize` command. (#141)

### Fixes
- `xcube gen` now parses time stamps correcly from input data. (#207)
- Dataset multi-resolution pyramids (`*.levels` directories) can be stored in cloud object storage
  and are now usable with `xcube serve` (#179)
- `xcube optimize` now consolidates metadata only after consolidating
  coordinate variables. (#194)
- Removed broken links from `./README.md` (#197)
- Removed obsolete entry points from `./setup.py`.

## Changes in 0.2.0

### New

* Added first version of the [xcube documentation](https://xcube.readthedocs.io/) generated from
  `./docs` folder.

### Enhancements

* Reorganisation of the Documentation and Examples Section (partly addressing #106)
* Loosened python conda environment to satisfy conda-forge requirements
* xcube is now available as a conda package on the conda-forge channel. To install
  latest xcube package, you can now type: `conda install -c conda-forge xcube`
* Changed the unittesting code to minimize warnings reported by 3rd-party packages
* Making CLI parameters consistent and removing or changing parameter abbreviations
  in case they were used twice for different params. (partly addressing #91)
  For every CLI command which is generating an output a path must be provided by the
  option `-o`, `--output`. If not provided by the user, a default output_path is generated.
  The following CLI parameter have changed and their abbreviation is not enabled anymore : 

    - `xcube gen -v` is now only `xcube gen --vars` or `xcube gen --variables` 
    - `xcube gen -p` is now  `xcube gen -P` 
    - `xcube gen -i` is now  `xcube gen -I` 
    - `xcube gen -r` is now  `xcube gen -R`
    - `xcube gen -s` is now  `xcube gen -S` 
    - `xcube chunk -c`  is now  `xcube chunk -C`
    - `xcube level -l` is now `xcube level -L`
    - `xcube dump -v` is now `xcube dump --variable` or `xcube dump --var`
    - `xcube dump -e` is now `xcube dump -E` 
    - `xcube vars2dim -v` is now `xcube vars2dim --variable` or `xcube vars2dim --var`
    - `xcube vars2dim --var_name` is now `xcube vars2dim --variable` or `xcube vars2dim --var`
    - `xcube vars2dim -d` is now `xcube vars2dim -D` 
    - `xcube grid res -d` is now `xcube grid res -D`
    - `xcube grid res -c` is now `xcube grid res --cov` or `xcube grid res --coverage` 
    - `xcube grid res -n` is now `xcube grid res -N` or `xcube grid res --num_results` 
    - `xcube serve -p` is now `xcube serve -P` 
    - `xcube serve -a` is now `xcube serve -A` 
    
* Added option `inclStDev` and `inclCount` query parameters to `ts/{dataset}/{variable}/geometry` and derivates.
  If used with `inclStDev=1`, Xcube Viewer will show error bars for each time series point.
* `xcube.api.new_cube` function now accepts callables as values for variables.
  This allows to compute variable values depending on the (t, y, x) position
  in the cube. Useful for testing.
* `xcube.api` now exports the `MaskSet` class which is useful for decoding flag values encoding following the
  [CF conventions](http://cfconventions.org/Data/cf-conventions/cf-conventions-1.7/cf-conventions.html#flags).
* Added new CLI tool `xcube optimize` and API function `xcube.api.optimize_dataset` 
  optimizes data cubes for cloud object storage deployment. (#141)
* Added two new spatial dataset operations to Python API `xcube.api` (#148):
  * `mask_dataset_by_geometry(dataset, geometry)` clip and mask a dataset by geometry
  * `clip_dataset_by_geometry(dataset, geometry)` just clip a dataset by geometry 
* Changed the dev version tag from 0.2.0.dev3 to 0.2.0.dev
* The behavior of web API `/datasets?details=1` has changed.
  The call no longer includes associated vector data as GeoJSON. Instead new API
  has beed added to fetch new vector data on demand:
  `/datasets/{dataset}/places` and `/datasets/{dataset}/places/{place}` (#130)
* `xcube serve` accepts custom SNAP colormaps. The path to a SAP .cpd file can be passed via the server
   configuration file with the paramter [ColorFile] instead of [ColorBar]. (#84)
* `xcube serve` can now be configured to serve cubes that are associated 
   with another cube with same data but different chunking (#115). 
   E.g. using chunks such as `time=512,lat=1,lon=1` can drastically improve 
   time-series extractions. 
   Have a look at the demo config in `xube/webapi/res/demo/config.yml`.     
* `xcube serve` does now offer a AWS S3 compatible data access API (#97):
   - List bucket objects: `/s3bucket`, see AWS 
     docs [GET](https://docs.aws.amazon.com/AmazonS3/latest/API/v2-RESTBucketGET.html)
   - Get bucket object: `/s3bucket/{ds_id}/{path}`, 
     see AWS docs [HEAD](https://docs.aws.amazon.com/AmazonS3/latest/API/RESTObjectHEAD.html) 
     and [GET](https://docs.aws.amazon.com/AmazonS3/latest/API/RESTObjectGET.html)
* `xcube serve` now verifies that a configured cube is valid once it is opened. (#107)
* Added new CLI command `xcube verify` performing xcube dataset verification. (#19)
* Reworked `xcube extract` to be finally useful and effective for point data extraction. (#102) 
* `xcube server`can now filter datasets by point coordinate, e.g. `/datasets?point=12.5,52.8`. (#50) 
* `xcube server`can now limit time series to a maximum number of 
  valid (not NaN) values. To activate, pass optional query parameter `maxValids` to the various `/ts`
  functions. The special value `-1` will restrict the result to contain only valid values. (#113) 
* Reworked `xcube gen` to be more user-friendly and more consistent with other tools. 
  The changes are
  - Removed `--dir` and `--name` options and replaced it by single `--output` option, 
    whose default value is `out.zarr`. (#45)
  - The `--format` option no longer has a default value. If not given, 
    format is guessed from `--output` option.
  - Renamed following parameters in the configuration file:
    + `input_files` into `input_paths`, also because paths may point into object storage 
      locations (buckets);  
    + `output_file` into `output_path`, to be consistent with `input_paths`.  
* Added new CLI command `xcube prune`. The tool deletes all block files associated with empty (NaN-
  only) chunks in given INPUT cube, which must have ZARR format. This can drastically reduce files 
  in sparse cubes and improve cube reading performance. (#92)
* `xcube serve` has a new `prefix` option which is a path appended to the server's host.
  The `prefix` option replaces the `name` option which is now deprecated but kept 
  for backward compatibility. (#79)
* Added new CLI command `xcube resample` that is used to generate temporarily up- or downsampled
  data cubes from other data cubes.
* `xcube serve` can now be run with xcube dataset paths and styling information given via the CLI rather 
  than a configuration file. For example `xcube serve --styles conc_chl=(0,20,"viridis") /path/to/my/chl-cube.zarr`.
  This allows for quick inspection of newly generated cubes via `xcube gen`.
  Also added option `--show` that starts the Xcube viewer on desktop environments in a browser. 
* Added new `xcube apply` command that can be used to generate an output cube computed from a Python function 
  that is applied to one or more input cubes. 
  The command is still in development and therefore hidden.
* Added new `xcube timeit` command that can be used to measure the time required for 
  parameterized command invocations. 
  The command is still in development and therefore hidden.
* Added global `xcube --scheduler SCHEDULER` option for Dask distributed computing (#58)
* Added global `xcube --traceback` option, removed local `xcube gen --traceback` option
* Completed version 1 of an xcube developer guide.
* Added `xcube serve` command (#43) 
* `xcube serve`: Time-series web API now also returns "uncertainty" (#48)
* Added `xcube level` command to allow for creating spatial pyramid levels (#38)
* `xcube gen` accepts multiple configuration files that will be merged in order (#21)
* Added `xcube gen` option `--sort` when input data list should be sorted (#33)    
* Added `xcube vars2dim` command to make variables a cube dimension (#31)
* Added `xcube serve` option `--traceperf` that allows switching on performance diagnostics.
* Included possibility to read the input file paths from a text file. (#47)
* Restructured and clarified code base (#27)
* Moved to Python 3.7 (#25)
* Excluding all input processors except for the default one. They are now plugins and have own repositories within the 
  xcube's organisation. (#49)


### Fixes

* `xcube gen` CLI now updates metadata correctly. (#181)
* It was no longer possible to use the `xcube gen` CLI with `--proc` option. (#120)
* `totalCount` attribute of time series returned by Web API `ts/{dataset}/{variable}/{geom-type}` now
   contains the correct number of possible observations. Was always `1` before.
* Renamed Web API function `ts/{dataset}/{variable}/places` into
  `ts/{dataset}/{variable}/features`.
* `xcube gen` is now taking care that when new time slices are added to an existing
   cube, this is done by maintaining the chronological order. New time slices are
   either appended, inserted, or replaced. (#64) (#139)
* Fixed `xcube serve` issue with WMTS KVP method `GetTile` with query parameter `time` 
  whose value can now also have the two forms `<start-date>/<end-date>` and just `<date>`. (#132) 
* Fixed `xcube extract` regression that stopped working after Pandas update (#95) 
* Fixed problem where CTRL+C didn't function anymore with `xcube serve`. (#87)
* Fixed error `indexes along dimension 'y' are not equal` occurred when using 
  `xcube gen` with processed variables that used flag values (#86)
* Fixed `xcube serve` WMTS KVP API to allow for case-insensitive query parameters. (#77)
* Fixed error in plugins when importing `xcube.api.gen` (#62)
* Fixed import of plugins only when executing `xcube.cli` (#66)

## Changes in 0.1.0

* Respecting chunk sizes when computing tile sizes [#44](https://github.com/dcs4cop/xcube-server/issues/44)
* The RESTful tile operations now have a query parameter `debug=1` which toggles tile 
  computation performance diagnostics.
* Can now associate place groups with datasets.
* Major revision of API. URLs are now more consistent.
* Request for obtaining a legend for a layer of given by a variable of a data set was added.
* Added a Dockerfile to build an xcube docker image and to run the demo
* The RESTful time-series API now returns ISO-formatted UTC dates [#26](https://github.com/dcs4cop/xcube-server/issues/26)<|MERGE_RESOLUTION|>--- conflicted
+++ resolved
@@ -1,6 +1,11 @@
 ## Changes in 1.0.6 (in development)
 
-<<<<<<< HEAD
+* Updated [xcube Dataset Specification](docs/source/cubespec.md). 
+
+* Bundled [xcube-viewer 1.1.0-dev.1](https://github.com/dcs4cop/xcube-viewer/releases/tag/v1.1.0-dev.1).
+
+* Fixed various issues with the auto-generated Python API documentation.
+
 * Included support for FTP filesystem by adding a new data store `ftp`. 
 
   These changes will enable access to data cubes (`.zarr` or `.levels`) 
@@ -36,11 +41,6 @@
         username: "xxx"
         password': "xxx"
   ``` 
-=======
-* Updated [xcube Dataset Specification](docs/source/cubespec.md). 
-* Bundled [xcube-viewer 1.1.0-dev.1](https://github.com/dcs4cop/xcube-viewer/releases/tag/v1.1.0-dev.1).
-* Fixed various issues with the auto-generated Python API documentation.
->>>>>>> 03b617f8
 
 ## Changes in 1.0.5
 
