## Changes in 0.11.3 (in development)

<<<<<<< HEAD
* Allow xcube Server to work with any OIDC-compliant auth service such as
  Auth0, Keycloak, or Google. Permissions of the form 
  `"read:dataset:\<dataset\>"` and `"read:variable:\<dataset\>"` can now be
  passed by two id token claims: 
  - `permissions` must be a JSON list of permissions;
  - `scope` must be a space-separated character string of permissions.

  It is now also possible to include id token claim values into the 
  permissions as template variables. For example, if the currently
  authenticated user is `demo_user`, the permission 
  `"read:dataset:$username/*"` will effectively be
  `"read:dataset:demo_user/*"` and only allow access to datasets
  with resource identifiers having the prefix `demo_user/`.
=======
### Enhancements
>>>>>>> 0fad1ed2

* Filesystem-based data stores like "file" and "s3" support reading 
  GeoTIFF and Cloud Optimized GeoTIFF (COG). (#489) 

* `xcube server` now also allows publishing also 2D datasets 
  such as opened from GeoTIFF / COG files.

* Removed all upper version bounds of package dependencies.
  This increases compatibility with existing Python environments.

<<<<<<< HEAD
=======
* A new CLI tool `xcube patch` has been added. It allows for in-place
  metadata patches of Zarr data cubes stored in almost any filesystem 
  supported by [fsspec](https://filesystem-spec.readthedocs.io/en/latest/) 
  including the protocols "s3" and "file". It also allows patching
  xcube multi-level datasets (`*.levels` format).

### Fixes

* Fixed typo in metadata of demo cubes in `examples/serve/demo`. 
  Demo cubes now all have consolidated metadata.

>>>>>>> 0fad1ed2
## Changes in 0.11.2

### Enhancements

* `xcube serve` now provides new metadata details of a dataset:
  - The spatial reference is now given by property `spatialRef` 
    and provides a textual representation of the spatial CRS.
  - The dataset boundary is now given as property `geometry`
    and provides a GeoJSON Polygon in geographic coordinates. 
    
* `xcube serve` now publishes the chunk size of a variable's 
  time dimension for either for an associated time-chunked dataset or the
  dataset itself (new variable integer property `timeChunkSize`).
  This helps clients (e.g. xcube Viewer) to improve the 
  server performance for time-series requests.

* The functions
  - `mask_dataset_by_geometry()` 
  - `rasterize_features()`

  of module `xcube.core.geom` have been reimplemented to generate 
  lazy dask arrays. Both should now be applicable to datasets
  that have arbitrarily large spatial dimensions. 
  The spatial chunk sizes to be used can be specified using 
  keyword argument `tile_size`. (#666)

### Fixes

* Fixed ESA CCI example notebook. (#680)

* `xcube serve` now provides datasets after changes of the service 
  configuration while the server is running.
  Previously, it was necessary to restart the server to load the changes. (#678)

### Other changes

* `xcube.core.resampling.affine_transform_dataset()` has a new 
  keyword argument `reuse_coords: bool = False`. If set to `True` 
  the returned dataset will reuse the _same_ spatial coordinates 
  as the target. This is a workaround for xarray issue 
  https://github.com/pydata/xarray/issues/6573.

* Deprecated following functions of module `xcube.core.geom`:
  - `is_dataset_y_axis_inverted()` is no longer used;
  - `get_geometry_mask()` is no longer used;
  - `convert_geometry()` has been renamed to `normalize_geometry()`.
  
## Changes in 0.11.1

* Fixed broken generation of composite RGBA tiles. (#668)
* Fixing broken URLs in xcube viewer documentation, more revision still needed.

## Changes in 0.11.0

### Enhancements

* `xcube serve` can now serve datasets with arbitrary spatial 
  coordinate reference systems. Before xcube 0.11, datasets where forced
  to have a geographical CRS such as EPSG:4326 or CRS84. 

* `xcube serve` can now provide image tiles for two popular tile grids:
  1. global geographic grid, with 2 x 1 tiles at level zero (the default);
  2. global web mercator grid, with 1 x 1 tiles at level 
     zero ("Google projection", OSM tile grid).
  
  The general form of the new xcube tile URL is (currently)
       
      /datasets/{ds_id}/vars/{var_name}/tile2/{z}/{y}/{x}
    
  The following query parameters can be used

  - `crs`: set to `CRS84` to use the geographical grid (the default),
    or `EPSG:3857` to use the web mercator grid. 
  - `cbar`: color bar name such as `viridis` or `plasma`, 
     see color bar names of matplotlib. Defaults to `bone`.
  - `vmin`: minimum value to be used for color mapping. Defaults to `0`.
  - `vmax`: maximum value to be used for color mapping. Defaults to `1`.
  - `retina`: if set to `1`, tile size will be 512 instead of 256.

* The WMTS provided by `xcube serve` has been reimplemented from scratch.
  It now provides two common tile matrix sets:
  1. `WorldCRS84Quad` global geographic grid, with 2 x 1 tiles at level zero; 
  2. `WorldWebMercatorQuad` global web mercator grid, with 1 x 1 tiles 
     at level zero. 
  
  New RESTful endpoints have been added to reflect this:

      /wmts/1.0.0/{TileMatrixSet}/WMTSCapabilities.xml
      /wmts/1.0.0/tile/{Dataset}/{Variable}/{TileMatrixSet}/{TileMatrix}/{TileRow}/{TileCol}.png
  
  The existing RESTful endpoints now use tile matrix set `WorldCRS84Quad` by default:

      /wmts/1.0.0/WMTSCapabilities.xml
      /wmts/1.0.0/tile/{Dataset}/{Variable}/{TileMatrix}/{TileRow}/{TileCol}.png

  The key-value pair (KVP) endpoint `/wmts/kvp` now recognises the
  `TileMatrixSet` key for the two values described above.

* Support for multi-level datasets aka ND image pyramids has been 
  further improved (#655):
  - Introduced new parameter `agg_methods` for writing multi-level datasets 
    with the "file", "s3", and "memory" data stores. 
    The value of `agg_methods` is either a string `"first"`,
    `"min"`, `"max"`, `"mean"`, `"median"` or a dictionary that maps
    a variable name to an aggregation method. Variable names can be patterns
    that may contain wildcard characters '*' and '?'. The special aggregation
    method `"auto"` can be used to select `"first"` for integer variables 
    and `"mean"` for floating point variables. 
  - The `xcube level` CLI tool now has a new option `--agg-methods` (or `-A`)
    for the same purpose.

* The xcube package now consistently makes use of logging.
  We distinguish general logging and specific xcube logging.
  General logging refers to the log messages emitted by any Python module 
  while xcube logging only refers to log messages emitted by xcube modules.

  * The output of general logging from xcube CLI tools can now be 
    configured with two new CLI options: 
    
    - `--loglevel LEVEL`: Can be one of `CRITICAL`, `ERROR`,
      `WARNING`, `INFO`, `DETAIL`, `DEBUG`, `TRACE`, or `OFF` (the default).
    - `--logfile PATH`: Effective only if log level is not `OFF`.
      If given, log messages will be written into the file
      given by PATH. If omitted, log messages will be redirected 
      to standard error (`sys.stderr`).

    The output of general logging from xcube CLI is disabled by default.
    If enabled, the log message format includes the level, date-time,
    logger name, and message.

  * All xcube modules use the logger named `xcube` 
    (i.e. `LOG = logging.getLogger("xcube")`) to emit 
    messages regarding progress, debugging, errors. Packages that extend
    the xcube package should use a dot suffix for their logger names, e.g.
    `xcube.cci` for the xcube plugin package `xcube-cci`.
  
  * All xcube CLI tools will output log messages, if any, 
    on standard error (`sys.stderr`). 
    Only the actual result, if any, 
    is written to standard out (`sys.stdout`).

  * Some xcube CLI tools have a `--quiet`/`-q` option to disable output
    of log messages on the console and a `--verbose`/`-v` option to enable 
    it and control the log level. For this purpose the option `-v` 
    can be given multiple times and even be combined: `-v` = `INFO`, 
    `-vv` = `DETAIL`, `-vvv` = `DEBUG`, `-vvvv` = `TRACE`.
    The `quiet` and `verbose` settings only affect the logger named `xcube`
    and its children. 
    If enabled, a simple message format will be used, unless the general 
    logging is redirected to stdout.

### Fixes

* Fixed a problem where the `DataStores` configuration of `xcube serve` 
  did not recognize multi-level datasets. (#653)

* Opening of multi-level datasets with filesystem data stores now 
  recognizes the `cache_size` open parameter.

* It is possible again to build and run docker containers from the docker file 
  in the Github Repository. (#651)
  For more information, see 
  https://xcube.readthedocs.io/en/latest/installation.html#docker 

### Other changes

* The `xcube tile` CLI tool has been deprecated. A new tool is planned that can work
  concurrently on dask clusters and also supports common tile grids such as
  global geographic and web mercator.

* The `xcube.util.tiledimage` module has been deprecated and is no longer 
  used in xcube. It has no replacement.

* The `xcube.util.tilegrid` module has been deprecated and is no longer 
  used in xcube. 
  A new implementation is provided by `xcube.core.tilingscheme` 
  which is used instead. 

* All existing functions of the `xcube.core.tile` module have been 
  deprecated and are no longer used in xcube. A newly exported function
  is `xcube.core.tile.compute_rgba_tile()` which is used in place of
  other tile generating functions.
  

## Changes in 0.10.2

### Enhancements

* Added new module `xcube.core.subsampling` for function
  `subsample_dataset(dataset, step)` that is now used by default 
  to generate the datasets level of multi-level datasets.

* Added new setting `Authentication.IsRequired` to the `xcube serve` 
  configuration. If set to `true`, xcube Server will reject unauthorized 
  dataset requests by returning HTTP code 401.
  
* For authorized clients, the xcube Web API provided by `xcube serve`
  now allows granted scopes to contain wildcard characters `*`, `**`,
  and `?`. This is useful to give access to groups of datasets, e.g.
  the scope `read:dataset:*/S2-*.zarr` permits access to any Zarr 
  dataset in a subdirectory of the configured data stores and 
  whose name starts with "S2-". (#632)

* `xcube serve` used to shut down with an error message 
  if it encountered datasets it could not open. New behaviour 
  is to emit a warning and ignore such datasets. (#630)

* Introduced helper function `add_spatial_ref()`
  of package `xcube.core.gridmapping.cfconv` that allows 
  adding a spatial coordinate reference system to an existing  
  Zarr dataset. (#629)

* Support for multi-level datasets has been improved:
  - Introduced new parameters for writing multi-level datasets with the 
    "file", "s3", and "memory" data stores (#617). They are 
    + `base_dataset_id`: If given, the base dataset will be linked only 
      with the value of `base_dataset_id`, instead of being copied as-is.
      This can save large amounts of storage space. 
    + `tile_size`: If given, it forces the spatial dimensions to be 
       chunked accordingly. `tile_size` can be a positive integer 
       or a pair of positive integers.
    + `num_levels`: If given, restricts the number of resolution levels 
       to the given value. Must be a positive integer to be effective.
  - Added a new example notebook 
    [5_multi_level_datasets.ipynb](https://github.com/dcs4cop/xcube/blob/master/examples/notebooks/datastores/5_multi_level_datasets.ipynb) 
    that demonstrates writing and opening multi-level datasets with the 
    xcube filesystem data stores.
  - Specified [xcube Multi-Resolution Datasets](https://github.com/dcs4cop/xcube/blob/master/docs/source/mldatasets.md)
    definition and format.

* `xcube gen2` returns more expressive error messages.
  
### Fixes

* Fixed problem where the dataset levels of multi-level datasets were 
  written without spatial coordinate reference system. In fact, 
  only spatial variables were written. (#646)

* Fixed problem where xcube Server instances that required 
  user authentication published datasets and variables for 
  unauthorised users.

* Fixed `FsDataAccessor.write_data()` implementations, 
  which now always return the passed in `data_id`. (#623)

* Fixes an issue where some datasets seemed to be shifted in the 
  y-(latitude-) direction and were misplaced on maps whose tiles 
  are served by `xcube serve`. Images with ascending y-values are 
  now tiled correctly. (#626)

### Other

* The `xcube level` CLI tool has been rewritten from scratch to make use 
  of xcube filesystem data stores. (#617)

* Deprecated numerous classes and functions around multi-level datasets.
  The non-deprecated functions and classes of `xcube.core.mldataset` should 
  be used instead along with the xcube filesystem data stores for 
  multi-level dataset i/o. (#516)
  - Deprecated all functions of the `xcube.core.level` module
    + `compute_levels()`
    + `read_levels()`
    + `write_levels()`
  - Deprecated numerous classes and functions of the `xcube.core.mldataset`
    module
    + `FileStorageMultiLevelDataset`
    + `ObjectStorageMultiLevelDataset`
    + `open_ml_dataset()`
    + `open_ml_dataset_from_object_storage()`
    + `open_ml_dataset_from_local_fs()`
    + `write_levels()`

* Added packages `python-blosc` and `lz4` to the xcube Python environment 
  for better support of Dask `distributed` and the Dask service 
  [Coiled](https://coiled.io/).

* Replace the dependency on the `rfc3339-validator` PyPI package with a
  dependency on its recently created conda-forge package.

* Remove unneeded dependency on the no longer used `strict-rfc3339` package.

## Changes in 0.10.1

### Fixes

* Deprecated argument `xy_var_names` in function `GridMapping.from_dataset`,
  thereby preventing a NotImplementedError. (#551) 

### Other Changes

* For compatibility, now also `xcube.__version__` contains the xcube 
  version number.

## Changes in 0.10.0

### Incompatible Changes 

* The configuration `DataStores` for `xcube serve` changed in an
  incompatible way with xcube 0.9.x: The value of former `Identifier` 
  must now be assigned to `Path`, which is a mandatory parameter. 
  `Path` may contain wildcard characters \*\*, \*, ?. 
  `Identifier` is now optional, the default is 
  `"${store_id}~${data_id}"`. If given, it should only be used to 
  uniquely identify single datasets within a data store
  pointed to by `Path`. (#516) 

### Enhancements

* It is now possible to use environment variables in most  
  xcube configuration files. Unix bash syntax is used, i.e. 
  `${ENV_VAR_NAME}` or `$ENV_VAR_NAME`. (#580)
  
  Supported tools include
  - `xcube gen --config CONFIG` 
  - `xcube gen2 --stores STORES_CONFIG --service SERVICE_CONFIG` 
  - `xcube serve -c CONFIG` 

* Changed the `xcube gen` tool to extract metadata for pre-sorting inputs
  from other than NetCDF inputs, e.g. GeoTIFF.

* Optimized function `xcube.core.geom.rasterize_features()`.
  It is now twice as fast while its memory usage dropped to the half. (#593)
  
### Fixes

* `xcube serve` now also serves datasets that are located in 
  subdirectories of filesystem-based data stores such as
  "file", "s3", "memory". (#579)

* xcube serve now accepts datasets whose spatial 
  resolutions differ up to 1%. (#590)
  It also no longer rejects datasets with large dimension 
  sizes. (Formerly, an integer-overflow occurred in size 
  computation.) 

* `DatasetChunkCacheSize` is now optional in `xcube serve`
  configuration. (Formerly, when omitted, the server crashed.)
  
* Fixed bug that would cause that requesting data ids on some s3 stores would
  fail with a confusing ValueError.
  
* Fixed that only last dataset of a directory listing was published via 
  `xcube serve` when using the `DataStores` configuration with 
  filesystem-based datastores such as "s3" or "file". (#576)
  
### Other

* Pinned Python version to < 3.10 to avoid import errors caused by a 
  third-party library.

* Values `obs` and `local` for the `FileSystem` parameter in xcube 
  configuration files have been replaced by `s3` and `file`, but are kept 
  temporarily for the sake of backwards compatibility.

## Changes in 0.9.2

### Fixes

* A `xcube.core.store.fs.impl.FSDataStore` no longer raises exceptions when 
  root directories in data store configurations do not exist. Instead, they 
  are created when data is written.

## Changes in 0.9.1

### New features

* The `xcube.core.maskset.MaskSet` class no longer allocates static numpy 
  arrays for masks. Instead, it uses lazy dask arrays. (#556)

* Function `xcube.core.geom.mask_dataset_by_geometry` has a new parameter 
  `all_touched`: If `True`, all pixels intersected by geometry outlines will 
  be included in the mask. If `False`, only pixels whose center is within the 
  polygon or that are selected by Bresenham’s line algorithm will be included  
  in the mask. The default value is set to `False`. 

### Other

* Updated `Dockerfile`: Removed the usage of a no-longer-maintained base image.
  Ensured that the version tag 'latest' can be used with installation mode 
  'release' for xcube plugins.

* The `xcube` package now requires `xarray >= 0.19`, `zarr >= 2.8`, 
  `pandas >= 1.3`.

## Changes in 0.9.0

### New features

* The implementations of the default data stores `s3`, `directory`, 
  and `memory` have been replaced entirely by a new implementation
  that utilize the [fsspec](https://filesystem-spec.readthedocs.io/) 
  Python package. The preliminary filesystem-based data stores 
  are now `s3`, `file`, and `memory`. All share a common implementations 
  and tests. Others filesystem-based data stores can be added easily
  and will follow soon, for example `hdfs`. 
  All filesystem-based data stores now support xarray
  datasets (type `xarray.Dataset`) in Zarr and NetCDF format as 
  well as image pyramids (type`xcube.core.multilevel.MultiLevelDataset`) 
  using a Zarr-based multi-level format. (#446)

* Several changes became necessary on the xcube Generator
  package `xcube.core.gen2` and CLI `xcube gen2`. 
  They are mostly not backward compatible:
  - The only supported way to instantiate cube generators is the
    `CubeGenerator.new()` factory method. 
  - `CubeGenerator.generate_cube()` and `CubeGenerator.get_cube_info()`
    both now receive the request object that has formerly been passed 
    to the generator constructors.
  - The `CubeGenerator.generate_cube()` method now returns a 
    `CubeGeneratorResult` object rather than a simple string 
    (the written `data_id`).  
  - Empty cubes are no longer written, a warning status is 
    generated instead.
  - The xcube gen2 CLI `xcube gen2` has a new option `--output RESULT` 
    to write the result to a JSON file. If it is omitted, 
    the CLI will dump the result as JSON to stdout.

* Numerous breaking changes have been applied to this version
  in order to address generic resampling (#391), to support other
  CRS than WGS-84 (#112), and to move from the struct data cube 
  specification to a more relaxed cube convention (#488): 
  * The following components have been removed entirely 
    - module `xcube.core.imgeom` with class `ImageGeom` 
    - module `xcube.core.geocoding` with class `GeoCoding`
    - module `xcube.core.reproject` and all its functions
  * The following components have been added 
    - module `xcube.core.gridmapping` with new class `GridMapping`
      is a CF compliant replacement for classes `ImageGeom` and `GeoCoding`
  * The following components have changed in an incompatible way:
    - Function`xcube.core.rectify.rectify_dataset()` now uses 
      `source_gm: GridMapping` and `target_gm: GridMapping` instead of 
      `geo_coding: GeoCoding` and `output_geom: ImageGeom`. 
    - Function`xcube.core.gen.iproc.InputProcessor.process()` now uses 
      `source_gm: GridMapping` and `target_gm: GridMapping` instead of 
      `geo_coding: GeoCoding` and `output_geom: ImageGeom`. 
  * xcube no longer depends on GDAL (at least not directly).
    
* Added a new feature to xcube called "BYOA" - Bring your own Algorithm.
  It is a generic utility that allows for execution of user-supplied 
  Python code in both local and remote contexts. (#467)
  The new `xcube.core.byoa` package hosts the BYOA implementation and API.
  The entry point to the functionality is the `xcube.core.byoa.CodeConfig`
  class. It is currently utilized by the xcube Cube Generator that can now
  deal with an optional `code_config` request parameter. If given,
  the generated data cube will be post-processed by the configured user-code.
  The xcube Cube Generator with the BYOA feature is made available through the 
  1. Generator API `xcube.core.gen2.LocalCubeGenerator` and
    `xcube.core.gen2.service.RemoteCubeGenerator`;
  2. Generator CLI `xcube gen2`.
  
* A dataset's cube subset and its grid mapping can now be accessed through
  the `xcube` property of `xarray.Dataset` instances. This feature requires 
  importing the `xcube.core.xarray`package. Let `dataset` be an 
  instance of `xarray.Dataset`, then
  - `dataset.xcube.cube` is a `xarray.Dataset` that contains all cube 
     variables of `dataset`, namely the ones with dimensions 
     `("time", [...,], y_dim_name, x_dim_name)`, where `y_dim_name`, 
    `x_dim_name` are determined by the dataset's grid mapping.
     May be empty, if `dataset` has no cube variables.
  - `dataset.xcube.gm` is a `xcube.core.gridmapping.GridMapping` that 
     describes the CF-compliant grid mapping of `dataset`. 
     May be `None`, if `dataset` does not define a grid mapping.
  - `dataset.xcube.non_cube` is a `xarray.Dataset` that contains all
     variables of `dataset` that are not in `dataset.xcube.cube`.
     May be same as `dataset`, if `dataset.xcube.cube` is empty.
  
* Added a new utility module `xcube.util.temp` that allows for creating 
  temporary files and directories that will be deleted when the current 
  process ends.
* Added function `xcube.util.versions.get_xcube_versions()`  
  that outputs the versions of packages relevant for xcube.
  Also added a new CLI `xcube versions` that outputs the result of the  
  new function in JSON or YAML. (#522)

### Other

* The xcube cube generator (API `xcube.core.gen2`, CLI `xcube gen2`) 
  will now write consolidated Zarrs by default. (#500)
* xcube now issues a warning, if a data cube is opened from object 
  storage, and credentials have neither been passed nor can be found, 
  and the object storage has been opened with the default `anon=False`. (#412)
* xcube no longer internally caches directory listings, which prevents 
  the situation where a data cube that has recently been written into object 
  storage cannot be found. 
* Removed example notebooks that used hard-coded local file paths. (#400)
* Added a GitHub action that will run xcube unit tests, and build and 
  push Docker images. The version tag of the image is either `latest` when 
  the master changed or equals the release tag. 
* Removed warning `module 'xcube_xyz' looks like an xcube-plugin but 
  lacks a callable named 'init_plugin`.
* Fixed an issue where `xcube serve` provided wrong layer source options for 
  [OpenLayers XYZ](https://openlayers.org/en/latest/apidoc/module-ol_source_XYZ-XYZ.html) 
  when latitude coordinates where increasing with the coordinate index. (#251)
* Function `xcube.core.normalize.adjust_spatial_attrs()` no longer removes
  existing global attributes of the form `geospatial_vertical_<property>`.
* Numerous classes and functions became obsolete in the xcube 0.9 
  code base and have been removed, also because we believe there is 
  quite rare outside use, if at all. 
  
  Removed from `xcube.util.tiledimage`:
  * class `DownsamplingImage`
  * class `PilDownsamplingImage`
  * class `NdarrayDownsamplingImage`
  * class `FastNdarrayDownsamplingImage`
  * class `ImagePyramid`
  * function `create_pil_downsampling_image()`
  * function `create_ndarray_downsampling_image()`
  * function `downsample_ndarray()`
  * functions `aggregate_ndarray_xxx()`
  
  Removed from `xcube.util.tilegrid`:
  * functions `pow2_2d_subdivision()`
  * functions `pow2_1d_subdivision()`
  
## Changes in 0.8.2

* Fixed the issue that xcube gen2 would not print tracebacks to stderr 
  when raising errors of type `CubeGeneratorError` (#448).
* Enhanced `xcube.core.normalize.normalize_dataset()` function to also 
  normalize datasets with latitudes given as 
  `latitude_centers` and to invert decreasing latitude coordinate values.
* Introduced `xcube.core.normalize.cubify_dataset()` function to normalize 
  a dataset and finally assert the result complies to the 
  [xcube dataset conventions](https://github.com/dcs4cop/xcube/blob/master/docs/source/cubespec.md).
* Fixed that data stores `directory` and `s3` were not able to handle data 
  identifiers that they had assigned themselves during `write_data()`.  
  (#450)
* The `xcube prune` tool is no longer restricted to data cube datasets 
  and should now be able to deal with datasets that comprise very many 
  chunks. (#469)
* The `xcube.core.extract.get_cube_values_for_points()` function has been 
  enhanced to also accept lists or tuples in the item values of 
  the `points` arguments. (#431)   
* Fixed exception raised in `xcube extract` CLI tool when called with the 
  `--ref` option. This issue occurred with `xarray 0.18.2+`.

## Changes in 0.8.1

* Improved support of datasets with time given as `cftime.DatetimeGregorian` 
  or `cftime.DatetimeJulian`.
* Fixed out-of-memory error raised if spatial subsets were created from 
  cubes with large spatial dimensions. (#442)
* Fixed example Notebook `compute_dask_array` and renamed it 
  into `compute_array_from_func`. (#385)
* Fixed a problem with the S3 data store that occurred if the store was 
  configured without `bucket_name` and the (Zarr) data was opened 
  with `consolidated=True`.

* The functions `xcube.core.compute.compute_cube()` 
  and `xcube.core.compute.compute_dataset()`
  can now alter the shape of input datasets. (#289)  

## Changes in 0.8.0

* Harmonized retrieval of spatial and temporal bounds of a dataset: 
  To determine spatial bounds, use `xcube.core.geom.get_dataset_bounds()`, 
  to determine temporal bounds, use `xcube.core.timecoord.get_time_range_from_data()`. 
  Both methods will attempt to get the values from associated bounds arrays first. 
* Fixed broken JSON object serialisation of objects returned by 
  `DataStore.describe_object()`. (#432)
* Changed behaviour and signature of `xcube.core.store.DataStore.get_dataset_ids()`.
  The keyword argument `include_titles: str = True` has been replaced by 
  `include_attrs: Sequence[str] = None` and the return value changes accordingly:
  - If `include_attrs` is None (the default), the method returns an iterator
    of dataset identifiers *data_id* of type `str`.
  - If `include_attrs` is a sequence of attribute names, the method returns
    an iterator of tuples (*data_id*, *attrs*) of type `Tuple[str, Dict]`.
  Hence `include_attrs`  can be used to obtain a minimum set of dataset 
  metadata attributes for each returned *data_id*.
  However, `include_attrs` is not yet implemented so far in the "s3", 
  "memory", and "directory" data stores. (#420)
* Directory and S3 Data Store consider format of data denoted by *data id* when 
  using `get_opener_ids()`.
* S3 Data Store will only recognise a `consolidated = True` parameter setting,
  if the file `{bucket}/{data_id}/.zmetadata` exists. 
* `xcube gen2` will now ensure that temporal subsets can be created. (#430)
* Enhance `xcube serve` for use in containers: (#437)
  * In addition to option `--config` or `-c`, dataset configurations can now 
    be passed via environment variable `XCUBE_SERVE_CONFIG_FILE`.
  * Added new option `--base-dir` or `-b` to pass the base directory to
    resolve relative paths in dataset configurations. In addition, the value
    can be passed via environment variable `XCUBE_SERVE_BASE_DIR`.

## Changes in 0.7.2

* `xcube gen2` now allows for specifying the final data cube's chunk
  sizes. The new `cube_config` parameter is named `chunks`, is optional
  and if given, must be a dictionary that maps a dimension name to a 
  chunk size or to `None` (= no chunking). The chunk sizes only apply 
  to data variables. Coordinate variables will not be affected, e.g. 
  "time", "lat", "lon" will not be chunked. (#426)

* `xcube gen2` now creates subsets from datasets returned by data stores that
  do not recognize cube subset parameters `variable_names`, `bbox`, and
  `time_range`. (#423)

* Fixed a problem where S3 data store returned outdated bucket items. (#422)

## Changes in 0.7.1

* Dataset normalisation no longer includes reordering increasing
  latitude coordinates, as this creates datasets that are no longer writable 
  to Zarr. (#347)
* Updated package requirements
  - Added `s3fs`  requirement that has been removed by accident.
  - Added missing requirements `requests` and `urllib3`.

## Changes in 0.7.0

* Introduced abstract base class `xcube.util.jsonschema.JsonObject` which 
  is now the super class of many classes that have JSON object representations.
  In Jupyter notebooks, instances of such classes are automatically rendered 
  as JSON trees.
* `xcube gen2` CLI tool can now have multiple `-v` options, e.g. `-vvv`
  will now output detailed requests and responses.  
* Added new Jupyter notebooks in `examples/notebooks/gen2` 
  for the _data cube generators_ in the package `xcube.core.gen2`.
* Fixed a problem in `JsonArraySchema` that occurred if a valid 
  instance was `None`. A TypeError `TypeError: 'NoneType' object is not iterable` was 
  raised in this case.
* The S3 data store  `xcube.core.store.stores.s3.S3DataStore` now implements the `describe_data()` method. 
  It therefore can also be used as a data store from which data is queried and read.  
* The `xcube gen2` data cube generator tool has been hidden from
  the set of "official" xcube tools. It is considered as an internal tool 
  that is subject to change at any time until its interface has stabilized.
  Please refer to `xcube gen2 --help` for more information.
* Added `coords` property to `DatasetDescriptor` class. 
  The `data_vars` property of the `DatasetDescriptor` class is now a dictionary. 
* Added `chunks` property to `VariableDescriptor` class. 
* Removed function `reproject_crs_to_wgs84()` and tests (#375) because  
  - it seemed to be no longer be working with GDAL 3.1+; 
  - there was no direct use in xcube itself;
  - xcube plans to get rid of GDAL dependencies.
* CLI tool `xcube gen2` may now also ingest non-cube datasets.
* Fixed unit tests broken by accident. (#396)
* Added new context manager `xcube.util.observe_dask_progress()` that can be used
  to observe tasks that known to be dominated by Dask computations: 
  ```python
  with observe_dask_progress('Writing dataset', 100):
      dataset.to_zarr(store)  
  ```
* The xcube normalisation process, which ensures that a dataset meets the requirements 
  of a cube, internally requested a lot of data, causing the process to be slow and
  expensive in terms of memory consumption. This problem was resolved by avoiding to
  read in these large amounts of data. (#392)

## Changes in 0.6.1

* Updated developer guide (#382)

Changes relating to maintenance of xcube's Python environment requirements in `envrionment.yml`:

* Removed explicit `blas` dependency (which required MKL as of `blas =*.*=mkl`) 
  for better interoperability with existing environments.  
* Removed restrictions of `fsspec <=0.6.2` which was required due to 
  [Zarr #650](https://github.com/zarr-developers/zarr-python/pull/650). As #650 has been fixed, 
  `zarr=2.6.1` has been added as new requirement. (#360)

## Changes in 0.6.0

### Enhancements 

* Added four new Jupyter Notebooks about xcube's new Data Store Framework in 
  `examples/notebooks/datastores`.

* CLI tool `xcube io dump` now has new `--config` and `--type` options. (#370)

* New function `xcube.core.store.get_data_store()` and new class `xcube.core.store.DataStorePool` 
  allow for maintaining a set of pre-configured data store instances. This will be used
  in future xcube tools that utilise multiple data stores, e.g. "xcube gen", "xcube serve". (#364)

* Replaced the concept of `type_id` used by several `xcube.core.store.DataStore` methods 
  by a more flexible `type_specifier`. Documentation is provided in `docs/source/storeconv.md`. 
  
  The `DataStore` interface changed as follows:
  - class method `get_type_id()` replaced by `get_type_specifiers()` replaces `get_type_id()`;
  - new instance method `get_type_specifiers_for_data()`;
  - replaced keyword-argument in `get_data_ids()`;
  - replaced keyword-argument in `has_data()`;
  - replaced keyword-argument in `describe_data()`;
  - replaced keyword-argument in `get_search_params_schema()`;
  - replaced keyword-argument in `search_data()`;
  - replaced keyword-argument in `get_data_opener_ids()`.
  
  The `WritableDataStore` interface changed as follows:
  - replaced keyword-argument in `get_data_writer_ids()`.

* The JSON Schema classes in `xcube.util.jsonschema` have been extended:
  - `date` and `date-time` formats are now validated along with the rest of the schema
  - the `JsonDateSchema` and `JsonDatetimeSchema` subclasses of `JsonStringSchema` have been introduced, 
    including a non-standard extension to specify date and time limits

* Extended `xcube.core.store.DataStore` docstring to include a basic convention for store 
  open parameters. (#330)

* Added documentation for the use of the open parameters passed to 
  `xcube.core.store.DataOpener.open_data()`.

### Fixes

* `xcube serve` no longer crashes, if configuration is lacking a `Styles` entry.

* `xcube gen` can now interpret `start_date` and `stop_date` from NetCDF dataset attributes. 
  This is relevant for using `xcube gen` for Sentinel-2 Level 2 data products generated and 
  provided by Brockmann Consult. (#352)


* Fixed both `xcube.core.dsio.open_cube()` and `open_dataset()` which failed with message 
  `"ValueError: group not found at path ''"` if called with a bucket URL but no credentials given
  in case the bucket is not publicly readable. (#337)
  The fix for that issue now requires an additional `s3_kwargs` parameter when accessing datasets 
  in _public_ buckets:
  ```python
  from xcube.core.dsio import open_cube 
    
  public_url = "https://s3.eu-central-1.amazonaws.com/xcube-examples/OLCI-SNS-RAW-CUBE-2.zarr"
  public_cube = open_cube(public_url, s3_kwargs=dict(anon=True))
  ```  
* xcube now requires `s3fs >= 0.5` which implies using faster async I/O when accessing object storage.
* xcube now requires `gdal >= 3.0`. (#348)
* xcube now only requires `matplotlib-base` package rather than `matplotlib`. (#361)

### Other

* Restricted `s3fs` version in envrionment.yml in order to use a version which can handle pruned xcube datasets.
  This restriction will be removed once changes in zarr PR https://github.com/zarr-developers/zarr-python/pull/650 
  are merged and released. (#360)
* Added a note in the `xcube chunk` CLI help, saying that there is a possibly more efficient way 
  to (re-)chunk datasets through the dedicated tool "rechunker", see https://rechunker.readthedocs.io
  (thanks to Ryan Abernathey for the hint). (#335)
* For `xcube serve` dataset configurations where `FileSystem: obs`, users must now also 
  specify `Anonymous: True` for datasets in public object storage buckets. For example:
  ```yaml
  - Identifier: "OLCI-SNS-RAW-CUBE-2"
    FileSystem: "obs"
    Endpoint: "https://s3.eu-central-1.amazonaws.com"
    Path: "xcube-examples/OLCI-SNS-RAW-CUBE-2.zarr"
    Anyonymous: true
    ...
  - ...
  ```  
* In `environment.yml`, removed unnecessary explicit dependencies on `proj4` 
  and `pyproj` and restricted `gdal` version to >=3.0,<3.1. 

## Changes in 0.5.1

* `normalize_dataset` now ensures that latitudes are decreasing.

## Changes in 0.5.0

### New 

* `xcube gen2 CONFIG` will generate a cube from a data input store and a user given cube configuration.
   It will write the resulting cube in a user defined output store.
    - Input Stores: CCIODP, CDS, SentinelHub
    - Output stores: memory, directory, S3

* `xcube serve CUBE` will now use the last path component of `CUBE` as dataset title.

* `xcube serve` can now be run with AWS credentials (#296). 
  - In the form `xcube serve --config CONFIG`, a `Datasets` entry in `CONFIG`
    may now contain the two new keys `AccessKeyId: ...` and `SecretAccessKey: ...` 
    given that `FileSystem: obs`.
  - In the form `xcube serve --aws-prof PROFILE CUBE`
    the cube stored in bucket with URL `CUBE` will be accessed using the
    credentials found in section `[PROFILE]` of your `~/.aws/credentials` file.
  - In the form `xcube serve --aws-env CUBE`
    the cube stored in bucket with URL `CUBE` will be accessed using the
    credentials found in environment variables `AWS_ACCESS_KEY_ID` and
    `AWS_SECRET_ACCESS_KEY`.


* xcube has been extended by a new *Data Store Framework* (#307).
  It is provided by the `xcube.core.store` package.
  It's usage is currently documented only in the form of Jupyter Notebook examples, 
  see `examples/store/*.ipynb`.
   
* During the development of the new *Data Store Framework*, some  
  utility packages have been added:
  * `xcube.util.jsonschema` - classes that represent JSON Schemas for types null, boolean,
     number, string, object, and array. Schema instances are used for JSON validation,
     and object marshalling.
  * `xcube.util.assertions` - numerous `assert_*` functions that are used for function 
     parameter validation. All functions raise `ValueError` in case an assertion is not met.
  * `xcube.util.ipython` - functions that can be called for better integration of objects with
     Jupyter Notebooks.

### Enhancements

* Added possibility to specify packing of variables within the configuration of
  `xcube gen` (#269). The user now may specify a different packing variables, 
  which might be useful for reducing the storage size of the datacubes.
  Currently it is only implemented for zarr format.
  This may be done by passing the parameters for packing as the following:  
   
   
  ```yaml  
  output_writer_params: 

    packing: 
      analysed_sst: 
        scale_factor: 0.07324442274239326
        add_offset: -300.0
        dtype: 'uint16'
        _FillValue: 0.65535
  ```

* Example configurations for `xcube gen2` were added.

### Fixes

* From 0.4.1: Fixed time-series performance drop (#299). 

* Fixed `xcube gen` CLI tool to correctly insert time slices into an 
  existing cube stored as Zarr (#317).  

* When creating an ImageGeom from a dataset, correct the height if it would
  otherwise give a maximum latitude >90°.

* Disable the display of warnings in the CLI by default, only showing them if
  a `--warnings` flag is given.

* Fixed a regression when running "xcube serve" with cube path as parameter (#314)

* From 0.4.3: Extended `xcube serve` by reverse URL prefix option. 

* From 0.4.1: Fixed time-series performance drop (#299). 


## Changes in 0.4.3

* Extended `xcube serve` by reverse URL prefix option `--revprefix REFPREFIX`.
  This can be used in cases where only URLs returned by the service need to be prefixed, 
  e.g. by a web server's proxy pass.

## Changes in 0.4.2 

* Fixed a problem during release process. No code changes.

## Changes in 0.4.1 

* Fixed time-series performance drop (#299). 

## Changes in 0.4.0

### New

* Added new `/timeseries/{dataset}/{variable}` POST operation to xcube web API.
  It extracts time-series for a given GeoJSON object provided as body.
  It replaces all of the `/ts/{dataset}/{variable}/{geom-type}` operations.
  The latter are still maintained for compatibility with the "VITO viewer". 
  
* The xcube web API provided through `xcube serve` can now serve RGBA tiles using the 
  `dataset/{dataset}/rgb/tiles/{z}/{y}/{x}` operation. The red, green, blue 
  channels are computed from three configurable variables and normalisation ranges, 
  the alpha channel provides transparency for missing values. To specify a default
  RGB schema for a dataset, a colour mapping for the "pseudo-variable" named `rbg` 
  is provided in the configuration of `xcube serve`:
  ```yaml  
  Datasets:
    - Identifyer: my_dataset
      Style: my_style
      ...
    ...
  Styles:
    - Identifier: my_style
      ColorMappings:
        rgb:
          Red:
            Variable: rtoa_8
            ValueRange: [0., 0.25]
          Green:
            Variable: rtoa_6
            ValueRange: [0., 0.25]
          Blue:
            Variable: rtoa_4
            ValueRange: [0., 0.25]
        ...
  ```
  Note that this concept works nicely in conjunction with the new `Augmentation` feature (#272) used
  to compute new variables that could be input to the RGB generation. 
  
* Introduced new (ortho-)rectification algorithm allowing reprojection of 
  satellite images that come with (terrain-corrected) geo-locations for every pixel.

  - new CLI tool `xcube rectify`
  - new API function `xcube.core.rectify.rectify_dataset()`

* Utilizing the new rectification in `xcube gen` tool. It is now the default 
  reprojection method in `xcube.core.gen.iproc.XYInputProcessor` and
  `xcube.core.gen.iproc.DefaultInputProcessor`, if ground control points are not 
  specified, i.e. the input processor is configured with `xy_gcp_step=None`. (#206)
* Tile sizes for rectification in `xcube gen` are now derived from `output_writer_params` if given in configuration and 
  if it contains a `chunksizes` parameter for 'lat' or 'lon'. This will force the generation of a chunked xcube dataset 
  and will utilize Dask arrays for out-of-core computations. This is very useful for large data cubes whose time slices 
  would otherwise not fit into memory.
* Introduced new function `xcube.core.select.select_spatial_subset()`.

* Renamed function `xcube.core.select.select_vars()` into `xcube.core.select.select_variables_subset()`.
  
* Now supporting xarray and numpy functions in expressions used by the
  `xcube.core.evaluate.evaluate_dataset()` function and in the configuration of the 
  `xcube gen` tool. You can now use `xr` and `np` contexts in expressions, e.g. 
  `xr.where(CHL >= 0.0, CHL)`. (#257)

* The performance of the `xcube gen` tool for the case that expressions or 
  expression parts are reused across multiple variables can now be improved. 
  Such as expressions can now be assigned to intermediate variables and loaded 
  into memory, so they are not recomputed again.
  For example, let the expression `quality_flags.cloudy and CHL > 25.0` occur often
  in the configuration, then this is how recomputation can be avoided:
  ```
    processed_variables:
      no_cloud_risk:
        expression: not (quality_flags.cloudy and CHL_raw > 25.0)
        load: True
      CHL:
        expression: CHL_raw
        valid_pixel_expression: no_cloud_risk
      ...        
  ```      
* Added ability to write xcube datasets in Zarr format into object storage bucket using the xcube python api
  `xcube.core.dsio.write_cube()`. (#224) The user needs to pass provide user credentials via 
  ```
  client_kwargs = {'provider_access_key_id': 'user_id', 'provider_secret_access_key': 'user_secret'}
  ```
  and 
  write to existing bucket by executing 
  
  ```
  write_cube(ds1, 'https://s3.amazonaws.com/upload_bucket/cube-1-250-250.zarr', 'zarr',
                       client_kwargs=client_kwargs)
  ```
* Added new CLI tool `xcube tile` which is used to generate a tiled RGB image 
  pyramid from any xcube dataset. The format and file organisation of the generated 
  tile sets conforms to the [TMS 1.0 Specification](https://wiki.osgeo.org/wiki/Tile_Map_Service_Specification) 
  (#209).

* The configuration of `xcube serve` has been enhanced to support
  augmentation of data cubes by new variables computed on-the-fly (#272).
  You can now add a section `Augmentation` into a dataset descriptor, e.g.:
  
  ```yaml 
    Datasets:
      - Identifier: abc
        ...
        Augmentation:
          Path: compute_new_vars.py
          Function: compute_variables
          InputParameters:
            ...
      - ...
  ```
  
  where `compute_variables` is a function that receives the parent xcube dataset
  and is expected to return a new dataset with new variables. 
  
* The `xcube serve` tool now provides basic access control via OAuth2 bearer tokens (#263).
  To configure a service instance with access control, add the following to the 
  `xcube serve` configuration file:
  
  ```
    Authentication:
      Domain: "<your oauth2 domain>"
      Audience: "<your audience or API identifier>"
  ```
  
  Individual datasets can now be protected using the new `AccessControl` entry
  by configuring the `RequiredScopes` entry whose value is a list
  of required scopes, e.g. "read:datasets":
  
  ```
    Datasets:
      ...
      - Identifier: <some dataset id>
        ...
        AccessControl:
          RequiredScopes:
            - "read:datasets"
  ```
  
  If you want a dataset to disappear for authorized requests, set the 
  `IsSubstitute` flag:
  
  ```
    Datasets:
      ...
      - Identifier: <some dataset id>
        ...
        AccessControl:
          IsSubstitute: true
  ```

### Enhancements

* The `xcube serve` tool now also allows for per-dataset configuration
  of *chunk caches* for datasets read from remote object storage locations. 
  Chunk caching avoids recurring fetching of remote data chunks for same
  region of interest.
  It can be configured as default for all remote datasets at top-level of 
  the configuration file:
  ```
  DatasetChunkCacheSize: 100M
  ```
  or in individual dataset definitions:
  ```
  Datasets: 
     - Identifier: ...
       ChunkCacheSize: 2G
       ...
  ```
* Retrieval of time series in Python API function `xcube.core.timeseries.get_time_series()` 
  has been optimized and is now much faster for point geometries. 
  This enhances time-series performance of `xcube serve`. 
  * The log-output of `xcube serve` now contains some more details time-series request 
    so performance bottlenecks can be identified more easily from `xcube-serve.log`, 
    if the server is started together with the flag `--traceperf`.
* CLI command `xcube resample` has been enhanced by a new value for the 
  frequency option `--frequency all`
  With this value it will be possible to create mean, max , std, ... of the whole dataset,
  in other words, create an overview of a cube. 
  By [Alberto S. Rabaneda](https://github.com/rabaneda).
 
* The `xcube serve` tool now also serves dataset attribution information which will be 
  displayed in the xcube-viewer's map. To add attribution information, use the `DatasetAttribution` 
  in to your `xcube serve` configuration. It can be used on top-level (for all dataset), 
  or on individual datasets. Its value may be a single text entry or a list of texts:
  For example: 
  ```yaml
  DatasetAttribution: 
    - "© by Brockmann Consult GmbH 2020, contains modified Copernicus Data 2019, processed by ESA."
    - "Funded by EU H2020 DCS4COP project."
  ```
* The `xcube gen` tool now always produces consolidated xcube datasets when the output format is zarr. 
  Furthermore when appending to an existing zarr xcube dataset, the output now will be consolidated as well. 
  In addition, `xcube gen` can now append input time slices to existing optimized (consolidated) zarr xcube datasets.
* The `unchunk_coords` keyword argument of Python API function 
  `xcube.core.optimize.optimize_dataset()` can now be a name, or list of names  
  of the coordinate variable(s) to be consolidated. If boolean ``True`` is used
  all variables will be consolidated.
* The `xcube serve` API operations `datasets/` and `datasets/{ds_id}` now also
  return the metadata attributes of a given dataset and it variables in a property
  named `attrs`. For variables we added a new metadata property `htmlRepr` that is
  a string returned by a variable's `var.data._repr_html_()` method, if any.
* Renamed default log file for `xcube serve` command to `xcube-serve.log`.
* `xcube gen` now immediately flushes logging output to standard out
  
## Changes in 0.3.1 

### Fixes

* Removing false user warning about custom SNAP colormaps when starting 
  `xcube serve` command.
  
## Changes in 0.3.0

### New

* Added new parameter in `xcube gen` called `--no_sort`. Using `--no_sort`, 
  the input file list wont be sorted before creating the xcube dataset. 
  If `--no_sort` parameter is passed, order the input list will be kept. 
  The parameter `--sort` is deprecated and the input files will be sorted 
  by default. 
* xcube now discovers plugin modules by module naming convention
  and by Setuptools entry points. See new chapter 
  [Plugins](https://xcube.readthedocs.io/en/latest/plugins.html) 
  in xcube's documentation for details. (#211)  
* Added new `xcube compute` CLI command and `xcube.core.compute.compute_cube()` API 
  function that can be used to generate an output cube computed from a Python
  function that is applied to one or more input cubes. Replaces the formerly 
  hidden `xcube apply` command. (#167) 
* Added new function `xcube.core.geom.rasterize_features()` 
  to rasterize vector-data features into a dataset. (#222)
* Extended CLI command `xcube verify` and API function `xcube.core.verify.verify_cube` to check whether spatial
  coordinate variables and their associated bounds variables are equidistant. (#231)
* Made xarray version 0.14.1 minimum requirement due to deprecation of xarray's `Dataset.drop`
  method and replaced it with `drop_sel` and `drop_vars` accordingly. 


### Enhancements

* CLI commands execute much faster now when invoked with the `--help` and `--info` options.
* Added `serverPID` property to response of web API info handler. 
* Functions and classes exported by following modules no longer require data cubes to use
  the `lon` and `lat` coordinate variables, i.e. using WGS84 CRS coordinates. Instead, the 
  coordinates' CRS may be a projected coordinate system and coordinate variables may be called
  `x` and `y` (#112):
  - `xcube.core.new`
  - `xcube.core.geom`
  - `xcube.core.schema`
  - `xcube.core.verify`
* Sometimes the cell bounds coordinate variables of a given coordinate variables are not in a proper, 
  [CF compliant](http://cfconventions.org/Data/cf-conventions/cf-conventions-1.7/cf-conventions.html#cell-boundaries) 
  order, e.g. for decreasing latitudes `lat` the respective bounds coordinate
  `lat_bnds` is decreasing for `lat_bnds[:, 0]` and `lat_bnds[:, 1]`, but `lat_bnds[i, 0] < lat_bnds[i, 1]`
  for all `i`. xcube is now more tolerant w.r.t. to such wrong ordering of cell boundaries and will 
  compute the correct spatial extent. (#233)
* For `xcube serve`, any undefined color bar name will default to `"viridis"`. (#238)
    
 
### Fixes

* `xcube resample` now correctly re-chunks its output. By default, chunking of the 
  `time` dimension is set to one. (#212)

### Incompatible changes

The following changes introduce incompatibilities with former xcube 0.2.x 
versions. 

* The function specified by `xcube_plugins` entry points now receives an single argument of 
  type `xcube.api.ExtensionRegistry`. Plugins are asked to add their extensions
  to this registry. As an example, have a look at the default `xcube_plugins` entry points 
  in `./setup.py`.   
 
* `xcube.api.compute_dataset()` function has been renamed to 
  `xcube.api.evaluate_dataset()`. This has been done in order avoid confusion
  with new API function `xcube.api.compute_cube()`.
  
* xcube's package structure has been drastically changed: 
  - all of xcube's `__init__.py` files are now empty and no longer 
    have side effects such as sub-module aggregations. 
    Therefore, components need to be imported from individual modules.
  - renamed `xcube.api` into `xcube.core`
  - moved several modules from `xcube.util` into `xcube.core`
  - the new `xcube.constants` module contains package level constants
  - the new `xcube.plugin` module now registers all standard extensions
  - moved contents of module `xcube.api.readwrite` into `xcube.core.dsio`.
  - removed functions `read_cube` and `read_dataset` as `open_cube` and `open_dataset` are sufficient
  - all internal module imports are now absolute, rather than relative  

## Changes in 0.2.1

### Enhancements

- Added new CLI tool `xcube edit` and API function `xcube.api.edit_metadata`
  which allows editing the metadata of an existing xcube dataset. (#170)
- `xcube serve` now recognises xcube datasets with
  metadata consolidated by the `xcube opmimize` command. (#141)

### Fixes
- `xcube gen` now parses time stamps correcly from input data. (#207)
- Dataset multi-resolution pyramids (`*.levels` directories) can be stored in cloud object storage
  and are now usable with `xcube serve` (#179)
- `xcube optimize` now consolidates metadata only after consolidating
  coordinate variables. (#194)
- Removed broken links from `./README.md` (#197)
- Removed obsolete entry points from `./setup.py`.

## Changes in 0.2.0

### New

* Added first version of the [xcube documentation](https://xcube.readthedocs.io/) generated from
  `./docs` folder.

### Enhancements

* Reorganisation of the Documentation and Examples Section (partly addressing #106)
* Loosened python conda environment to satisfy conda-forge requirements
* xcube is now available as a conda package on the conda-forge channel. To install
  latest xcube package, you can now type: `conda install -c conda-forge xcube`
* Changed the unittesting code to minimize warnings reported by 3rd-party packages
* Making CLI parameters consistent and removing or changing parameter abbreviations
  in case they were used twice for different params. (partly addressing #91)
  For every CLI command which is generating an output a path must be provided by the
  option `-o`, `--output`. If not provided by the user, a default output_path is generated.
  The following CLI parameter have changed and their abbreviation is not enabled anymore : 

    - `xcube gen -v` is now only `xcube gen --vars` or `xcube gen --variables` 
    - `xcube gen -p` is now  `xcube gen -P` 
    - `xcube gen -i` is now  `xcube gen -I` 
    - `xcube gen -r` is now  `xcube gen -R`
    - `xcube gen -s` is now  `xcube gen -S` 
    - `xcube chunk -c`  is now  `xcube chunk -C`
    - `xcube level -l` is now `xcube level -L`
    - `xcube dump -v` is now `xcube dump --variable` or `xcube dump --var`
    - `xcube dump -e` is now `xcube dump -E` 
    - `xcube vars2dim -v` is now `xcube vars2dim --variable` or `xcube vars2dim --var`
    - `xcube vars2dim --var_name` is now `xcube vars2dim --variable` or `xcube vars2dim --var`
    - `xcube vars2dim -d` is now `xcube vars2dim -D` 
    - `xcube grid res -d` is now `xcube grid res -D`
    - `xcube grid res -c` is now `xcube grid res --cov` or `xcube grid res --coverage` 
    - `xcube grid res -n` is now `xcube grid res -N` or `xcube grid res --num_results` 
    - `xcube serve -p` is now `xcube serve -P` 
    - `xcube serve -a` is now `xcube serve -A` 
    
* Added option `inclStDev` and `inclCount` query parameters to `ts/{dataset}/{variable}/geometry` and derivates.
  If used with `inclStDev=1`, Xcube Viewer will show error bars for each time series point.
* `xcube.api.new_cube` function now accepts callables as values for variables.
  This allows to compute variable values depending on the (t, y, x) position
  in the cube. Useful for testing.
* `xcube.api` now exports the `MaskSet` class which is useful for decoding flag values encoding following the
  [CF conventions](http://cfconventions.org/Data/cf-conventions/cf-conventions-1.7/cf-conventions.html#flags).
* Added new CLI tool `xcube optimize` and API function `xcube.api.optimize_dataset` 
  optimizes data cubes for cloud object storage deployment. (#141)
* Added two new spatial dataset operations to Python API `xcube.api` (#148):
  * `mask_dataset_by_geometry(dataset, geometry)` clip and mask a dataset by geometry
  * `clip_dataset_by_geometry(dataset, geometry)` just clip a dataset by geometry 
* Changed the dev version tag from 0.2.0.dev3 to 0.2.0.dev
* The behavior of web API `/datasets?details=1` has changed.
  The call no longer includes associated vector data as GeoJSON. Instead new API
  has beed added to fetch new vector data on demand:
  `/datasets/{dataset}/places` and `/datasets/{dataset}/places/{place}` (#130)
* `xcube serve` accepts custom SNAP colormaps. The path to a SAP .cpd file can be passed via the server
   configuration file with the paramter [ColorFile] instead of [ColorBar]. (#84)
* `xcube serve` can now be configured to serve cubes that are associated 
   with another cube with same data but different chunking (#115). 
   E.g. using chunks such as `time=512,lat=1,lon=1` can drastically improve 
   time-series extractions. 
   Have a look at the demo config in `xube/webapi/res/demo/config.yml`.     
* `xcube serve` does now offer a AWS S3 compatible data access API (#97):
   - List bucket objects: `/s3bucket`, see AWS 
     docs [GET](https://docs.aws.amazon.com/AmazonS3/latest/API/v2-RESTBucketGET.html)
   - Get bucket object: `/s3bucket/{ds_id}/{path}`, 
     see AWS docs [HEAD](https://docs.aws.amazon.com/AmazonS3/latest/API/RESTObjectHEAD.html) 
     and [GET](https://docs.aws.amazon.com/AmazonS3/latest/API/RESTObjectGET.html)
* `xcube serve` now verifies that a configured cube is valid once it is opened. (#107)
* Added new CLI command `xcube verify` performing xcube dataset verification. (#19)
* Reworked `xcube extract` to be finally useful and effective for point data extraction. (#102) 
* `xcube server`can now filter datasets by point coordinate, e.g. `/datasets?point=12.5,52.8`. (#50) 
* `xcube server`can now limit time series to a maximum number of 
  valid (not NaN) values. To activate, pass optional query parameter `maxValids` to the various `/ts`
  functions. The special value `-1` will restrict the result to contain only valid values. (#113) 
* Reworked `xcube gen` to be more user-friendly and more consistent with other tools. 
  The changes are
  - Removed `--dir` and `--name` options and replaced it by single `--output` option, 
    whose default value is `out.zarr`. (#45)
  - The `--format` option no longer has a default value. If not given, 
    format is guessed from `--output` option.
  - Renamed following parameters in the configuration file:
    + `input_files` into `input_paths`, also because paths may point into object storage 
      locations (buckets);  
    + `output_file` into `output_path`, to be consistent with `input_paths`.  
* Added new CLI command `xcube prune`. The tool deletes all block files associated with empty (NaN-
  only) chunks in given INPUT cube, which must have ZARR format. This can drastically reduce files 
  in sparse cubes and improve cube reading performance. (#92)
* `xcube serve` has a new `prefix` option which is a path appended to the server's host.
  The `prefix` option replaces the `name` option which is now deprecated but kept 
  for backward compatibility. (#79)
* Added new CLI command `xcube resample` that is used to generate temporarily up- or downsampled
  data cubes from other data cubes.
* `xcube serve` can now be run with xcube dataset paths and styling information given via the CLI rather 
  than a configuration file. For example `xcube serve --styles conc_chl=(0,20,"viridis") /path/to/my/chl-cube.zarr`.
  This allows for quick inspection of newly generated cubes via `xcube gen`.
  Also added option `--show` that starts the Xcube viewer on desktop environments in a browser. 
* Added new `xcube apply` command that can be used to generate an output cube computed from a Python function 
  that is applied to one or more input cubes. 
  The command is still in development and therefore hidden.
* Added new `xcube timeit` command that can be used to measure the time required for 
  parameterized command invocations. 
  The command is still in development and therefore hidden.
* Added global `xcube --scheduler SCHEDULER` option for Dask distributed computing (#58)
* Added global `xcube --traceback` option, removed local `xcube gen --traceback` option
* Completed version 1 of an xcube developer guide.
* Added `xcube serve` command (#43) 
* `xcube serve`: Time-series web API now also returns "uncertainty" (#48)
* Added `xcube level` command to allow for creating spatial pyramid levels (#38)
* `xcube gen` accepts multiple configuration files that will be merged in order (#21)
* Added `xcube gen` option `--sort` when input data list should be sorted (#33)    
* Added `xcube vars2dim` command to make variables a cube dimension (#31)
* Added `xcube serve` option `--traceperf` that allows switching on performance diagnostics.
* Included possibility to read the input file paths from a text file. (#47)
* Restructured and clarified code base (#27)
* Moved to Python 3.7 (#25)
* Excluding all input processors except for the default one. They are now plugins and have own repositories within the 
  xcube's organisation. (#49)


### Fixes

* `xcube gen` CLI now updates metadata correctly. (#181)
* It was no longer possible to use the `xcube gen` CLI with `--proc` option. (#120)
* `totalCount` attribute of time series returned by Web API `ts/{dataset}/{variable}/{geom-type}` now
   contains the correct number of possible observations. Was always `1` before.
* Renamed Web API function `ts/{dataset}/{variable}/places` into
  `ts/{dataset}/{variable}/features`.
* `xcube gen` is now taking care that when new time slices are added to an existing
   cube, this is done by maintaining the chronological order. New time slices are
   either appended, inserted, or replaced. (#64) (#139)
* Fixed `xcube serve` issue with WMTS KVP method `GetTile` with query parameter `time` 
  whose value can now also have the two forms `<start-date>/<end-date>` and just `<date>`. (#132) 
* Fixed `xcube extract` regression that stopped working after Pandas update (#95) 
* Fixed problem where CTRL+C didn't function anymore with `xcube serve`. (#87)
* Fixed error `indexes along dimension 'y' are not equal` occurred when using 
  `xcube gen` with processed variables that used flag values (#86)
* Fixed `xcube serve` WMTS KVP API to allow for case-insensitive query parameters. (#77)
* Fixed error in plugins when importing `xcube.api.gen` (#62)
* Fixed import of plugins only when executing `xcube.cli` (#66)

## Changes in 0.1.0

* Respecting chunk sizes when computing tile sizes [#44](https://github.com/dcs4cop/xcube-server/issues/44)
* The RESTful tile operations now have a query parameter `debug=1` which toggles tile 
  computation performance diagnostics.
* Can now associate place groups with datasets.
* Major revision of API. URLs are now more consistent.
* Request for obtaining a legend for a layer of given by a variable of a data set was added.
* Added a Dockerfile to build an xcube docker image and to run the demo
* The RESTful time-series API now returns ISO-formatted UTC dates [#26](https://github.com/dcs4cop/xcube-server/issues/26)<|MERGE_RESOLUTION|>--- conflicted
+++ resolved
@@ -1,6 +1,7 @@
 ## Changes in 0.11.3 (in development)
 
-<<<<<<< HEAD
+### Enhancements
+
 * Allow xcube Server to work with any OIDC-compliant auth service such as
   Auth0, Keycloak, or Google. Permissions of the form 
   `"read:dataset:\<dataset\>"` and `"read:variable:\<dataset\>"` can now be
@@ -14,9 +15,6 @@
   `"read:dataset:$username/*"` will effectively be
   `"read:dataset:demo_user/*"` and only allow access to datasets
   with resource identifiers having the prefix `demo_user/`.
-=======
-### Enhancements
->>>>>>> 0fad1ed2
 
 * Filesystem-based data stores like "file" and "s3" support reading 
   GeoTIFF and Cloud Optimized GeoTIFF (COG). (#489) 
@@ -27,8 +25,6 @@
 * Removed all upper version bounds of package dependencies.
   This increases compatibility with existing Python environments.
 
-<<<<<<< HEAD
-=======
 * A new CLI tool `xcube patch` has been added. It allows for in-place
   metadata patches of Zarr data cubes stored in almost any filesystem 
   supported by [fsspec](https://filesystem-spec.readthedocs.io/en/latest/) 
@@ -40,7 +36,6 @@
 * Fixed typo in metadata of demo cubes in `examples/serve/demo`. 
   Demo cubes now all have consolidated metadata.
 
->>>>>>> 0fad1ed2
 ## Changes in 0.11.2
 
 ### Enhancements
@@ -60,7 +55,6 @@
 * The functions
   - `mask_dataset_by_geometry()` 
   - `rasterize_features()`
-
   of module `xcube.core.geom` have been reimplemented to generate 
   lazy dask arrays. Both should now be applicable to datasets
   that have arbitrarily large spatial dimensions. 
