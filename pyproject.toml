--- conflicted
+++ resolved
@@ -55,14 +55,9 @@
   "tabulate>=0.9",
   "tornado>=6.0",
   "urllib3>=1.26",
-<<<<<<< HEAD
-  "xarray>=2022.6,<=2024.6",
+  "xarray>=2024.7",
   "xvec",
-  "zarr>=2.11"
-=======
-  "xarray>=2024.7",
   "zarr>=2.11,<3"
->>>>>>> 42958dfb
 ]
 classifiers = [
   "Development Status :: 5 - Production/Stable",
