[build-system]
requires = ["setuptools >= 61.2.0"]
build-backend = "setuptools.build_meta"

[project]
name = "xcube" # PYPI RENAME THIS LINE (do not remove this comment, see #1010) 
dynamic = ["version", "readme"]
authors = [
  {name = "xcube Development Team"}
]
description = """\
  xcube is a Python package for generating and exploiting \
  data cubes powered by xarray, dask, and zarr. \
  """
keywords = [
  "analysis ready data", "data science",
  "datacube", "xarray", "zarr"
]
license = {text = "MIT"}
requires-python = ">=3.9"
dependencies = [
  "botocore>=1.34.51",
  "cftime>=1.6.3",
  "click>=8.0",
  "cmocean>=2.0",
<<<<<<< HEAD
  "chartlets>=0.1.3",
=======
  "chartlets>=0.1.0",
>>>>>>> 2de71f7a
  "dask>=2021.6",
  "dask-image>=0.6",
  "deprecated>=1.2",
  "distributed>=2021.6",
  "fiona>=1.8",
  "fsspec>=2021.6",
  "gdal>=3.0",
  "geopandas>=0.8",
  "jdcal>=1.4",
  "jsonschema>=3.2",
  "mashumaro",
  "matplotlib>=3.8.3",
  "netcdf4>=1.5",
  "numba>=0.52",
  "numcodecs>=0.12.1",
  "numpy>=1.16",
  "pandas>=1.3",
  "pillow>=6.0",
  "pyjwt>=1.7",
  "pyproj>=3.0",
  "pyyaml>=5.4",
  "rasterio>=1.2",
  "requests>=2.25",
  "rfc3339-validator>=0.1",
  "rioxarray>=0.11",
  "s3fs>=2021.6",
  "setuptools>=41.0",
  "shapely>=1.6",
  "tabulate>=0.9",
  "tornado>=6.0",
  "urllib3>=1.26",
  "xarray>=2024.7",
  "zarr>=2.11,<3"
]
classifiers = [
  "Development Status :: 5 - Production/Stable",
  "Intended Audience :: Science/Research",
  "Intended Audience :: Developers",
  "License :: OSI Approved :: MIT License",
  "Programming Language :: Python :: 3",
  "Programming Language :: Python :: 3.10",
  "Programming Language :: Python :: 3.11",
  "Programming Language :: Python :: 3.12",
  "Programming Language :: Python :: 3.13",
  "Topic :: Software Development",
  "Topic :: Scientific/Engineering",
  "Typing :: Typed",
  "Operating System :: Microsoft :: Windows",
  "Operating System :: POSIX",
  "Operating System :: Unix",
  "Operating System :: MacOS",
]

# entry point xcube's CLI
[project.scripts]
xcube = "xcube.cli.main:main"

# entry point xcube's default extensions
[project.entry-points.xcube_plugins]
xcube = "xcube.plugin:init_plugin"

[tool.setuptools.package-data]
"xcube.webapi.meta" = [
    "data/openapi.html",
]
"xcube.webapi.viewer" = [
    "dist/*", "dist/**/*",
]

[tool.setuptools.dynamic]
version = {attr = "xcube.__version__"}
readme = {file = "README.md", content-type = "text/markdown"}

[tool.setuptools.packages.find]
exclude = [
  "test*",
  "doc*"
]

[project.optional-dependencies]
dev = [
  "flake8>=3.7",
  "isort>=6",
  "moto>=4",
  "pytest>=4.4",
  "pytest-cov>=2.6",
  "requests-mock>=1.8",
  "ruff>=0.9",
  "werkzeug"
]

[project.urls]
Documentation = "https://xcube.readthedocs.io/en/latest/"
Source = "https://github.com/xcube-dev/xcube"
Download = "https://pypi.org/project/xcube-core/#files"
Tracker = "https://github.com/xcube-dev/xcube/issues"
"Release notes" = "https://github.com/xcube-dev/xcube/releases"
Changelog = "https://github.com/xcube-dev/xcube/blob/main/CHANGES.md"<|MERGE_RESOLUTION|>--- conflicted
+++ resolved
@@ -23,11 +23,7 @@
   "cftime>=1.6.3",
   "click>=8.0",
   "cmocean>=2.0",
-<<<<<<< HEAD
   "chartlets>=0.1.3",
-=======
-  "chartlets>=0.1.0",
->>>>>>> 2de71f7a
   "dask>=2021.6",
   "dask-image>=0.6",
   "deprecated>=1.2",
