import os
import shutil
import unittest
from abc import ABCMeta
from typing import List

import click
import click.testing
import xarray as xr

from xcube.api.new import new_cube
from xcube.cli import cli, _parse_kwargs

TEST_NC_FILE = "test.nc"
TEST_ZARR_DIR = "test.zarr"


class CliTest(unittest.TestCase, metaclass=ABCMeta):

    def invoke_cli(self, args: List[str]):
        self.runner = click.testing.CliRunner()
        return self.runner.invoke(cli, args, catch_exceptions=False)

    def setUp(self):
        super().setUp()
        dataset = new_cube(variables=dict(precipitation=0.4, temperature=275.2))
        dataset.to_netcdf(TEST_NC_FILE, mode="w")
        dataset.to_zarr(TEST_ZARR_DIR, mode="w")

    def tearDown(self):
        if os.path.isdir(TEST_ZARR_DIR):
            shutil.rmtree(TEST_ZARR_DIR, ignore_errors=True)
        os.remove(TEST_NC_FILE)
        super().tearDown()


class DumpTest(CliTest):

    def test_dump_ds(self):
        result = self.invoke_cli(["dump", TEST_NC_FILE])
<<<<<<< HEAD
        self.assertIn("<xarray.Dataset>\n", result.output)
        self.assertIn("Dimensions: ", result.output)
        self.assertIn("Dimensions without coordinates: bnds\n", result.output)
        self.assertIn("Coordinates:\n", result.output)
        self.assertIn("Data variables:\n", result.output)
        self.assertIn("Attributes:\n", result.output)
        self.assertIn("  * lat ", result.output)
        self.assertIn("(lat) float64 -89.5 -88.5 -87.5", result.output)
        self.assertIn("    lat_bnds ", result.output)
        self.assertIn("(time) datetime64[ns] 2010-01-01T12:00:00", result.output)
        self.assertIn("    time_coverage_start:   2010-01-01 00:00:00\n", result.output)
=======
        self.assertEqual((
            '<xarray.Dataset>\n'
            'Dimensions:        (lat: 100, lon: 200, time: 5)\n'
            'Coordinates:\n'
            '  * time           (time) datetime64[ns] 2010-01-01 2010-01-02 ... 2010-01-05\n'
            '  * lat            (lat) float64 50.0 50.02 50.04 50.06 ... 51.96 51.98 52.0\n'
            '  * lon            (lon) float64 0.0 0.0201 0.0402 0.0603 ... 3.94 3.96 3.98 4.0\n'
            'Data variables:\n'
            '    precipitation  (time, lat, lon) float64 ...\n'
            '    temperature    (time, lat, lon) float64 ...\n'
            'Attributes:\n'
            '    time_coverage_start:  2010-01-01 00:00:00\n'
            '    time_coverage_end:    2010-01-05 00:00:00\n'
        ), result.output)
>>>>>>> 0a972b24
        self.assertEqual(0, result.exit_code)


class ChunkTest(CliTest):

    def test_chunk_zarr(self):
        output_path = "test-chunked.zarr"
        result = self.invoke_cli(["chunk",
                                  TEST_ZARR_DIR,
                                  output_path,
                                  "-c", "time=1,lat=20,lon=40"])
        self.assertEqual("", result.output)
        self.assertEqual(0, result.exit_code)
        self.assertTrue(os.path.isdir(output_path))
        try:
            ds = xr.open_zarr(output_path)
            self.assertIn("precipitation", ds)
            precipitation = ds["precipitation"]
            self.assertTrue(hasattr(precipitation, "encoding"))
            self.assertIn("chunks", precipitation.encoding)
            self.assertEqual(precipitation.encoding["chunks"], (1, 20, 40))
        finally:
            shutil.rmtree(output_path, ignore_errors=True)

    # TODO (forman): this test fails
    # netCDF4\_netCDF4.pyx:2437: in netCDF4._netCDF4.Dataset.createVariable
    # ValueError: cannot specify chunksizes for a contiguous dataset
    #
    # def test_chunk_nc(self):
    #     output_path = "test-chunked.nc"
    #     result = self.invoke_cli(["chunk",
    #                               TEST_NC_FILE,
    #                               output_path,
    #                               "-c", "time=1,lat=20,lon=40"])
    #     self.assertEqual("", result.output)
    #     self.assertEqual(0, result.exit_code)
    #     self.assertTrue(os.path.isdir(output_path))
    #     try:
    #         ds = xr.open_zarr(output_path)
    #         self.assertIn("precipitation", ds)
    #         precipitation = ds["precipitation"]
    #         self.assertTrue(hasattr(precipitation, "encoding"))
    #         self.assertIn("chunksizes", precipitation.encoding)
    #         self.assertEqual(precipitation.encoding["chunksizes"], (1, 20, 40))
    #     finally:
    #         os.remove(output_path)

    def test_chunk_size_syntax(self):
        result = self.invoke_cli(["chunk",
                                  TEST_NC_FILE,
                                  "test-chunked.zarr",
                                  "-c", "time=1,lat!gnnn,lon=40"])
        self.assertEqual("Error: Invalid value for <chunks>:"
                         " 'time=1,lat!gnnn,lon=40'\n",
                         result.output)
        self.assertEqual(1, result.exit_code)

    def test_chunk_size_not_an_int(self):
        result = self.invoke_cli(["chunk",
                                  TEST_NC_FILE,
                                  "test-chunked.zarr",
                                  "-c", "time=1,lat=20.3,lon=40"])
        self.assertEqual("Error: Invalid value for <chunks>,"
                         " chunk sizes must be positive integers:"
                         " time=1,lat=20.3,lon=40\n",
                         result.output)
        self.assertEqual(1, result.exit_code)

    def test_chunk_size_not_a_dim(self):
        result = self.invoke_cli(["chunk",
                                  TEST_NC_FILE,
                                  "test-chunked.zarr",
                                  "-c", "time=1,lati=20,lon=40"])
        self.assertEqual("Error: Invalid value for <chunks>,"
                         " 'lati' is not the name of any dimension:"
                         " time=1,lati=20,lon=40\n",
                         result.output)
        self.assertEqual(1, result.exit_code)


class ParseTest(unittest.TestCase):

    def test_parse_kwargs(self):
        self.assertEqual(dict(),
                         _parse_kwargs("", metavar="<chunks>"))
        self.assertEqual(dict(time=1, lat=256, lon=512),
                         _parse_kwargs("time=1, lat=256, lon=512", metavar="<chunks>"))

        with self.assertRaises(click.ClickException) as cm:
            _parse_kwargs("45 * 'A'", metavar="<chunks>")
        self.assertEqual("Invalid value for <chunks>: \"45 * 'A'\"",
                         f"{cm.exception}")

        with self.assertRaises(click.ClickException) as cm:
            _parse_kwargs("9==2")
        self.assertEqual("Invalid value: '9==2'",
                         f"{cm.exception}")<|MERGE_RESOLUTION|>--- conflicted
+++ resolved
@@ -38,19 +38,6 @@
 
     def test_dump_ds(self):
         result = self.invoke_cli(["dump", TEST_NC_FILE])
-<<<<<<< HEAD
-        self.assertIn("<xarray.Dataset>\n", result.output)
-        self.assertIn("Dimensions: ", result.output)
-        self.assertIn("Dimensions without coordinates: bnds\n", result.output)
-        self.assertIn("Coordinates:\n", result.output)
-        self.assertIn("Data variables:\n", result.output)
-        self.assertIn("Attributes:\n", result.output)
-        self.assertIn("  * lat ", result.output)
-        self.assertIn("(lat) float64 -89.5 -88.5 -87.5", result.output)
-        self.assertIn("    lat_bnds ", result.output)
-        self.assertIn("(time) datetime64[ns] 2010-01-01T12:00:00", result.output)
-        self.assertIn("    time_coverage_start:   2010-01-01 00:00:00\n", result.output)
-=======
         self.assertEqual((
             '<xarray.Dataset>\n'
             'Dimensions:        (lat: 100, lon: 200, time: 5)\n'
@@ -65,7 +52,6 @@
             '    time_coverage_start:  2010-01-01 00:00:00\n'
             '    time_coverage_end:    2010-01-05 00:00:00\n'
         ), result.output)
->>>>>>> 0a972b24
         self.assertEqual(0, result.exit_code)
 
 
@@ -162,4 +148,6 @@
         with self.assertRaises(click.ClickException) as cm:
             _parse_kwargs("9==2")
         self.assertEqual("Invalid value: '9==2'",
-                         f"{cm.exception}")+                         f"{cm.exception}")
+
+
