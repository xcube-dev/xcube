--- conflicted
+++ resolved
@@ -45,15 +45,8 @@
   - zarr >=2.11,<3  # until we can ensure zarr 3 compatibility; see Issue #1102
   # Chartlets
   - altair
-<<<<<<< HEAD
   - chartlets >= 0.1.3
   # Testing
-=======
-  - pip
-  - pip:
-     - chartlets >=0.1.0
-  # Development
->>>>>>> 2de71f7a
   - flake8 >=3.7
   - isort >=6
   - kerchunk
