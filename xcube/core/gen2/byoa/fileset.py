# The MIT License (MIT)
# Copyright (c) 2021 by the xcube development team and contributors
#
# Permission is hereby granted, free of charge, to any person obtaining a copy of
# this software and associated documentation files (the "Software"), to deal in
# the Software without restriction, including without limitation the rights to
# use, copy, modify, merge, publish, distribute, sublicense, and/or sell copies
# of the Software, and to permit persons to whom the Software is furnished to do
# so, subject to the following conditions:
#
# The above copyright notice and this permission notice shall be included in all
# copies or substantial portions of the Software.
#
# THE SOFTWARE IS PROVIDED "AS IS", WITHOUT WARRANTY OF ANY KIND, EXPRESS OR
# IMPLIED, INCLUDING BUT NOT LIMITED TO THE WARRANTIES OF MERCHANTABILITY,
# FITNESS FOR A PARTICULAR PURPOSE AND NONINFRINGEMENT. IN NO EVENT SHALL THE
# AUTHORS OR COPYRIGHT HOLDERS BE LIABLE FOR ANY CLAIM, DAMAGES OR OTHER
# LIABILITY, WHETHER IN AN ACTION OF CONTRACT, TORT OR OTHERWISE, ARISING FROM,
# OUT OF OR IN CONNECTION WITH THE SOFTWARE OR THE USE OR OTHER DEALINGS IN THE
# SOFTWARE.

import fnmatch
import os.path
import re
import zipfile
from typing import Any, Dict, Optional, List, Collection, Iterator, Union

import fsspec

from xcube.util.assertions import assert_given
from xcube.util.assertions import assert_instance
from xcube.util.jsonschema import JsonArraySchema
from xcube.util.jsonschema import JsonObject
from xcube.util.jsonschema import JsonObjectSchema
from xcube.util.jsonschema import JsonStringSchema
from .temp import new_temp_dir
from .temp import new_temp_file


class _FileSetDetails:
    def __init__(self,
                 fs: fsspec.AbstractFileSystem,
                 root: str,
                 local_path: Union[None, str]):
        """
        Stores file system details about a FileSet instance.
        Internal helper class.
        :param fs: file system
        :param root: root in file system
        :param local_path: the local or network path.
            None, if this is not a local path.
        """
        self._fs = fs
        self._root = root
        self._local_path = local_path
        self._mapper: Optional[fsspec.FSMap] = None

    @classmethod
    def new(cls,
            path: str,
            parameters: Dict[str, Any] = None) -> '_FileSetDetails':
        try:
            fs, root = fsspec.core.url_to_fs(path,
                                             **(parameters or {}))
        except (ImportError, OSError) as e:
            raise ValueError(f'Illegal file set {path!r}') from e
        local_path = root if fs.protocol == 'file' else None
        return _FileSetDetails(fs, root, local_path)

    @property
    def fs(self) -> fsspec.AbstractFileSystem:
        return self._fs

    @property
    def root(self) -> str:
        return self._root

    @property
    def local_path(self) -> Optional[str]:
        return self._local_path

    @property
    def mapper(self) -> fsspec.FSMap:
        if self._mapper is None:
            fs, root = self.fs, self.root
            if self.local_path \
                    and zipfile.is_zipfile(self.local_path):
                from fsspec.implementations.zip import ZipFileSystem
                fs, root = ZipFileSystem(self.local_path), ''
            self._mapper = fsspec.FSMap(root, fs)
        return self._mapper


class FileSet(JsonObject):
    """
    A set of files that can found at some abstract root *path*.
    The *path* may identify local or remote filesystems.
    A filesystem may require specific *parameters*, e.g.
    user credentials.

    This implementation is based on the ```fsspec```
    package and the documentation about the different
    possible file systems and their specific parameters
    can be found at https://filesystem-spec.readthedocs.io/.

    Examples:

        FileSet('eurodatacube/my_processor')

        FileSet('eurodatacube/my_processor.zip')

        FileSet('s3://eurodatacube/my_processor.zip',
                parameters=dict(key='...',
                                secret='...')

        FileSet('github://dcs4cop:xcube@v0.8.1/',
                parameters=dict(username='...',
                                token='ghp_...')

    If *includes* wildcard patterns are given, only files
    whose paths match any of the patterns are included.
    If *excludes* wildcard patterns are given, only files
    whose paths do not match all of the patterns are included.

    :param path: Root path of the file set.
    :param includes: Wildcard patterns used to include a file.
    :param excludes: Wildcard patterns used to exclude a file.
    :param parameters: File system specific parameters.
    """

    def __init__(self,
                 path: str,
                 includes: Collection[str] = None,
                 excludes: Collection[str] = None,
                 parameters: Dict[str, Any] = None):
        assert_instance(path, str, 'path')
        assert_given(path, 'path')
        self._path = path
        self._parameters = dict(parameters) if parameters is not None else None
        self._includes = list(includes) if includes is not None else None
        self._excludes = list(excludes) if excludes is not None else None
        # computed members
        self._include_patterns = _translate_patterns(includes or [])
        self._exclude_patterns = _translate_patterns(excludes or [])
        # cached, computed members
        self._details: Optional[_FileSetDetails] = None

    @classmethod
    def get_schema(cls) -> JsonObjectSchema:
        """Get the JSON-schema for FileSet objects."""
        return JsonObjectSchema(
            properties=dict(
                path=JsonStringSchema(min_length=1),
                parameters=JsonObjectSchema(additional_properties=True),
                includes=JsonArraySchema(items=JsonStringSchema(min_length=1)),
                excludes=JsonArraySchema(items=JsonStringSchema(min_length=1)),
            ),
            additional_properties=False,
            required=['path'],
            factory=cls,
        )

    @property
    def path(self) -> str:
        """Get the root path."""
        return self._path

    @property
    def parameters(self) -> Optional[Dict[str, Any]]:
        """
        Get optional parameters for the file system
        :attribute:path is referring to.
        """
        return self._parameters

    @property
    def includes(self) -> Optional[List[str]]:
        """Wildcard patterns used to include a file."""
        return self._includes

    @property
    def excludes(self) -> Optional[List[str]]:
        """Wildcard patterns used to exclude a file."""
        return self._excludes

    def keys(self) -> Iterator[str]:
        """
        Get keys in this file set.
        A key is a normalized path relative to the root *path*.
        The forward slash "/" is used as path separator.
        """
        for key in self._get_details().mapper.keys():
            # print('-->', key)
            if self._accepts_key(key):
                yield key

    def get_local_path(self) -> Optional[str]:
        """
        Get the local path, if this file set is local,
        otherwise return None.
        """
        return self._get_details().local_path

    def is_local(self) -> bool:
        """
        Test whether this file set refers to a local file or directory.
        The test is made on the this path's protocol.
        """
        if self._details is not None:
            return self._details.local_path is not None
        protocol, _ = fsspec.core.split_protocol(self._path)
        return protocol is None or protocol == 'file'

    def to_local(self) -> 'FileSet':
        """
        Turn this file set into an existing, local file set.
        """
        if self.is_local():
            return self

        details = self._get_details()
        fs, root = details.fs, details.root
        temp_dir = new_temp_dir()
        # TODO: replace by loop so we can apply includes/excludes.
        #   see impl of fs.get().
        fs.get(root, temp_dir + "/", recursive=True)
        files = os.listdir(temp_dir)
        if len(files) == 1:
            zip_file = os.path.join(temp_dir, files[0])
            if zipfile.is_zipfile(zip_file):
                return FileSet(zip_file,
                               includes=self.includes,
                               excludes=self.excludes)

        return FileSet(temp_dir,
                       includes=self.includes,
                       excludes=self.excludes)

    def is_local_dir(self) -> bool:
        """
        Test whether this file set refers to an existing local directory.
        """
        local_path = self.get_local_path()
        return os.path.isdir(local_path) \
            if local_path is not None else False

    def to_local_dir(self, dir_path: str = None) -> 'FileSet':
        """
        Convert this file set into a file set that refers to a
        directory in the local file system.

        The *dir_path* parameter is used only if this fileset
        does not already refer to an existing local directory.

        :param dir_path: An optional directory path.
            If not given, a temporary directory is created.
        :return: The file set representing the local directory.
        """
        file_set = self.to_local()
        if file_set.is_local_dir() \
                and dir_path is None \
<<<<<<< HEAD
                and not self.includes \
                and not self.excludes:
            return self

        if self.is_remote():
            return FileSet('simplecache::' + self.path,
                           includes=self.includes,
                           excludes=self.excludes,
                           parameters=self.parameters) \
                .to_local_dir(dir_path=dir_path)
=======
                and not file_set.includes \
                and not file_set.excludes:
            return file_set
>>>>>>> d9b2c75d

        if dir_path:
            if not os.path.exists(dir_path):
                os.makedirs(dir_path)
            else:
                # We should assert an empty existing directory
                pass
        else:
            dir_path = new_temp_dir()

        mapper = file_set._get_details().mapper
        for key in file_set.keys():
            file_path = os.path.join(dir_path, key.replace('/', os.path.sep))
            file_dir_path = os.path.dirname(file_path)
            if not os.path.isdir(file_dir_path):
                os.makedirs(file_dir_path)
            with open(file_path, 'wb') as stream:
                stream.write(mapper[key])

        return FileSet(dir_path)

    def is_local_zip(self):
        """
        Test whether this file set refers to an existing local ZIP archive.
        """
        local_path = self.get_local_path()
        return zipfile.is_zipfile(local_path) \
            if local_path is not None else False

    def to_local_zip(self, zip_path: str = None) -> 'FileSet':
        """
        Zip this file set and return it as a new local directory file set.
        If this is already a ZIP archive, return this file set.

        :param zip_path: An optional path for the new ZIP archive.
            If not given, a temporary file will be created.
        :return: The file set representing the local ZIP archive.
        """
        file_set = self.to_local()
        if file_set.is_local_zip() \
                and zip_path is None \
                and not file_set._includes \
                and not file_set._excludes:
            return file_set

        local_dir_path = file_set.get_local_path()

        if not zip_path:
            zip_path = new_temp_file(suffix='.zip')

        with zipfile.ZipFile(zip_path, 'w') as zip_file:
            for key in file_set.keys():
                file_path = os.path.join(local_dir_path, key)
                zip_file.write(file_path, arcname=key)

        return FileSet(zip_path)

    def _accepts_key(self, key: str) -> bool:
        key = '/' + key.replace(os.path.sep, "/")
        return _key_matches(key, self._include_patterns, True) \
               and not _key_matches(key, self._exclude_patterns, False)

    def _get_details(self) -> _FileSetDetails:
        if self._details is None:
            self._details = _FileSetDetails.new(self.path, self.parameters)
        return self._details

    def _get_fs(self) -> fsspec.AbstractFileSystem:
        return self._get_details().fs


def _key_matches(key: str,
                 patterns: List[re.Pattern],
                 empty_value: bool) -> bool:
    if not patterns:
        return empty_value
    for pattern in patterns:
        if pattern.match(key):
            return True
    return False


def _translate_patterns(patterns: Optional[Collection[str]]) \
        -> List[re.Pattern]:
    return [re.compile(fnmatch.translate(np))
            for p in patterns
            for np in _normalize_pattern(p)]


def _normalize_pattern(pattern: str) -> List[str]:
    pattern = pattern.replace(os.path.sep, '/')
    start_sep = pattern.startswith('/')
    end_sep = pattern.endswith('/')
    if start_sep and end_sep:
        return [pattern,
                f'{pattern}*']
    elif start_sep:
        return [pattern,
                f'{pattern}/*']
    elif end_sep:
        return [pattern,
                f'{pattern}*',
                f'*/{pattern}',
                f'*/{pattern}*']
    else:
        return [pattern,
                f'*/{pattern}',
                f'*/{pattern}/*']<|MERGE_RESOLUTION|>--- conflicted
+++ resolved
@@ -259,22 +259,9 @@
         file_set = self.to_local()
         if file_set.is_local_dir() \
                 and dir_path is None \
-<<<<<<< HEAD
-                and not self.includes \
-                and not self.excludes:
-            return self
-
-        if self.is_remote():
-            return FileSet('simplecache::' + self.path,
-                           includes=self.includes,
-                           excludes=self.excludes,
-                           parameters=self.parameters) \
-                .to_local_dir(dir_path=dir_path)
-=======
                 and not file_set.includes \
                 and not file_set.excludes:
             return file_set
->>>>>>> d9b2c75d
 
         if dir_path:
             if not os.path.exists(dir_path):
