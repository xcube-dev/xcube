--- conflicted
+++ resolved
@@ -681,16 +681,11 @@
             ds = ds.copy()
 
         ds.attrs['geospatial_bounds_crs'] = 'CRS84'
-<<<<<<< HEAD
-        ds.attrs['geospatial_bounds'] = f'POLYGON(({lon_min} {lat_min}, {lon_min} {lat_max}, ' \
-                                        f'{lon_max} {lat_max}, {lon_max} {lat_min}, ' \
-=======
         ds.attrs['geospatial_bounds'] = f'POLYGON((' \
                                         f'{lon_min} {lat_min}, ' \
                                         f'{lon_min} {lat_max}, ' \
                                         f'{lon_max} {lat_max}, ' \
                                         f'{lon_max} {lat_min}, ' \
->>>>>>> 66b35c78
                                         f'{lon_min} {lat_min}))'
 
     return ds
