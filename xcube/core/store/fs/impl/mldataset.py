# The MIT License (MIT)
# Copyright (c) 2021 by the xcube development team and contributors
#
# Permission is hereby granted, free of charge, to any person obtaining a copy of
# this software and associated documentation files (the "Software"), to deal in
# the Software without restriction, including without limitation the rights to
# use, copy, modify, merge, publish, distribute, sublicense, and/or sell copies
# of the Software, and to permit persons to whom the Software is furnished to do
# so, subject to the following conditions:
#
# The above copyright notice and this permission notice shall be included in all
# copies or substantial portions of the Software.
#
# THE SOFTWARE IS PROVIDED "AS IS", WITHOUT WARRANTY OF ANY KIND, EXPRESS OR
# IMPLIED, INCLUDING BUT NOT LIMITED TO THE WARRANTIES OF MERCHANTABILITY,
# FITNESS FOR A PARTICULAR PURPOSE AND NONINFRINGEMENT. IN NO EVENT SHALL THE
# AUTHORS OR COPYRIGHT HOLDERS BE LIABLE FOR ANY CLAIM, DAMAGES OR OTHER
# LIABILITY, WHETHER IN AN ACTION OF CONTRACT, TORT OR OTHERWISE, ARISING FROM,
# OUT OF OR IN CONNECTION WITH THE SOFTWARE OR THE USE OR OTHER DEALINGS IN THE
# SOFTWARE.
import os.path
from typing import Dict, Any, List, Union, Tuple, Optional

import fsspec
import xarray as xr

from xcube.core.mldataset import BaseMultiLevelDataset
from xcube.core.mldataset import LazyMultiLevelDataset
from xcube.core.mldataset import MultiLevelDataset
from xcube.util.assertions import assert_instance
from xcube.util.jsonschema import JsonBooleanSchema
from xcube.util.jsonschema import JsonObjectSchema
from xcube.util.jsonschema import JsonStringSchema
from xcube.util.tilegrid import TileGrid
from .dataset import DatasetZarrFsDataAccessor
from ...datatype import DATASET_TYPE
from ...datatype import DataType
from ...datatype import MULTI_LEVEL_DATASET_TYPE
from ...error import DataStoreError


class MultiLevelDatasetLevelsFsDataAccessor(DatasetZarrFsDataAccessor):
    """
    Opener/writer extension name: "mldataset:levels:<protocol>"
    and "dataset:levels:<protocol>"
    """

    @classmethod
    def get_data_types(cls) -> Tuple[DataType, ...]:
        return MULTI_LEVEL_DATASET_TYPE, DATASET_TYPE

    @classmethod
    def get_format_id(cls) -> str:
        return 'levels'

    def open_data(self, data_id: str, **open_params) -> MultiLevelDataset:
        assert_instance(data_id, str, name='data_id')
        fs, root, open_params = self.load_fs(open_params)
        return FsMultiLevelDataset(fs, root, data_id, **open_params)

    def get_write_data_params_schema(self) -> JsonObjectSchema:
        schema = super().get_write_data_params_schema()  # creates deep copy
        # TODO: remove use_saved_levels, instead see #619
        schema.properties['use_saved_levels'] = JsonBooleanSchema(
            description='Whether to open an already saved level'
                        ' and downscale it then.'
                        ' May be used to avoid computation of'
                        ' entire Dask graphs at each level.',
            default=False,
        )
        schema.properties['base_dataset_id'] = JsonStringSchema(
            description='If given, avoids writing the base dataset'
                        ' at level 0. Instead a file "{data_id}/0.link"'
                        ' is created whose content is the given base dataset'
                        ' identifier.',
        )
        return schema

    def write_data(self,
                   data: Union[xr.Dataset, MultiLevelDataset],
                   data_id: str,
<<<<<<< HEAD
                   replace: bool = False,
                   **write_params):
=======
                   replace=False,
                   **write_params) -> str:
>>>>>>> 6e40e2f8
        assert_instance(data, (xr.Dataset, MultiLevelDataset), name='data')
        assert_instance(data_id, str, name='data_id')
        if isinstance(data, MultiLevelDataset):
            ml_dataset = data
        else:
            ml_dataset = BaseMultiLevelDataset(data)
        fs, root, write_params = self.load_fs(write_params)
        consolidated = write_params.pop('consolidated', True)
        use_saved_levels = write_params.pop('use_saved_levels', False)
        base_dataset_id = write_params.pop('base_dataset_id', None)

        if use_saved_levels:
            ml_dataset = BaseMultiLevelDataset(
                ml_dataset.get_dataset(0),
                tile_grid=ml_dataset.tile_grid
            )

        for index in range(ml_dataset.num_levels):
            level_dataset = ml_dataset.get_dataset(index)

<<<<<<< HEAD
            if base_dataset_id and index == 0:
                # Write file "0.link" instead of copying
                # level-0 dataset to "0.zarr"
                link_path = f'{data_id}/{index}.link'
                fs.mkdirs(data_id, exist_ok=replace)
                with fs.open(link_path, mode='w') as fp:
                    fp.write(base_dataset_id)
            else:
                # Write level "{index}.zarr"
                level_path = f'{data_id}/{index}.zarr'
                zarr_store = fs.get_mapper(level_path, create=True)
                try:
                    level_dataset.to_zarr(
                        zarr_store,
                        mode='w' if replace else None,
                        consolidated=consolidated,
                        **write_params
                    )
                except ValueError as e:
                    # TODO: remove already written data!
                    raise DataStoreError(f'Failed to write'
                                         f' dataset {data_id}: {e}') from e
                if use_saved_levels:
                    level_dataset = xr.open_zarr(zarr_store,
                                                 consolidated=consolidated)
                    ml_dataset.set_dataset(index, level_dataset)
=======
            level_path = f'{data_id}/{index}.zarr'
            zarr_store = fs.get_mapper(level_path, create=True)
            try:
                level_dataset.to_zarr(
                    zarr_store,
                    mode='w' if replace else None,
                    consolidated=consolidated,
                    **write_params
                )
            except ValueError as e:
                # TODO: remove already written data!
                raise DataStoreError(f'Failed to write'
                                     f' dataset {data_id}: {e}') from e
            if use_saved_levels:
                level_dataset = xr.open_zarr(zarr_store,
                                             consolidated=consolidated)
                ml_dataset.set_dataset(index, level_dataset)
        return data_id
>>>>>>> 6e40e2f8


class FsMultiLevelDataset(LazyMultiLevelDataset):
    def __init__(self,
                 fs: fsspec.AbstractFileSystem,
                 root: Optional[str],
                 data_id: str,
                 **open_params: Dict[str, Any]):
        super().__init__(ds_id=data_id)
        self._fs = fs
        self._root = root
        self._num_levels = self._get_num_levels(fs, data_id)
        self._open_params = open_params

    def _get_dataset_lazily(self, index: int, parameters) \
            -> xr.Dataset:

        open_params = dict(self._open_params)

        link_path = f'{self.ds_id}/{index}.link'
        if self._fs.isfile(link_path):
            # If file "{index}.link" exists, we have a link to
            # a level Zarr and open this instead,
            with self._fs.open(link_path, 'r') as fp:
                level_path = fp.read()
            if self._root:
                # If we have a root and level_path is relative
                # make it absolute using root
                is_abs = os.path.isabs(level_path) or '://' in level_path
                if not is_abs:
                    level_path = f'{self._root}/{level_path}'
        else:
            # Nominal "{index}.zarr" must exist
            level_path = f'{self.ds_id}/{index}.zarr'

        consolidated = open_params.pop(
            'consolidated',
            self._fs.exists(f'{level_path}/.zmetadata')
        )

        level_zarr_store = self._fs.get_mapper(level_path)
        try:
            return xr.open_zarr(level_zarr_store,
                                consolidated=consolidated,
                                **open_params)
        except ValueError as e:
            raise DataStoreError(f'Failed to open'
                                 f' dataset {level_path!r}:'
                                 f' {e}') from e

    def _get_tile_grid_lazily(self) -> TileGrid:
        """
<<<<<<< HEAD
        Retrieve, i.e. read or compute, the tile grid
        used by the multi-level dataset.
=======
        Retrieve, i.e. read or compute, the tile grid used
        by the multi-level dataset.
>>>>>>> 6e40e2f8

        :return: the dataset for the level at *index*.
        """
        tile_grid = self.grid_mapping.tile_grid
        if tile_grid.num_levels != self._num_levels:
            raise DataStoreError(f'Detected inconsistent'
                                 f' number of detail levels,'
                                 f' expected {tile_grid.num_levels},'
                                 f' found {self._num_levels}.')
        return tile_grid

    @classmethod
    def _get_num_levels(cls,
                        fs: fsspec.AbstractFileSystem,
                        data_id: str) -> int:
        levels = cls._get_levels(fs, data_id)
        num_levels = len(levels)
        expected_levels = list(range(num_levels))
        for level in expected_levels:
            if level != levels[level]:
                raise DataStoreError(f'Inconsistent'
                                     f' multi-level dataset {data_id!r},'
                                     f' expected levels {expected_levels!r}'
                                     f' found {levels!r}')
        return num_levels

    @classmethod
    def _get_levels(cls,
                    fs: fsspec.AbstractFileSystem,
                    data_id: str) -> List[int]:
        levels = []
        for dir_name in (os.path.basename(dir_path['name'])
                         for dir_path in fs.listdir(data_id, detail=True)):
            # No ext, i.e. dir_name = "<level>", is proposed by
            # https://github.com/zarr-developers/zarr-specs/issues/50.
            # xcube already selected dir_name = "<level>.zarr".
            basename, ext = os.path.splitext(dir_name)
            if basename and ext in ('', '.zarr', '.link'):
                try:
                    level = int(basename)
                except ValueError:
                    continue
                levels.append(level)
            try:
                level = int(dir_name)
            except ValueError:
                continue
            levels.append(level)
        levels = sorted(levels)
        return levels<|MERGE_RESOLUTION|>--- conflicted
+++ resolved
@@ -18,6 +18,7 @@
 # LIABILITY, WHETHER IN AN ACTION OF CONTRACT, TORT OR OTHERWISE, ARISING FROM,
 # OUT OF OR IN CONNECTION WITH THE SOFTWARE OR THE USE OR OTHER DEALINGS IN THE
 # SOFTWARE.
+
 import os.path
 from typing import Dict, Any, List, Union, Tuple, Optional
 
@@ -79,13 +80,8 @@
     def write_data(self,
                    data: Union[xr.Dataset, MultiLevelDataset],
                    data_id: str,
-<<<<<<< HEAD
                    replace: bool = False,
-                   **write_params):
-=======
-                   replace=False,
                    **write_params) -> str:
->>>>>>> 6e40e2f8
         assert_instance(data, (xr.Dataset, MultiLevelDataset), name='data')
         assert_instance(data_id, str, name='data_id')
         if isinstance(data, MultiLevelDataset):
@@ -105,8 +101,6 @@
 
         for index in range(ml_dataset.num_levels):
             level_dataset = ml_dataset.get_dataset(index)
-
-<<<<<<< HEAD
             if base_dataset_id and index == 0:
                 # Write file "0.link" instead of copying
                 # level-0 dataset to "0.zarr"
@@ -133,26 +127,9 @@
                     level_dataset = xr.open_zarr(zarr_store,
                                                  consolidated=consolidated)
                     ml_dataset.set_dataset(index, level_dataset)
-=======
-            level_path = f'{data_id}/{index}.zarr'
-            zarr_store = fs.get_mapper(level_path, create=True)
-            try:
-                level_dataset.to_zarr(
-                    zarr_store,
-                    mode='w' if replace else None,
-                    consolidated=consolidated,
-                    **write_params
-                )
-            except ValueError as e:
-                # TODO: remove already written data!
-                raise DataStoreError(f'Failed to write'
-                                     f' dataset {data_id}: {e}') from e
-            if use_saved_levels:
-                level_dataset = xr.open_zarr(zarr_store,
-                                             consolidated=consolidated)
-                ml_dataset.set_dataset(index, level_dataset)
+
         return data_id
->>>>>>> 6e40e2f8
+
 
 
 class FsMultiLevelDataset(LazyMultiLevelDataset):
@@ -205,13 +182,8 @@
 
     def _get_tile_grid_lazily(self) -> TileGrid:
         """
-<<<<<<< HEAD
         Retrieve, i.e. read or compute, the tile grid
         used by the multi-level dataset.
-=======
-        Retrieve, i.e. read or compute, the tile grid used
-        by the multi-level dataset.
->>>>>>> 6e40e2f8
 
         :return: the dataset for the level at *index*.
         """
