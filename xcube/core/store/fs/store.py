# Copyright (c) 2018-2025 by xcube team and contributors
# Permissions are hereby granted under the terms of the MIT License:
# https://opensource.org/licenses/MIT.

import copy
import fnmatch
import os.path
import pathlib
import uuid
import warnings
from collections.abc import Container, Iterator, Mapping, Sequence
from threading import RLock
from typing import Any, Callable, Literal, Optional, Tuple, Union

import fsspec
import geopandas as gpd
import xarray as xr

from xcube.core.mldataset import MultiLevelDataset
from xcube.util.assertions import assert_given, assert_in, assert_instance, assert_true
from xcube.util.extension import Extension
from xcube.util.fspath import is_local_fs
from xcube.util.jsonschema import (
    JsonArraySchema,
    JsonBooleanSchema,
    JsonComplexSchema,
    JsonIntegerSchema,
    JsonNullSchema,
    JsonObjectSchema,
    JsonStringSchema,
)

from ..accessor import (
    DataOpener,
    DataWriter,
    find_data_opener_extensions,
    find_data_writer_extensions,
    get_data_accessor_predicate,
    new_data_opener,
    new_data_writer,
)
from ..assertions import assert_valid_params
from ..datatype import (
    ANY_TYPE,
    DATASET_TYPE,
    GEO_DATA_FRAME_TYPE,
    MULTI_LEVEL_DATASET_TYPE,
    DataType,
    DataTypeLike,
)
from ..descriptor import DataDescriptor, new_data_descriptor
from ..error import DataStoreError
from ..search import DefaultSearchMixin
from ..store import MutableDataStore
from .accessor import STORAGE_OPTIONS_PARAM_NAME, FsAccessor

_DEFAULT_DATA_TYPE = DATASET_TYPE.alias
_DEFAULT_FORMAT_ID = "zarr"

<<<<<<< HEAD
# TODO (forman): The following constants _FILENAME_EXT_TO_DATA_TYPE_ALIASES
#   and _FILENAME_EXT_TO_FORMAT reflect implicit knowledge about the
#   implemented accessor extensions. Let every accessor also provide
#   its allowed file extensions. Then this information can be generated
#   from all registered accessors.

_FILENAME_EXT_TO_FORMAT = {
    ".zarr": "zarr",
    ".levels": "levels",
    ".nc": "netcdf",
    ".tif": "geotiff",
    ".tiff": "geotiff",
    ".geotiff": "geotiff",
    ".shp": "shapefile",
    ".geojson": "geojson",
    ".jp2": "j2k",
}

_FORMAT_TO_DATA_TYPE_ALIASES = {
    "zarr": (DATASET_TYPE.alias,),
    "netcdf": (DATASET_TYPE.alias,),
    "levels": (MULTI_LEVEL_DATASET_TYPE.alias, DATASET_TYPE.alias),
    "geotiff": (DATASET_TYPE.alias, MULTI_LEVEL_DATASET_TYPE.alias),
    "geojson": (GEO_DATA_FRAME_TYPE.alias,),
    "shapefile": (GEO_DATA_FRAME_TYPE.alias,),
    "j2k": (DATASET_TYPE.alias, MULTI_LEVEL_DATASET_TYPE.alias),
}

_DATA_TYPES = tuple(
    {
        data_type
        for types_tuple in _FORMAT_TO_DATA_TYPE_ALIASES.values()
        for data_type in types_tuple
    }
)

_COMMON_OPEN_DATA_PARAMS_SCHEMA_PROPERTIES = dict(
    data_type=JsonStringSchema(
        enum=list(_DATA_TYPES),
        title="Optional data type",
    )
)

=======
>>>>>>> 0de66ae4
_DataId = str
_DataIdTuple = tuple[_DataId, dict[str, Any]]
_DataIdIter = Iterator[_DataId]
_DataIdTupleIter = Iterator[_DataIdTuple]
_DataIds = Union[_DataIdIter, _DataIdTupleIter]


class BaseFsDataStore(DefaultSearchMixin, MutableDataStore):
    """
    Base class for data stores that use an underlying filesystem
    of type ``fsspec.AbstractFileSystem``.

    The data store is capable of filtering the data identifiers reported
    by ``get_data_ids()``. For this purpose the optional keywords
    `excludes` and `includes` are used which can both take the form of
    a wildcard pattern or a sequence of wildcard patterns:

    * ``excludes``: if given and if any pattern matches the identifier,
      the identifier is not reported.
    * ``includes``: if not given or if any pattern matches the identifier,
      the identifier is reported.

    Args:
        fs: Optional filesystem. If not given,
            :meth:`_load_fs` must return a filesystem instance.
        root: Root or base directory.
            Defaults to "".
        max_depth: Maximum recursion depth. None means limitless.
            Defaults to 1.
        read_only: Whether this is a read-only store.
            Defaults to False.
        includes: Optional sequence of wildcards that identify included
            filesystem paths. Affects the data identifiers (paths)
            returned by `get_data_ids()`. By default, all paths are included.
        excludes: Optional sequence of wildcards that identify excluded
            filesystem paths. Affects the data identifiers (paths)
            returned by `get_data_ids()`. By default, no paths are excluded.
    """

    def __init__(
        self,
        fs: Optional[fsspec.AbstractFileSystem] = None,
        root: str = "",
        max_depth: Optional[int] = 1,
        read_only: bool = False,
        includes: Optional[Union[str, Sequence[str]]] = None,
        excludes: Optional[Union[str, Sequence[str]]] = None,
    ):
        if fs is not None:
            assert_instance(fs, fsspec.AbstractFileSystem, name="fs")
        self._fs = fs
        self._raw_root: str = root or ""
        self._root: Optional[str] = None
        self._max_depth = max_depth
        self._read_only = read_only
        self._includes = self._normalize_wc(includes)
        self._excludes = self._normalize_wc(excludes)
        self._filename_ext_to_format_openers = None
        self._filename_ext_to_format_writers = None
        self._format_to_data_type_aliases_openers = None
        self._format_to_data_type_aliases_writers = None
        self._lock = RLock()

    @property
    def protocol(self) -> str:
        """
        Get the filesystem protocol.
        Should be overridden by clients, because the default
        implementation instantiates the filesystem.
        """
        protocol = self.fs.protocol
        return protocol if isinstance(protocol, str) else protocol[0]

    @property
    def fs(self) -> fsspec.AbstractFileSystem:
        """The underlying filesystem.

        Returns: An instance of ``fsspec.AbstractFileSystem``.
        """
        if self._fs is None:
            # Lazily instantiate filesystem.
            with self._lock:
                self._fs = self._load_fs()
        return self._fs

    def _load_fs(self) -> fsspec.AbstractFileSystem:
        """Get an instance of the underlying filesystem.
        Default implementation raises ``NotImplementedError``.

        Returns: An instance of ``fsspec.AbstractFileSystem``.
        Raises: NotImplementedError
        """
        raise NotImplementedError("unknown filesystem")

    @property
    def root(self) -> str:
        if self._root is None:
            # Lazily instantiate root path.
            is_local = is_local_fs(self.fs)
            with self._lock:
                root = self._raw_root
                if is_local:
                    root = os.path.abspath(root)
                self._root = pathlib.Path(root).as_posix()
        return self._root

    @property
    def max_depth(self) -> Optional[int]:
        """Maximum recursion depth. None means limitless."""
        return self._max_depth

    @property
    def read_only(self) -> bool:
        """Whether this is a read-only store."""
        return self._read_only

    @property
    def includes(self) -> tuple[str]:
        """Wildcard patterns that include paths."""
        return self._includes

    @property
    def excludes(self) -> tuple[str]:
        """Wildcard patterns that exclude paths."""
        return self._excludes

    #########################################################################
    # MutableDataStore impl.

    @classmethod
    def get_data_store_params_schema(cls) -> JsonObjectSchema:
        wc_schema = JsonComplexSchema(
            one_of=[
                JsonNullSchema(),
                JsonStringSchema(),
                JsonArraySchema(items=JsonStringSchema()),
            ]
        )
        return JsonObjectSchema(
            properties=dict(
                root=JsonStringSchema(default=""),
                max_depth=JsonIntegerSchema(nullable=True, default=1),
                read_only=JsonBooleanSchema(default=False),
                includes=wc_schema,
                excludes=wc_schema,
            ),
            additional_properties=False,
        )

    @classmethod
    def get_data_types(cls) -> tuple[str, ...]:
        _, format_to_data_type_aliases = cls._set_infos_from_extensions(
            find_data_opener_extensions
        )
        return tuple(
            sorted({
                data_type
                for types_tuple in format_to_data_type_aliases.values()
                for data_type in types_tuple
            })
        )

    def get_data_types_for_data(self, data_id: str) -> tuple[str, ...]:
        self._assert_valid_data_id(data_id)
        all_opener_id_parts = self._guess_all_opener_id_parts(data_id, require=False)
        data_type_aliases = [dta for dta, format_id, protocol in all_opener_id_parts]
        return tuple(data_type_aliases)

    def get_data_ids(
        self,
        data_type: DataTypeLike = None,
        include_attrs: Container[str] | bool = False,
    ) -> _DataIds:
        data_type = DataType.normalize(data_type)
        # TODO: do not ignore names in include_attrs
        return_tuples = include_attrs is not False
        data_ids = self._generate_data_ids("", data_type, return_tuples, 1)
        if self._includes or self._excludes:
            yield from self._filter_data_ids(data_ids, return_tuples)
        yield from data_ids

    def has_data(self, data_id: str, data_type: DataTypeLike = None) -> bool:
        assert_given(data_id, "data_id")
        if self._is_data_type_available(data_id, data_type):
            fs_path = self._convert_data_id_into_fs_path(data_id)
            if self.protocol == "https":
                fs_path = f"{self.protocol}://{fs_path}"
            return self.fs.exists(fs_path)
        return False

    def describe_data(
        self, data_id: str, data_type: DataTypeLike = None
    ) -> DataDescriptor:
        self._assert_valid_data_id(data_id)
        # TODO: optimize me, self.open_data() may be very slow!
        #   For Zarr, try using self.fs to load metadata only
        #   rather than instantiating xr.Dataset instances which
        #   can be very expensive for large Zarrs (xarray 0.18.2),
        #   especially in S3 filesystems.
        data = self.open_data(data_id)
        return new_data_descriptor(data_id, data, require=True)

    def get_data_opener_ids(
        self, data_id: str = None, data_type: DataTypeLike = None
    ) -> tuple[str, ...]:
        data_type = DataType.normalize(data_type)
        if data_type == ANY_TYPE:
            data_type = None
        if data_id:
            all_opener_id_parts = self._guess_all_opener_id_parts(
                data_id, data_type=data_type, require=False
            )
            results = tuple()
            for acc_data_type_alias, format_id, storage_id in all_opener_id_parts:
                results += tuple(
                    ext.name
                    for ext in find_data_opener_extensions(
                        predicate=get_data_accessor_predicate(
                            data_type=acc_data_type_alias,
                            format_id=format_id,
                            storage_id=storage_id,
                        )
                    )
                )
            return results
        storage_id = self.protocol
        return tuple(
            ext.name
            for ext in find_data_opener_extensions(
                predicate=get_data_accessor_predicate(
                    data_type=data_type, storage_id=storage_id
                )
            )
        )

    def get_open_data_params_schema(
        self, data_id: str = None, opener_id: str = None
    ) -> JsonObjectSchema:
        opener = self._find_opener(opener_id=opener_id, data_id=data_id)
        schema = self._get_open_data_params_schema(opener, data_id)
        if opener_id is None:
            # If the schema for a specific opener was requested, we
            # return the opener's schema. Otherwise, we enhance schema
            # for parameters, such as "data_type".
            schema = copy.deepcopy(schema)
            _COMMON_OPEN_DATA_PARAMS_SCHEMA_PROPERTIES = dict(
                data_type=JsonStringSchema(
                    enum=list(self._get_data_types()),
                    title="Optional data type",
                )
            )
            schema.properties |= _COMMON_OPEN_DATA_PARAMS_SCHEMA_PROPERTIES
        return schema

    def open_data(
        self, data_id: str, opener_id: str = None, **open_params
    ) -> xr.Dataset:
        data_type = open_params.pop("data_type", None)
        opener = self._find_opener(
            opener_id=opener_id, data_id=data_id, data_type=data_type
        )
        open_params_schema = self._get_open_data_params_schema(opener, data_id)
        assert_valid_params(open_params, name="open_params", schema=open_params_schema)
        fs_path = self._convert_data_id_into_fs_path(data_id)
        return opener.open_data(fs_path, fs=self.fs, **open_params)

    def get_data_writer_ids(self, data_type: str = None) -> tuple[str, ...]:
        data_type = DataType.normalize(data_type)
        return tuple(
            ext.name
            for ext in find_data_writer_extensions(
                predicate=get_data_accessor_predicate(
                    data_type=data_type, storage_id=self.protocol
                )
            )
        )

    def get_write_data_params_schema(self, writer_id: str = None) -> JsonObjectSchema:
        writer = self._find_writer(writer_id=writer_id)
        return self._get_write_data_params_schema(writer)

    def write_data(
        self,
        data: Any,
        data_id: str = None,
        writer_id: str = None,
        replace: bool = False,
        **write_params,
    ) -> str:
        if self.read_only:
            raise DataStoreError("Data store is read-only.")
        if not writer_id:
            writer_id = self._guess_writer_id(data, data_id=data_id)
        writer = new_data_writer(writer_id)
        write_params_schema = self._get_write_data_params_schema(writer)
        assert_valid_params(
            write_params, name="write_params", schema=write_params_schema
        )
        data_id = self._ensure_valid_data_id(writer_id, data_id=data_id)
        fs_path = self._convert_data_id_into_fs_path(data_id)
        self.fs.makedirs(self.root, exist_ok=True)
        written_fs_path = writer.write_data(
            data, fs_path, replace=replace, fs=self.fs, root=self.root, **write_params
        )
        # Verify, accessors fulfill their write_data() contract
        assert_true(
            fs_path == written_fs_path,
            message="FsDataAccessor implementations must return the data_id passed in.",
        )
        # Return original data_id (which is a relative path).
        # Note: it would be cleaner to return written_fs_path
        # here, but it is an absolute path.
        # --> Possible solution: FsDataAccessor implementations
        # should be responsible for resolving their data_id into a
        # filesystem path by providing them both with fs and root
        # arguments.
        return data_id

    def get_delete_data_params_schema(self, data_id: str = None) -> JsonObjectSchema:
        writer = self._find_writer(data_id=data_id)
        return self._get_delete_data_params_schema(writer, data_id)

    def delete_data(self, data_id: str, **delete_params):
        if self.read_only:
            raise DataStoreError("Data store is read-only.")
        writer = self._find_writer(data_id=data_id)
        delete_params_schema = self._get_delete_data_params_schema(writer, data_id)
        assert_valid_params(
            delete_params, name="delete_params", schema=delete_params_schema
        )
        fs_path = self._convert_data_id_into_fs_path(data_id)
        writer.delete_data(fs_path, fs=self.fs, root=self.root, **delete_params)

    def register_data(self, data_id: str, data: Any):
        # We don't need this as we use the filesystem
        pass

    def deregister_data(self, data_id: str):
        # We don't need this as we use the filesystem
        pass

    ###############################################################
    # Implementation helpers

    @staticmethod
    def _get_open_data_params_schema(opener: DataOpener, data_id: str):
        schema = opener.get_open_data_params_schema(data_id=data_id)
        return FsAccessor.remove_storage_options_from_params_schema(schema)

    @staticmethod
    def _get_write_data_params_schema(writer: DataWriter):
        schema = writer.get_write_data_params_schema()
        return FsAccessor.remove_storage_options_from_params_schema(schema)

    @staticmethod
    def _get_delete_data_params_schema(writer: DataWriter, data_id: str):
        schema = writer.get_delete_data_params_schema(data_id)
        return FsAccessor.remove_storage_options_from_params_schema(schema)

    def _get_filename_ext_to_format_openers(self):
        if not self._filename_ext_to_format_openers:
            (
                self._filename_ext_to_format_openers,
                self._format_to_data_type_aliases_openers,
            ) = self._set_infos_from_extensions(
                find_data_opener_extensions, self.protocol
            )
        return self._filename_ext_to_format_openers

    def _get_format_to_data_type_aliases_openers(self):
        if not self._format_to_data_type_aliases_openers:
            (
                self._filename_ext_to_format_openers,
                self._format_to_data_type_aliases_openers,
            ) = self._set_infos_from_extensions(
                find_data_opener_extensions, self.protocol
            )
        return self._format_to_data_type_aliases_openers

    def _get_filename_ext_to_format_writers(self):
        if not self._filename_ext_to_format_writers:
            (
                self._filename_ext_to_format_writers,
                self._format_to_data_type_aliases_writers,
            ) = self._set_infos_from_extensions(
                find_data_writer_extensions, self.protocol
            )
        return self._filename_ext_to_format_writers

    def _get_format_to_data_type_aliases_writers(self):
        if not self._format_to_data_type_aliases_writers:
            (
                self._filename_ext_to_format_writers,
                self._format_to_data_type_aliases_writers,
            ) = self._set_infos_from_extensions(
                find_data_writer_extensions, self.protocol
            )
        return self._format_to_data_type_aliases_writers

    @classmethod
    def _set_infos_from_extensions(
        cls, find_extensions, protocol=None
    ) -> (Tuple)[dict, dict]:
        filename_ext_to_format = {}
        format_to_data_type_aliases = {}
        predicate = get_data_accessor_predicate(storage_id=protocol)
        for ext in find_extensions(predicate):
            data_type = ext.name.split(":")[0]
            fmt = ext.name.split(":")[1]
            extensions = ext.metadata.get("extensions", [])
            for extension in extensions:
                filename_ext_to_format[extension] = fmt
            if data_type == "mldataset":
                format_to_data_type_aliases[fmt] = (
                    data_type,
                ) + format_to_data_type_aliases.get(fmt, ())
            else:
                format_to_data_type_aliases[fmt] = format_to_data_type_aliases.get(
                    fmt, ()
                ) + (data_type,)
        return filename_ext_to_format, format_to_data_type_aliases

    def _get_data_types(self):
        format_to_data_type_aliases = self._get_format_to_data_type_aliases_openers()
        return tuple(
            {
                data_type
                for types_tuple in format_to_data_type_aliases.values()
                for data_type in types_tuple
            }
        )

    def _guess_writer_id(self, data, data_id: str = None):
        data_type = None
        format_id = None
        if data_id:
            accessor_id_parts = self._guess_best_writer_id_parts(data_id, require=False)
            if accessor_id_parts:
                data_type = accessor_id_parts[0]
                format_id = accessor_id_parts[1]
        if isinstance(data, xr.Dataset):
            data_type = DATASET_TYPE.alias
            format_id = format_id or "zarr"
        elif isinstance(data, MultiLevelDataset):
            data_type = MULTI_LEVEL_DATASET_TYPE.alias
            format_id = format_id or "levels"
        elif isinstance(data, gpd.GeoDataFrame):
            data_type = GEO_DATA_FRAME_TYPE.alias
            format_id = format_id or "geojson"
        predicate = get_data_accessor_predicate(
            data_type=data_type, format_id=format_id, storage_id=self.protocol
        )
        extensions = find_data_writer_extensions(predicate=predicate)
        if not extensions:
            raise DataStoreError(
                f"Can not find suitable data writer"
                f" for data of type {type(data)!r}"
                f" and format {format_id!r}"
            )
        return extensions[0].name

    def _find_opener(
        self, opener_id: str = None, data_id: str = None, data_type: DataTypeLike = None
    ) -> DataOpener:
        if not opener_id:
            opener_id = self._find_opener_id(
                data_id=data_id, data_type=data_type, require=True
            )
        return new_data_opener(opener_id)

    def _find_writer(self, writer_id: str = None, data_id: str = None) -> DataWriter:
        if not writer_id:
            writer_id = self._find_writer_id(data_id=data_id, require=True)
        return new_data_writer(writer_id)

    def _is_data_type_available(self, data_id: str, data_type: DataTypeLike) -> bool:
        ext = self._get_filename_ext(data_id)
        format_id = self._get_filename_ext_to_format_openers().get(ext.lower())
        if format_id is None:
            return False
        avail_data_types = self._get_format_to_data_type_aliases_openers().get(
            format_id
        )
        data_type = DataType.normalize(data_type)
        return any(
            data_type.is_super_type_of(avail_data_type)
            for avail_data_type in avail_data_types
        )

    def _ensure_valid_data_id(self, writer_id: str, data_id: str = None) -> str:
        format_id = writer_id.split(":")[1]
        first_ext = None
        filename_ext_to_format, _ = self._set_infos_from_extensions(
            find_data_writer_extensions, self.protocol
        )
        for known_ext, known_format_id in filename_ext_to_format.items():
            # Note, there may be multiple common file extensions
            # for a given data format_id, e.g. .tif, .tiff, .geotiff.
            # Must try them all:
            if format_id == known_format_id:
                if first_ext is None:
                    first_ext = known_ext
                if data_id and data_id.endswith(known_ext):
                    return data_id
        assert first_ext is not None
        if data_id:
            warnings.warn(
                f"Data resource identifier {data_id!r} is"
                f" lacking an expected extension {first_ext!r}."
                f" It will be written as {format_id!r},"
                f" but the store may later have difficulties"
                f" identifying the correct data format."
            )
            return data_id
        return str(uuid.uuid4()) + first_ext

    def _assert_valid_data_id(self, data_id):
        if not self.has_data(data_id):
            raise DataStoreError(f'Data resource "{data_id}" does not exist in store')

    def _convert_data_id_into_fs_path(self, data_id: str) -> str:
        assert_given(data_id, "data_id")
        root = self.root
        fs_path = f"{root}/{data_id}" if root else data_id
        return fs_path

    def _assert_valid_data_type(self, data_type: DataType):
        if data_type != ANY_TYPE:
            assert_in(data_type, self.get_data_types(), name="data_type")

    def _find_opener_id(
        self, data_id: str = None, data_type: DataTypeLike = None, require=True
    ) -> Optional[str]:
        return self._find_accessor_id(
            find_data_opener_extensions,
            self._guess_best_opener_id_parts,
            data_id=data_id,
            data_type=data_type,
            require=require,
        )

    def _find_writer_id(self, data_id: str = None, require=True) -> Optional[str]:
        return self._find_accessor_id(
            find_data_writer_extensions,
            self._guess_best_writer_id_parts,
            data_id=data_id,
            require=require,
        )

    def _find_accessor_id(
        self,
        find_data_accessor_extensions: Callable,
        guess_accessor_id_parts: Callable,
        data_id: str = None,
        data_type: DataTypeLike = None,
        require=True,
    ) -> Optional[str]:
        extensions = self._find_accessor_extensions(
            find_data_accessor_extensions,
            guess_accessor_id_parts,
            data_id=data_id,
            data_type=data_type,
            require=require,
        )
        return extensions[0].name if extensions else None

    def _find_accessor_extensions(
        self,
        find_data_accessor_extensions: Callable,
        guess_accessor_id_parts: Callable,
        data_id: str = None,
        data_type: DataTypeLike = None,
        require=True,
    ) -> list[Extension]:
        if data_id:
            accessor_id_parts = guess_accessor_id_parts(
                data_id, data_type=data_type, require=require
            )
            if not accessor_id_parts:
                return []
            data_type_alias = accessor_id_parts[0]
            format_id = accessor_id_parts[1]
            storage_id = accessor_id_parts[2]
        else:
            if data_type:
                data_type_alias = DataType.normalize(data_type).alias
            else:
                data_type_alias = _DEFAULT_DATA_TYPE
            format_id = _DEFAULT_FORMAT_ID
            storage_id = self.protocol

        def _get_extension(type_alias: str) -> list[Extension]:
            predicate = get_data_accessor_predicate(
                data_type=type_alias, format_id=format_id, storage_id=storage_id
            )
            return find_data_accessor_extensions(predicate)

        extensions = _get_extension(data_type_alias)
        if not extensions:
            extensions = _get_extension(_DEFAULT_DATA_TYPE)
            if not extensions:
                if require:
                    msg = "No data accessor found"
                    if data_id:
                        msg += f" for data resource {data_id!r}"
                    raise DataStoreError(msg)
                return []
            else:
                warnings.warn(
                    f"No data opener found for format {format_id!r} and data type "
                    f"{data_type!r}. Data type is changed to the default data type "
                    f"{_DEFAULT_DATA_TYPE!r}."
                )
        return extensions

    def _guess_all_opener_id_parts(
        self, data_id: str, data_type: DataTypeLike = None, require=True
    ) -> list[tuple[str, str, str]]:
        return self._guess_all_accessor_id_parts(
            self._get_filename_ext_to_format_openers(),
            self._get_format_to_data_type_aliases_openers(),
            data_id,
            data_type,
            require,
        )

    def _guess_best_opener_id_parts(
        self, data_id: str, data_type: DataTypeLike = None, require=True
    ) -> Optional[tuple[str, str, str]]:
        return self._guess_best_accessor_id_parts(
            self._get_filename_ext_to_format_openers(),
            self._get_format_to_data_type_aliases_openers(),
            data_id,
            data_type,
            require,
        )

    def _guess_best_writer_id_parts(
        self, data_id: str, data_type: DataTypeLike = None, require=True
    ) -> Optional[tuple[str, str, str]]:
        return self._guess_best_accessor_id_parts(
            self._get_filename_ext_to_format_writers(),
            self._get_format_to_data_type_aliases_writers(),
            data_id,
            data_type,
            require,
        )

    def _guess_all_accessor_id_parts(
        self,
        filename_ext_to_format,
        format_to_data_type_alias,
        data_id: str,
        data_type: DataTypeLike = None,
        require=True,
    ) -> list[tuple[str, str, str]]:
        assert_given(data_id, "data_id")
        ext = self._get_filename_ext(data_id)
        if data_type:
            data_type_aliases = [DataType.normalize(data_type).alias]
        else:
            data_type_aliases = None
        format_id = filename_ext_to_format.get(ext.lower())
        if format_id is not None and data_type_aliases is None:
            data_type_aliases = format_to_data_type_alias.get(format_id)
        if data_type_aliases is None or format_id is None:
            if require:
                raise DataStoreError(
                    f"Cannot determine data type for data resource {data_id!r}"
                )
            return []
        return [(dta, format_id, self.protocol) for dta in data_type_aliases]

    def _guess_best_accessor_id_parts(
        self,
        filename_ext_to_format,
        format_to_data_type_alias,
        data_id: str,
        data_type: DataTypeLike = None,
        require=True,
    ) -> tuple[str, str, str]:
        accessor_id_parts = self._guess_all_accessor_id_parts(
            filename_ext_to_format,
            format_to_data_type_alias,
            data_id,
            data_type,
            require,
        )
        return accessor_id_parts[0] if len(accessor_id_parts) > 0 else accessor_id_parts

    def _get_filename_ext(self, data_path: str) -> str:
        dot_pos = data_path.rfind(".")
        if dot_pos == -1:
            return ""
        slash_pos = data_path.rfind("/")
        if dot_pos < slash_pos:
            return ""
        # TODO: avoid self.fs here to ensure laziness.
        if self.fs.sep != "/":
            sep_pos = data_path.rfind(self.fs.sep)
            if dot_pos < sep_pos:
                return ""
        return data_path[dot_pos:]

    def _generate_data_ids(
        self,
        dir_path: str,
        data_type: DataType,
        return_tuples: bool,
        current_depth: int,
    ) -> _DataIds:
        root = self.root + ("/" + dir_path if dir_path else "")
        if not self.fs.exists(root):
            return
        # noinspection PyArgumentEqualDefault
        for file_info in self.fs.ls(root, detail=True):
            file_path: str = file_info["name"]
            if file_path.startswith(self.root):
                file_path = file_path[len(self.root) + 1 :]
            elif file_path.startswith("/" + self.root):
                file_path = file_path[len(self.root) + 2 :]
            if not file_path:
                continue
            if self._is_data_type_available(file_path, data_type):
                yield (file_path, {}) if return_tuples else file_path
            elif file_info.get("type") == "directory" and (
                self._max_depth is None or current_depth < self._max_depth
            ):
                yield from self._generate_data_ids(
                    file_path, data_type, return_tuples, current_depth + 1
                )

    def _filter_data_ids(self, data_ids: _DataIds, return_tuples: bool) -> _DataIds:
        for data_id in data_ids:
            path = data_id[0] if return_tuples else data_id
            excluded = False
            for pattern in self._excludes:
                excluded = fnmatch.fnmatch(path, pattern)
                if excluded:
                    break
            if not excluded:
                included = True
                for pattern in self._includes:
                    included = fnmatch.fnmatch(path, pattern)
                    if included:
                        break
                if included:
                    yield data_id

    @staticmethod
    def _normalize_wc(wc: Optional[Union[str, Sequence[str]]]) -> tuple[str]:
        return tuple() if not wc else (wc,) if isinstance(wc, str) else tuple(wc)


class FsDataStore(BaseFsDataStore, FsAccessor):
    """Specialization of a :class:`BaseFsDataStore` that
    also implements a :class:`FsAccessor` which serves
    the filesystem.

    The data store is capable of filtering the data identifiers reported
    by ``get_data_ids()``. For this purpose the optional keywords
    `excludes` and `includes` are used which can both take the form of
    a wildcard pattern or a sequence of wildcard patterns:

    * ``excludes``: if given and if any pattern matches the identifier,
      the identifier is not reported.
    * ``includes``: if not given or if any pattern matches the identifier,
      the identifier is reported.

    Args:
        root: Root or base directory. Defaults to "".
        max_depth: Maximum recursion depth. None means limitless.
            Defaults to 1.
        read_only: Whether this is a read-only store. Defaults to False.
        includes: Optional sequence of wildcards that include certain
            filesystem paths. Affects the data identifiers (paths)
            returned by `get_data_ids()`. By default, all paths are
            included.
        excludes: Optional sequence of wildcards that exclude certain
            filesystem paths. Affects the data identifiers (paths)
            returned by `get_data_ids()`. By default, no paths are
            excluded.
        storage_options: Parameters specific to the underlying
            filesystem. Used to instantiate the filesystem.
    """

    def __init__(
        self,
        root: str = "",
        max_depth: Optional[int] = 1,
        read_only: bool = False,
        includes: Optional[Sequence[str]] = None,
        excludes: Optional[Sequence[str]] = None,
        storage_options: dict[str, Any] = None,
    ):
        self._storage_options = storage_options or {}
        super().__init__(
            root=root,
            max_depth=max_depth,
            read_only=read_only,
            includes=includes,
            excludes=excludes,
        )

    @property
    def protocol(self) -> str:
        # Base class returns self.fs.protocol which
        # instantiates the filesystem.
        # Avoid this, as we know the protocol up front.
        return self.get_protocol()

    @property
    def storage_options(self) -> dict[str, Any]:
        return self._storage_options

    def _load_fs(self) -> fsspec.AbstractFileSystem:
        # Note, this is invoked only once per store instance.
        fs, _, _ = self.load_fs({STORAGE_OPTIONS_PARAM_NAME: self._storage_options})
        return fs

    @classmethod
    def get_data_store_params_schema(cls) -> JsonObjectSchema:
        return cls.add_storage_options_to_params_schema(
            super().get_data_store_params_schema()
        )

    @classmethod
    def get_data_types(cls) -> tuple[str, ...]:
        _, format_to_data_type_aliases = cls._set_infos_from_extensions(
            find_data_opener_extensions, cls.get_protocol()
        )
        return tuple(
            {
                data_type
                for types_tuple in format_to_data_type_aliases.values()
                for data_type in types_tuple
            }
        )

    @classmethod
    def get_filename_extensions(
        cls, accessor_type: Literal["openers", "writers"] = "openers"
    ) -> Mapping[str, list[str]]:
        """Returns a mapping from filename extensions to lists of
        data accessor ids that open data from this format.

        The method either returns mappings to data opener ids
        or to data writer ids, depending on the setting of accessor type.

        Args:
            accessor_type: Either "openers" or "writers",
                indicates whether mappings of file extensions
                to data openers or writers shall be returned.
                Default is "openers"

        Returns:
            A mapping from filename extensions to lists of data accessor ids
        """
        if accessor_type == "openers":
            find_extensions = find_data_opener_extensions
        elif accessor_type == "writers":
            find_extensions = find_data_writer_extensions
        else:
            raise DataStoreError(
                f"Invalid accessor type. "
                f"Must be 'openers' or 'writers', was '{accessor_type}'"
            )
        filename_extensions = {}
        filename_ext_to_format, format_to_data_type_aliases = (
            cls._set_infos_from_extensions(find_extensions, cls.get_protocol())
        )
        for filename_ext, fmt in filename_ext_to_format.items():
            data_type_aliases = format_to_data_type_aliases.get(fmt, [])
            for data_type_alias in data_type_aliases:
                predicate = get_data_accessor_predicate(
                    data_type_alias, fmt, cls.get_protocol()
                )
                extensions = find_extensions(predicate)
                ext_names = [ext.name for ext in extensions]
                if filename_ext in filename_extensions:
                    filename_extensions[filename_ext] += ext_names
                else:
                    filename_extensions[filename_ext] = ext_names
        return filename_extensions<|MERGE_RESOLUTION|>--- conflicted
+++ resolved
@@ -57,52 +57,6 @@
 _DEFAULT_DATA_TYPE = DATASET_TYPE.alias
 _DEFAULT_FORMAT_ID = "zarr"
 
-<<<<<<< HEAD
-# TODO (forman): The following constants _FILENAME_EXT_TO_DATA_TYPE_ALIASES
-#   and _FILENAME_EXT_TO_FORMAT reflect implicit knowledge about the
-#   implemented accessor extensions. Let every accessor also provide
-#   its allowed file extensions. Then this information can be generated
-#   from all registered accessors.
-
-_FILENAME_EXT_TO_FORMAT = {
-    ".zarr": "zarr",
-    ".levels": "levels",
-    ".nc": "netcdf",
-    ".tif": "geotiff",
-    ".tiff": "geotiff",
-    ".geotiff": "geotiff",
-    ".shp": "shapefile",
-    ".geojson": "geojson",
-    ".jp2": "j2k",
-}
-
-_FORMAT_TO_DATA_TYPE_ALIASES = {
-    "zarr": (DATASET_TYPE.alias,),
-    "netcdf": (DATASET_TYPE.alias,),
-    "levels": (MULTI_LEVEL_DATASET_TYPE.alias, DATASET_TYPE.alias),
-    "geotiff": (DATASET_TYPE.alias, MULTI_LEVEL_DATASET_TYPE.alias),
-    "geojson": (GEO_DATA_FRAME_TYPE.alias,),
-    "shapefile": (GEO_DATA_FRAME_TYPE.alias,),
-    "j2k": (DATASET_TYPE.alias, MULTI_LEVEL_DATASET_TYPE.alias),
-}
-
-_DATA_TYPES = tuple(
-    {
-        data_type
-        for types_tuple in _FORMAT_TO_DATA_TYPE_ALIASES.values()
-        for data_type in types_tuple
-    }
-)
-
-_COMMON_OPEN_DATA_PARAMS_SCHEMA_PROPERTIES = dict(
-    data_type=JsonStringSchema(
-        enum=list(_DATA_TYPES),
-        title="Optional data type",
-    )
-)
-
-=======
->>>>>>> 0de66ae4
 _DataId = str
 _DataIdTuple = tuple[_DataId, dict[str, Any]]
 _DataIdIter = Iterator[_DataId]
