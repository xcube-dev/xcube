# The MIT License (MIT)
# Copyright (c) 2020 by the xcube development team and contributors
#
# Permission is hereby granted, free of charge, to any person obtaining a copy of
# this software and associated documentation files (the "Software"), to deal in
# the Software without restriction, including without limitation the rights to
# use, copy, modify, merge, publish, distribute, sublicense, and/or sell copies
# of the Software, and to permit persons to whom the Software is furnished to do
# so, subject to the following conditions:
#
# The above copyright notice and this permission notice shall be included in all
# copies or substantial portions of the Software.
#
# THE SOFTWARE IS PROVIDED "AS IS", WITHOUT WARRANTY OF ANY KIND, EXPRESS OR
# IMPLIED, INCLUDING BUT NOT LIMITED TO THE WARRANTIES OF MERCHANTABILITY,
# FITNESS FOR A PARTICULAR PURPOSE AND NONINFRINGEMENT. IN NO EVENT SHALL THE
# AUTHORS OR COPYRIGHT HOLDERS BE LIABLE FOR ANY CLAIM, DAMAGES OR OTHER
# LIABILITY, WHETHER IN AN ACTION OF CONTRACT, TORT OR OTHERWISE, ARISING FROM,
# OUT OF OR IN CONNECTION WITH THE SOFTWARE OR THE USE OR OTHER DEALINGS IN THE
# SOFTWARE.

from typing import Tuple, Sequence, Mapping, Optional, Dict, Any, Union

import geopandas as gpd
import numpy as np
import pandas as pd
import xarray as xr

from xcube.core.mldataset import MultiLevelDataset
from xcube.core.geom import get_dataset_bounds
from xcube.core.timecoord import get_end_time_from_attrs
from xcube.core.timecoord import get_start_time_from_attrs
from xcube.core.timecoord import get_time_range_from_data
from xcube.core.store.typespecifier import TYPE_SPECIFIER_ANY
from xcube.core.store.typespecifier import TYPE_SPECIFIER_DATASET
from xcube.core.store.typespecifier import TYPE_SPECIFIER_GEODATAFRAME
from xcube.core.store.typespecifier import TYPE_SPECIFIER_MULTILEVEL_DATASET
from xcube.core.store.typespecifier import TypeSpecifier
from xcube.core.store.typespecifier import get_type_specifier
from xcube.util.assertions import assert_given
from xcube.util.assertions import assert_instance
from xcube.util.ipython import register_json_formatter
from xcube.util.jsonschema import JsonArraySchema
from xcube.util.jsonschema import JsonDateSchema
from xcube.util.jsonschema import JsonIntegerSchema
from xcube.util.jsonschema import JsonNumberSchema
from xcube.util.jsonschema import JsonObject
from xcube.util.jsonschema import JsonObjectSchema
from xcube.util.jsonschema import JsonStringSchema


# TODO: IMPORTANT: replace, reuse, or align with
#   xcube.core.schema.CubeSchema class
#   xcube.webapi.context.DatasetDescriptor type
#   responses of xcube.webapi.controllers.catalogue
# TODO: write tests
# TODO: validate params


def new_data_descriptor(data_id: str, data: Any, require: bool = False) -> 'DataDescriptor':
    if isinstance(data, xr.Dataset):
        coords = _build_variable_descriptor_dict(data.coords)
        data_vars = _build_variable_descriptor_dict(data.data_vars)
        spatial_res = _determine_spatial_res(data)
        bbox = _determine_bbox(data)
        time_coverage_start, time_coverage_end = _determine_time_coverage(data)
        time_period = _determine_time_period(data)
        return DatasetDescriptor(data_id=data_id,
                                 type_specifier=get_type_specifier(data),
                                 dims={str(k): v for k, v in data.dims.items()},
                                 coords=coords,
                                 data_vars=data_vars,
                                 bbox=bbox,
                                 time_range=(time_coverage_start, time_coverage_end),
                                 time_period=time_period,
                                 spatial_res=spatial_res,
                                 attrs={str(k): v for k, v in data.attrs.items()})
    elif isinstance(data, MultiLevelDataset):
        # TODO: implement me: data -> MultiLevelDatasetDescriptor
        return MultiLevelDatasetDescriptor(data_id=data_id, num_levels=5)
    elif isinstance(data, gpd.GeoDataFrame):
        # TODO: implement me: data -> GeoDataFrameDescriptor
        return GeoDataFrameDescriptor(data_id=data_id)
    elif not require:
        return DataDescriptor(data_id=data_id, type_specifier=TYPE_SPECIFIER_ANY)
    raise NotImplementedError()


def _build_variable_descriptor_dict(variables) -> Mapping[str, 'VariableDescriptor']:
    return {str(var_name): VariableDescriptor(
        name=str(var_name),
        dtype=str(var.dtype),
        dims=var.dims,
        chunks=tuple([max(chunk) for chunk in tuple(var.chunks)]) if var.chunks else None,
        attrs=var.attrs if var.attrs else None)
        for var_name, var in variables.items()}


def _determine_bbox(data: xr.Dataset) -> Optional[Tuple[float, float, float, float]]:
    try:
        return get_dataset_bounds(data)
    except ValueError:
        if 'geospatial_lon_min' in data.attrs and \
                'geospatial_lat_min' in data.attrs and \
                'geospatial_lon_max' in data.attrs and \
                'geospatial_lat_max' in data.attrs:
            return (data.geospatial_lat_min, data.geospatial_lon_min,
                    data.geospatial_lat_max, data.geospatial_lon_max)


def _determine_spatial_res(data: xr.Dataset):
    # TODO get rid of these hard-coded coord names as soon as new resampling is available
    lat_dimensions = ['lat', 'latitude', 'y']
    for lat_dimension in lat_dimensions:
        if lat_dimension in data:
            lat_diff = data[lat_dimension].diff(dim=data[lat_dimension].dims[0]).values
            lat_res = lat_diff[0]
            lat_regular = np.allclose(lat_res, lat_diff, 1e-8)
            if lat_regular:
                return abs(lat_res)


def _determine_time_coverage(data: xr.Dataset):
    start_time, end_time = get_time_range_from_data(data)
    if start_time is None:
        start_time = get_start_time_from_attrs(data)
    else:
        start_time = pd.to_datetime(start_time).isoformat()
<<<<<<< HEAD
    if end_time is None:
        end_time = get_end_time_from_attrs(data)
    else:
        end_time = pd.to_datetime(end_time).isoformat()
=======
    elif 'time_coverage_start' in data.attrs:
        start_time = data.time_coverage_start
    if start_time is not None:
        start_time = _strip_time_from_datetime_str(start_time)
    if end_time is not None:
        end_time = pd.to_datetime(end_time).isoformat()
    elif 'time_coverage_end' in data.attrs:
        end_time = data.time_coverage_end
    if end_time is not None:
        end_time = _strip_time_from_datetime_str(end_time)
>>>>>>> 7c1bd648
    return start_time, end_time


def _strip_time_from_datetime_str(datetime_str: str) -> str:
    date_length = 10  # for example len("2010-02-04") == 10
    if len(datetime_str) > date_length and datetime_str[date_length] in ('T', ' '):
        return datetime_str[0: date_length]
    return datetime_str


def _determine_time_period(data: xr.Dataset):
    if 'time' in data and len(data['time'].values) > 0:
        time_diff = data['time'].diff(dim=data['time'].dims[0]).values.astype(np.float64)
        time_res = time_diff[0]
        time_regular = np.allclose(time_res, time_diff, 1e-8)
        if time_regular:
            time_period = pd.to_timedelta(time_res).isoformat()
            # remove leading P
            time_period = time_period[1:]
            # removing sub-day precision
            return time_period.split('T')[0]


class DataDescriptor(JsonObject):
    """
    A generic descriptor for any data.
    Also serves as a base class for more specific data descriptors.

    :param data_id: An identifier for the data
    :param type_specifier: A type specifier for the data
    :param crs: A coordinate reference system identifier, as an EPSG, PROJ or WKT string
    :param bbox: A bounding box of the data
    :param time_range: Start and end time delimiting this data's temporal extent
    :param time_period: The data's periodicity if it is evenly temporally resolved.
    :param open_params_schema: A JSON schema describing the parameters that may be used to open
    this data.
    """

    def __init__(self,
                 data_id: str,
                 type_specifier: Union[str, TypeSpecifier],
                 crs: str = None,
                 bbox: Tuple[float, float, float, float] = None,
                 time_range: Tuple[Optional[str], Optional[str]] = None,
                 time_period: str = None,
                 open_params_schema: JsonObjectSchema = None):
        assert_given(data_id, 'data_id')
        assert_instance(data_id, (str, TypeSpecifier))
        self.data_id = data_id
        self.type_specifier = TypeSpecifier.normalize(type_specifier)
        self.crs = crs
        self.bbox = tuple(bbox) if bbox else None
        self.time_range = tuple(time_range) if time_range else None
        self.time_period = time_period
        self.open_params_schema = open_params_schema

    @classmethod
    def get_schema(cls) -> JsonObjectSchema:
        return JsonObjectSchema(
            properties=dict(
                data_id=JsonStringSchema(min_length=1),
                type_specifier=TypeSpecifier.get_schema(),
                crs=JsonStringSchema(min_length=1),
                bbox=JsonArraySchema(items=[JsonNumberSchema(),
                                            JsonNumberSchema(),
                                            JsonNumberSchema(),
                                            JsonNumberSchema()]),
                time_range=JsonDateSchema.new_range(nullable=True),
                time_period=JsonStringSchema(min_length=1),
                open_params_schema=JsonObjectSchema(additional_properties=True),
            ),
            required=['data_id', 'type_specifier'],
            additional_properties=True,
            factory=cls)

    # @classmethod
    # def from_dict(cls, mapping: Mapping[str, Any]) -> 'DataDescriptor':
    #     """Create new instance from a JSON-serializable dictionary"""
    #     assert_in('data_id', mapping)
    #     assert_in('type_specifier', mapping)
    #     if TYPE_SPECIFIER_DATASET.is_satisfied_by(mapping['type_specifier']):
    #         return DatasetDescriptor.from_dict(mapping)
    #     elif TYPE_SPECIFIER_GEODATAFRAME.is_satisfied_by(mapping['type_specifier']):
    #         return GeoDataFrameDescriptor.from_dict(mapping)
    #     return DataDescriptor(data_id=mapping['data_id'],
    #                           type_specifier=mapping['type_specifier'],
    #                           crs=mapping.get('crs'),
    #                           bbox=mapping.get('bbox'),
    #                           time_range=mapping.get('time_range'),
    #                           time_period=mapping.get('time_period'),
    #                           open_params_schema=mapping.get('open_params_schema'))


class DatasetDescriptor(DataDescriptor):
    """
    A descriptor for a gridded, N-dimensional dataset represented by xarray.Dataset.
    Comprises a description of the data variables contained in the dataset.

    :param data_id: An identifier for the data
    :param type_specifier: A type specifier for the data
    :param crs: A coordinate reference system identifier, as an EPSG, PROJ or WKT string
    :param bbox: A bounding box of the data
    :param time_range: Start and end time delimiting this data's temporal extent (see
        https://github.com/dcs4cop/xcube/blob/master/docs/source/storeconv.md#date-time-and-duration-specifications )
    :param time_period: The data's periodicity if it is evenly temporally resolved (see
        https://github.com/dcs4cop/xcube/blob/master/docs/source/storeconv.md#date-time-and-duration-specifications )
    :param spatial_res: The spatial extent of a pixel in crs units
    :param dims: A mapping of the dataset's dimensions to their sizes
    :param coords: mapping of the dataset's data coordinate names to VariableDescriptors
        (``xcube.core.store.VariableDescriptor``).
    :param data_vars: A mapping of the dataset's variable names to VariableDescriptors
        (``xcube.core.store.VariableDescriptor``).
    :param attrs: A mapping containing arbitrary attributes of the dataset
    :param open_params_schema: A JSON schema describing the parameters that may be used to open
        this data
    """

    def __init__(self,
                 data_id: str,
                 type_specifier: Union[str, TypeSpecifier] = TYPE_SPECIFIER_DATASET,
                 crs: str = None,
                 bbox: Tuple[float, float, float, float] = None,
                 time_range: Tuple[Optional[str], Optional[str]] = None,
                 time_period: str = None,
                 spatial_res: float = None,
                 dims: Mapping[str, int] = None,
                 coords: Mapping[str, 'VariableDescriptor'] = None,
                 data_vars: Mapping[str, 'VariableDescriptor'] = None,
                 attrs: Mapping[str, any] = None,
                 open_params_schema: JsonObjectSchema = None):
        super().__init__(data_id=data_id,
                         type_specifier=type_specifier,
                         crs=crs,
                         bbox=bbox,
                         time_range=time_range,
                         time_period=time_period,
                         open_params_schema=open_params_schema)
        self.type_specifier.assert_satisfies(TYPE_SPECIFIER_DATASET)
        self.dims = dict(dims) if dims else None
        self.spatial_res = spatial_res
        self.coords = coords if coords else None
        self.data_vars = data_vars if data_vars else None
        self.attrs = _convert_nans_to_none(dict(attrs)) if attrs else None

    @classmethod
    def get_schema(cls) -> JsonObjectSchema:
        schema = super().get_schema()
        schema.properties.update(
            dims=JsonObjectSchema(additional_properties=JsonIntegerSchema(minimum=0)),
            spatial_res=JsonNumberSchema(exclusive_minimum=0.0),
            coords=JsonObjectSchema(additional_properties=VariableDescriptor.get_schema()),
            data_vars=JsonObjectSchema(additional_properties=VariableDescriptor.get_schema()),
            attrs=JsonObjectSchema(additional_properties=True),
        )
        schema.required = ['data_id']
        schema.additional_properties = False
        schema.factory = cls
        return schema


class VariableDescriptor(JsonObject):
    """
    A descriptor for dataset variable represented by xarray.DataArray instances.
    They are part of dataset descriptor for an gridded, N-dimensional dataset represented by
    xarray.Dataset.

    :param name: The variable name
    :param dtype: The data type of the variable.
    :param dims: A list of the names of the variable's dimensions.
    :param chunks: A list of the chunk sizes of the variable's dimensions
    :param attrs: A mapping containing arbitrary attributes of the variable
    """

    def __init__(self,
                 name: str,
                 dtype: str,
                 dims: Sequence[str],
                 chunks: Sequence[int] = None,
                 attrs: Mapping[str, any] = None):
        assert_given(name, 'name')
        assert_given(dtype, 'dtype')
        assert_given(dims, 'dims')
        self.name = name
        self.dtype = dtype
        self.dims = tuple(dims)
        self.chunks = tuple(chunks) if chunks else None
        self.attrs = _convert_nans_to_none(dict(attrs)) if attrs is not None else None

    @classmethod
    def get_schema(cls) -> JsonObjectSchema:
        return JsonObjectSchema(
            properties=dict(
                name=JsonStringSchema(min_length=1),
                dtype=JsonStringSchema(min_length=1),
                dims=JsonArraySchema(items=JsonStringSchema(min_length=1)),
                chunks=JsonArraySchema(items=JsonIntegerSchema(minimum=0)),
                attrs=JsonObjectSchema(additional_properties=True),
            ),
            required=['name', 'dtype', 'dims'],
            additional_properties=False,
            factory=cls)


class MultiLevelDatasetDescriptor(DatasetDescriptor):
    """
    A descriptor for a gridded, N-dimensional, multi-level, multi-resolution dataset represented by
    xcube.core.mldataset.MultiLevelDataset.

    :param data_id: An identifier of the multi-level dataset
    :param num_levels: The number of levels of this multi-level dataset
    :param type_specifier: A type specifier for the multi-level dataset
    """

    def __init__(self,
                 data_id: str,
                 num_levels: int,
                 type_specifier: Union[str, TypeSpecifier] = TYPE_SPECIFIER_MULTILEVEL_DATASET,
                 **kwargs):
        assert_given(data_id, 'data_id')
        assert_given(num_levels, 'num_levels')
        super().__init__(data_id=data_id, type_specifier=type_specifier, **kwargs)
        self.type_specifier.assert_satisfies(TYPE_SPECIFIER_MULTILEVEL_DATASET)
        self.num_levels = num_levels

    @classmethod
    def get_schema(cls) -> JsonObjectSchema:
        schema = super().get_schema()
        schema.properties.update(
            num_levels=JsonIntegerSchema(minimum=1),
        )
        schema.required = ['data_id', 'num_levels']
        schema.additional_properties = False
        schema.factory = cls
        return schema


class GeoDataFrameDescriptor(DataDescriptor):
    """
    A descriptor for a geo-vector dataset represented by a geopandas.GeoDataFrame instance.

    :param data_id: An identifier of the geopandas.GeoDataFrame
    :param feature_schema: A schema describing the properties of the vector data
    :param kwargs: Parameters passed to super :class:DataDescriptor
    """

    def __init__(self,
                 data_id: str,
                 type_specifier=TYPE_SPECIFIER_GEODATAFRAME,
                 feature_schema: JsonObjectSchema = None,
                 **kwargs):
        super().__init__(data_id=data_id,
                         type_specifier=type_specifier,
                         **kwargs)
        self.type_specifier.assert_satisfies(TYPE_SPECIFIER_GEODATAFRAME)
        self.feature_schema = feature_schema

    @classmethod
    def get_schema(cls) -> JsonObjectSchema:
        schema = super().get_schema()
        schema.properties.update(
            feature_schema=JsonObjectSchema(additional_properties=True),
        )
        schema.required = ['data_id']
        schema.additional_properties = False
        schema.factory = cls
        return schema


def _convert_nans_to_none(d: Dict[str, Any]) -> Dict[str, Any]:
    return {k: (None if isinstance(v, float) and np.isnan(v) else v) for k, v in d.items()}


register_json_formatter(DataDescriptor)
register_json_formatter(DatasetDescriptor)
register_json_formatter(VariableDescriptor)
register_json_formatter(MultiLevelDatasetDescriptor)
register_json_formatter(GeoDataFrameDescriptor)<|MERGE_RESOLUTION|>--- conflicted
+++ resolved
@@ -126,23 +126,10 @@
         start_time = get_start_time_from_attrs(data)
     else:
         start_time = pd.to_datetime(start_time).isoformat()
-<<<<<<< HEAD
     if end_time is None:
         end_time = get_end_time_from_attrs(data)
     else:
         end_time = pd.to_datetime(end_time).isoformat()
-=======
-    elif 'time_coverage_start' in data.attrs:
-        start_time = data.time_coverage_start
-    if start_time is not None:
-        start_time = _strip_time_from_datetime_str(start_time)
-    if end_time is not None:
-        end_time = pd.to_datetime(end_time).isoformat()
-    elif 'time_coverage_end' in data.attrs:
-        end_time = data.time_coverage_end
-    if end_time is not None:
-        end_time = _strip_time_from_datetime_str(end_time)
->>>>>>> 7c1bd648
     return start_time, end_time
 
 
