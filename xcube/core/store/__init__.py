# Copyright (c) 2018-2025 by xcube team and contributors
# Permissions are hereby granted under the terms of the MIT License:
# https://opensource.org/licenses/MIT.

<<<<<<< HEAD
from .accessor import DataDeleter
from .accessor import DataOpener
from .accessor import DataPreloader
from .accessor import DataTimeSliceUpdater
from .accessor import DataWriter
from .accessor import find_data_opener_extensions
from .accessor import find_data_writer_extensions
from .accessor import get_data_accessor_predicate
from .accessor import new_data_opener
from .accessor import new_data_writer
from .assertions import assert_valid_config
from .assertions import assert_valid_params
from .datatype import ANY_TYPE
from .datatype import DATASET_TYPE
from .datatype import DataType
from .datatype import DataTypeLike
from .datatype import GEO_DATA_FRAME_TYPE
from .datatype import MULTI_LEVEL_DATASET_TYPE
from .datatype import VECTOR_DATA_CUBE_TYPE
from .descriptor import DataDescriptor
from .descriptor import DatasetDescriptor
from .descriptor import GeoDataFrameDescriptor
from .descriptor import MultiLevelDatasetDescriptor
from .descriptor import VariableDescriptor
from .descriptor import new_data_descriptor
=======
from .accessor import (
    DataDeleter,
    DataOpener,
    DataPreloader,
    DataTimeSliceUpdater,
    DataWriter,
    find_data_opener_extensions,
    find_data_writer_extensions,
    get_data_accessor_predicate,
    new_data_opener,
    new_data_writer,
)
from .assertions import assert_valid_config, assert_valid_params
from .datatype import (
    ANY_TYPE,
    DATASET_TYPE,
    GEO_DATA_FRAME_TYPE,
    MULTI_LEVEL_DATASET_TYPE,
    DataType,
    DataTypeLike,
)
from .descriptor import (
    DataDescriptor,
    DatasetDescriptor,
    GeoDataFrameDescriptor,
    MultiLevelDatasetDescriptor,
    VariableDescriptor,
    new_data_descriptor,
)
>>>>>>> a2199cc0
from .error import DataStoreError
from .fs.registry import new_fs_data_store
from .preload import PreloadHandle, PreloadState, PreloadStatus
from .search import DataSearcher, DefaultSearchMixin
from .store import (
    DataStore,
    MutableDataStore,
    find_data_store_extensions,
    get_data_store_class,
    get_data_store_params_schema,
    list_data_store_ids,
    new_data_store,
)
from .storepool import (
    DataStoreConfig,
    DataStoreInstance,
    DataStorePool,
    DataStorePoolLike,
    get_data_store_instance,
)<|MERGE_RESOLUTION|>--- conflicted
+++ resolved
@@ -2,33 +2,6 @@
 # Permissions are hereby granted under the terms of the MIT License:
 # https://opensource.org/licenses/MIT.
 
-<<<<<<< HEAD
-from .accessor import DataDeleter
-from .accessor import DataOpener
-from .accessor import DataPreloader
-from .accessor import DataTimeSliceUpdater
-from .accessor import DataWriter
-from .accessor import find_data_opener_extensions
-from .accessor import find_data_writer_extensions
-from .accessor import get_data_accessor_predicate
-from .accessor import new_data_opener
-from .accessor import new_data_writer
-from .assertions import assert_valid_config
-from .assertions import assert_valid_params
-from .datatype import ANY_TYPE
-from .datatype import DATASET_TYPE
-from .datatype import DataType
-from .datatype import DataTypeLike
-from .datatype import GEO_DATA_FRAME_TYPE
-from .datatype import MULTI_LEVEL_DATASET_TYPE
-from .datatype import VECTOR_DATA_CUBE_TYPE
-from .descriptor import DataDescriptor
-from .descriptor import DatasetDescriptor
-from .descriptor import GeoDataFrameDescriptor
-from .descriptor import MultiLevelDatasetDescriptor
-from .descriptor import VariableDescriptor
-from .descriptor import new_data_descriptor
-=======
 from .accessor import (
     DataDeleter,
     DataOpener,
@@ -47,6 +20,7 @@
     DATASET_TYPE,
     GEO_DATA_FRAME_TYPE,
     MULTI_LEVEL_DATASET_TYPE,
+    VECTOR_DATA_CUBE_TYPE,
     DataType,
     DataTypeLike,
 )
@@ -58,7 +32,6 @@
     VariableDescriptor,
     new_data_descriptor,
 )
->>>>>>> a2199cc0
 from .error import DataStoreError
 from .fs.registry import new_fs_data_store
 from .preload import PreloadHandle, PreloadState, PreloadStatus
