# The MIT License (MIT)
# Copyright (c) 2019 by the xcube development team and contributors
#
# Permission is hereby granted, free of charge, to any person obtaining a copy of
# this software and associated documentation files (the "Software"), to deal in
# the Software without restriction, including without limitation the rights to
# use, copy, modify, merge, publish, distribute, sublicense, and/or sell copies
# of the Software, and to permit persons to whom the Software is furnished to do
# so, subject to the following conditions:
#
# The above copyright notice and this permission notice shall be included in all
# copies or substantial portions of the Software.
#
# THE SOFTWARE IS PROVIDED "AS IS", WITHOUT WARRANTY OF ANY KIND, EXPRESS OR
# IMPLIED, INCLUDING BUT NOT LIMITED TO THE WARRANTIES OF MERCHANTABILITY,
# FITNESS FOR A PARTICULAR PURPOSE AND NONINFRINGEMENT. IN NO EVENT SHALL THE
# AUTHORS OR COPYRIGHT HOLDERS BE LIABLE FOR ANY CLAIM, DAMAGES OR OTHER
# LIABILITY, WHETHER IN AN ACTION OF CONTRACT, TORT OR OTHERWISE, ARISING FROM,
# OUT OF OR IN CONNECTION WITH THE SOFTWARE OR THE USE OR OTHER DEALINGS IN THE
# SOFTWARE.

import functools
import operator
from typing import Sequence, Optional, Tuple

import click

from xcube.cli.common import parse_cli_sequence, assert_positive_int_item
from xcube.constants import FORMAT_NAME_ZARR, FORMAT_NAME_NETCDF4, FORMAT_NAME_MEM

OUTPUT_FORMAT_NAMES = [FORMAT_NAME_ZARR, FORMAT_NAME_NETCDF4, FORMAT_NAME_MEM]

DEFAULT_OUTPUT_PATH = 'out.zarr'
DEFAULT_XY_NAMES = 'lon,lat'
DEFAULT_DELTA = 1e-5
DEFAULT_DRY_RUN = False


# noinspection PyShadowingBuiltins
@click.command(name='rectify', hidden=True)
@click.argument('dataset', metavar='INPUT')
@click.option('--xy-vars', 'xy_var_names',
              help=f'Comma-separated names of variables providing x any y coordinates. '
                   f'If omitted, names will be guessed from available variables in INPUT, e.g. "lon,lat".')
@click.option('--var', '-v', 'var_names', multiple=True, metavar='VARIABLES',
              help="Comma-separated list of names of variables to be included or multiple options may be given. "
                   "If omitted, all variables in INPUT will be reprojected.")
@click.option('--output', '-o', 'output_path', metavar='OUTPUT',
              default=DEFAULT_OUTPUT_PATH,
              help=f"Output path. Defaults to {DEFAULT_OUTPUT_PATH!r}.")
@click.option('--format', '-f', 'output_format', metavar='FORMAT',
              type=click.Choice(OUTPUT_FORMAT_NAMES),
              help="Output format. "
                   "If omitted, format will be guessed from OUTPUT.")
@click.option('--size', '-s', 'output_size', metavar='SIZE',
              help='Output size in pixels using format "WIDTH,HEIGHT", e.g. "2048,1024". '
                   'If omitted, a size will be computed so spatial resolution of INPUT is preserved.')
@click.option('--tile_size', '-t', 'output_tile_size', metavar='TILE_SIZE',
              help='Output tile size in pixels using format "WIDTH,HEIGHT", e.g. "512,512". '
                   'If given, the output will be chunked w.r.t. TILE_SIZE. Otherwise the output will NOT be chunked.')
@click.option('--point', '-p', 'output_point', metavar='POINT',
              help='Output spatial coordinates of the point referring to pixel col=0.5,row=0.5 '
                   'using format "LON,LAT" or "X,Y", e.g. "1.2,53.5". '
                   'If omitted, the default reference point will the INPUT\'s minimum spatial coordinates.')
@click.option('--res', '-r', 'output_res', type=float,
              help='Output spatial resolution in decimal degrees. '
                   'If omitted, the default resolution will be close to the spatial resolution of INPUT.')
@click.option('--delta', '-d', type=float, default=DEFAULT_DELTA,
              help='Relative maximum delta for detection whether a '
                   'target pixel center is within a source pixel\'s boundary.')
@click.option('--dry-run', default=DEFAULT_DRY_RUN, is_flag=True,
              help='Just read and process INPUT, but don\'t produce any outputs.')
def rectify(dataset: str,
            xy_var_names: str = None,
            var_names: str = None,
            output_path: str = None,
            output_format: str = None,
            output_size: str = None,
            output_tile_size: str = None,
            output_point: str = None,
            output_res: float = None,
            delta: float = DEFAULT_DELTA,
            dry_run: bool = DEFAULT_DRY_RUN):
    """
    Rectify a dataset to WGS-84 using its per-pixel geo-locations.
    """

    input_path = dataset

    xy_var_names = parse_cli_sequence(xy_var_names,
                                      metavar='VARIABLES', num_items=2,
                                      item_plural_name='names')
    var_name_lists = [parse_cli_sequence(var_name_specifier,
                                         metavar='VARIABLES',
                                         item_plural_name='names')
                      for var_name_specifier in var_names]
    var_name_flat_list = functools.reduce(operator.iconcat, var_name_lists, [])

    output_size = parse_cli_sequence(output_size,
                                     metavar='SIZE', num_items=2, item_plural_name='sizes',
                                     item_parser=int, item_validator=assert_positive_int_item)
    output_tile_size = parse_cli_sequence(output_tile_size,
                                          metavar='TILE_SIZE', num_items=2, item_plural_name='tile sizes',
                                          item_parser=int, item_validator=assert_positive_int_item)
    output_point = parse_cli_sequence(output_point,
                                      metavar='POINT', num_items=2, item_plural_name='coordinates',
                                      item_parser=float)

    # noinspection PyBroadException
    _rectify(input_path,
             xy_var_names,
<<<<<<< HEAD
             None if len(var_names) == 0 else var_names,
=======
             var_name_flat_list,
>>>>>>> 305d13fb
             output_path,
             output_format,
             output_size,
             output_tile_size,
             output_point,
             output_res,
             delta,
             dry_run=dry_run,
             monitor=print)

    return 0


def _rectify(input_path: str,
             xy_names: Optional[Tuple[str, str]],
             var_names: Optional[Sequence[str]],
             output_path: str,
             output_format: Optional[str],
             output_size: Optional[Tuple[int, int]],
             output_tile_size: Optional[Tuple[int, int]],
             output_point: Optional[Tuple[float, float]],
             output_res: Optional[float],
             delta: float,
             dry_run: bool,
             monitor):
    from xcube.core.dsio import guess_dataset_format
    from xcube.core.dsio import open_dataset
    from xcube.core.dsio import write_dataset
    from xcube.core.rectify import rectify_dataset
    from xcube.core.rectify import ImageGeom
    from xcube.core.sentinel3 import is_sentinel3_product
    from xcube.core.sentinel3 import open_sentinel3_product

    if not output_format:
        output_format = guess_dataset_format(output_path)

    output_geom = None
    if output_size is not None and output_point is not None and output_res is not None:
        output_geom = ImageGeom(size=output_size, x_min=output_point[0], y_min=output_point[1], xy_res=output_res)
    elif output_size is not None or output_point is not None or output_res is not None:
        raise click.ClickException('SIZE, POINT, and RES must all be given or none of them.')

    monitor(f'Opening dataset from {input_path!r}...')

    if is_sentinel3_product(input_path):
        src_ds = open_sentinel3_product(input_path)
    else:
        src_ds = open_dataset(input_path)

    monitor('Rectifying...')
    reproj_ds = rectify_dataset(src_ds,
                                xy_names=xy_names,
                                var_names=var_names,
                                output_geom=output_geom,
                                tile_size=output_tile_size,
                                uv_delta=delta)

    if reproj_ds is None:
        monitor(f'Dataset {input_path} does not seem to have an intersection with bounding box')
        return

    monitor(f'Writing rectified dataset to {output_path!r}...')
    if not dry_run:
        write_dataset(reproj_ds, output_path, output_format)

    monitor(f'Done.')<|MERGE_RESOLUTION|>--- conflicted
+++ resolved
@@ -109,11 +109,7 @@
     # noinspection PyBroadException
     _rectify(input_path,
              xy_var_names,
-<<<<<<< HEAD
-             None if len(var_names) == 0 else var_names,
-=======
-             var_name_flat_list,
->>>>>>> 305d13fb
+             None if len(var_name_flat_list) == 0 else var_name_flat_list,
              output_path,
              output_format,
              output_size,
