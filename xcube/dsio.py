# The MIT License (MIT)
# Copyright (c) 2018 by the xcube development team and contributors
#
# Permission is hereby granted, free of charge, to any person obtaining a copy of
# this software and associated documentation files (the "Software"), to deal in
# the Software without restriction, including without limitation the rights to
# use, copy, modify, merge, publish, distribute, sublicense, and/or sell copies
# of the Software, and to permit persons to whom the Software is furnished to do
# so, subject to the following conditions:
#
# The above copyright notice and this permission notice shall be included in all
# copies or substantial portions of the Software.
#
# THE SOFTWARE IS PROVIDED "AS IS", WITHOUT WARRANTY OF ANY KIND, EXPRESS OR
# IMPLIED, INCLUDING BUT NOT LIMITED TO THE WARRANTIES OF MERCHANTABILITY,
# FITNESS FOR A PARTICULAR PURPOSE AND NONINFRINGEMENT. IN NO EVENT SHALL THE
# AUTHORS OR COPYRIGHT HOLDERS BE LIABLE FOR ANY CLAIM, DAMAGES OR OTHER
# LIABILITY, WHETHER IN AN ACTION OF CONTRACT, TORT OR OTHERWISE, ARISING FROM,
# OUT OF OR IN CONNECTION WITH THE SOFTWARE OR THE USE OR OTHER DEALINGS IN THE
# SOFTWARE.

import glob
import os
from abc import abstractmethod, ABCMeta
from typing import Set, Callable, List, Optional, Dict, Iterable, Tuple

import s3fs
import xarray as xr
import zarr

from xcube.objreg import get_obj_registry

FORMAT_NAME_MEM = "mem"
FORMAT_NAME_ZARR = "zarr"
FORMAT_NAME_NETCDF4 = "netcdf4"


def open_from_fs(paths: str, recursive: bool = False, **kwargs):
    """
    Open an xcube (xarray dataset) from local or any mounted file system.

    :param paths: A path which may contain Unix-style wildcards or a sequence of paths.
    :param recursive: Whether wildcards should be resolved recursively in sub-directories.
    :type kwargs: keyword arguments passed to `xarray.open_mfdataset()`.
    """
    if isinstance(paths, str):
        paths = [file for file in glob.glob(paths, recursive=recursive)]
        if 'autoclose' not in kwargs:
            kwargs['autoclose'] = True

    if 'coords' not in kwargs:
        kwargs['coords'] = 'minimum'
    if 'data_vars' not in kwargs:
        kwargs['data_vars'] = 'minimum'

    ds = xr.open_mfdataset(paths, **kwargs)

    if 'chunks' not in kwargs:
        print("ds.encoding = ", ds.encoding)

    return ds


def open_from_obs(path: str, endpoint_url: str = None, max_cache_size: int = 2 ** 28) -> xr.Dataset:
    """
    Open an xcube (xarray dataset) from S3 compatible object storage (OBS).

    :param path: Path having format "<bucket>/<my>/<sub>/<path>"
    :param endpoint_url: Optional URL of the OBS service endpoint. If omitted, AWS S3 service URL is used.
    :param max_cache_size: If > 0, size of a memory cache in bytes, e.g. 2**30 = one giga bytes.
           If None or size <= 0, no memory cache will be used.
    :return: an xarray dataset
    """
    s3 = s3fs.S3FileSystem(anon=True, client_kwargs=dict(endpoint_url=endpoint_url))
    store = s3fs.S3Map(root=path, s3=s3, check=False)
    if max_cache_size is not None and max_cache_size > 0:
        store = zarr.LRUStoreCache(store, max_size=max_cache_size)
    return xr.open_zarr(store)


class DatasetIO(metaclass=ABCMeta):
    @property
    @abstractmethod
    def name(self) -> str:
        pass

    @property
    @abstractmethod
    def description(self) -> str:
        pass

    @property
    @abstractmethod
    def ext(self) -> str:
        pass

    @property
    @abstractmethod
    def modes(self) -> Set[str]:
        pass

    @abstractmethod
    def fitness(self, path: str, path_type: str = None) -> float:
        """
        Compute a fitness in the interval [0 to 1] for reading/writing from/to
        the given *path*.

        :param path: The path or URL.
        :param path_type: Either "file", "dir", "url", or None.
        :return: the chance in range [0 to 1]
        """
        return 0.0

    def read(self, input_path: str, **kwargs) -> xr.Dataset:
        raise NotImplementedError()

    def write(self, dataset: xr.Dataset, output_path: str, **kwargs):
        raise NotImplementedError()

    def append(self, dataset: xr.Dataset, output_path: str, **kwargs):
        raise NotImplementedError()


def register_dataset_io(dataset_io: DatasetIO):
    # noinspection PyTypeChecker
    get_obj_registry().put(dataset_io.name, dataset_io, type=DatasetIO)


def find_dataset_io(format_name: str, modes: Iterable[str] = None, default: DatasetIO = None) -> Optional[DatasetIO]:
    modes = set(modes) if modes else None
    format_name = format_name.lower()
    dataset_ios = get_obj_registry().get_all(type=DatasetIO)
    for dataset_io in dataset_ios:
        # noinspection PyUnresolvedReferences
        if format_name == dataset_io.name.lower():
            # noinspection PyTypeChecker
            if not modes or modes.issubset(dataset_io.modes):
                return dataset_io
    for dataset_io in dataset_ios:
        # noinspection PyUnresolvedReferences
        if format_name == dataset_io.ext.lower():
            # noinspection PyTypeChecker
            if not modes or modes.issubset(dataset_io.modes):
                return dataset_io
    return default


def guess_dataset_format(path: str) -> Optional[str]:
    """
    Guess a dataset format for a file system path or URL given by *path*.

    :param path: A file system path or URL.
    :return: The name of a dataset format guessed from *path*.
    """
    dataset_io_fitness_list = guess_dataset_ios(path)
    if dataset_io_fitness_list:
        return dataset_io_fitness_list[0][0].name
    return None


def guess_dataset_ios(path: str) -> List[Tuple[DatasetIO, float]]:
    """
    Guess suitable DatasetIO objects for a file system path or URL given by *path*.

    Returns a list of (DatasetIO, fitness) tuples, sorted by descending fitness values.
    Fitness values are in the interval (0, 1].

    The first entry is the most appropriate DatasetIO object.

    :param path: A file system path or URL.
    :return: A list of (DatasetIO, fitness) tuples.
    """
    if os.path.isfile(path):
        input_type = "file"
    elif os.path.isdir(path):
        input_type = "dir"
    elif path.find("://") > 0:
        input_type = "url"
    else:
        input_type = None

    dataset_ios = get_obj_registry().get_all(type=DatasetIO)

    dataset_io_fitness_list = []
    for dataset_io in dataset_ios:
        fitness = dataset_io.fitness(path, path_type=input_type)
        if fitness > 0.0:
            dataset_io_fitness_list.append((dataset_io, fitness))

    dataset_io_fitness_list.sort(key=lambda item: -item[1])
    return dataset_io_fitness_list


def _get_ext(path: str) -> Optional[str]:
    _, ext = os.path.splitext(path)
    return ext.lower()


def query_dataset_io(filter_fn: Callable[[DatasetIO], bool] = None) -> List[DatasetIO]:
    dataset_ios = get_obj_registry().get_all(type=DatasetIO)
    if filter_fn is None:
        return dataset_ios
    return list(filter(filter_fn, dataset_ios))


class MemDatasetIO(DatasetIO):
    def __init__(self, datasets: Dict[str, xr.Dataset] = None):
        self.datasets = datasets or {}

    @property
    def name(self) -> str:
        return FORMAT_NAME_MEM

    @property
    def description(self) -> str:
        return 'In-memory dataset I/O'

    @property
    def ext(self) -> str:
        return 'mem'

    @property
    def modes(self) -> Set[str]:
        return {'r', 'w', 'a'}

    def fitness(self, path: str, path_type: str = None) -> float:
        if path in self.datasets:
            return 1.0
        ext_value = _get_ext(path) == ".mem"
        type_value = 0.0
        return (3 * ext_value + type_value) / 4

    def read(self, path: str, **kwargs) -> xr.Dataset:
        if path in self.datasets:
            return self.datasets[path]
        raise FileNotFoundError(path)

    def write(self, dataset: xr.Dataset, path: str, **kwargs):
        self.datasets[path] = dataset

    def append(self, dataset: xr.Dataset, path: str, **kwargs):
        if path in self.datasets:
            old_ds = self.datasets[path]
            # noinspection PyTypeChecker
            self.datasets[path] = xr.concat([old_ds, dataset],
                                            dim='time',
                                            data_vars='minimal',
                                            coords='minimal',
                                            compat='equals')
        else:
            self.datasets[path] = dataset.copy()


class Netcdf4DatasetIO(DatasetIO):

    @property
    def name(self) -> str:
        return FORMAT_NAME_NETCDF4

    @property
    def description(self) -> str:
        return 'NetCDF-4 file format'

    @property
    def ext(self) -> str:
        return 'nc'

    @property
    def modes(self) -> Set[str]:
        return {'r', 'w', 'a'}

    def fitness(self, path: str, path_type: str = None) -> float:
        ext = _get_ext(path)
        ext_value = ext in {'.nc', '.hdf', '.h5'}
        type_value = 0.0
        if path_type is "file":
            type_value = 1.0
        elif path_type is None:
            type_value = 0.5
        else:
            ext_value = 0.0
        return (3 * ext_value + type_value) / 4

    def read(self, input_path: str, **kwargs) -> xr.Dataset:
        return xr.open_dataset(input_path, **kwargs)

    def write(self, dataset: xr.Dataset, output_path: str, **kwargs):
        dataset.to_netcdf(output_path)

    def append(self, dataset: xr.Dataset, output_path: str, **kwargs):
        import os
        temp_path = output_path + 'temp.nc'
        os.rename(output_path, temp_path)
        old_ds = xr.open_dataset(temp_path, decode_times=False)
        new_ds = xr.concat([old_ds, dataset],
                           dim='time',
                           data_vars='minimal',
                           coords='minimal',
                           compat='equals')
        # noinspection PyUnresolvedReferences
        new_ds.to_netcdf(output_path)
        old_ds.close()
        rimraf(temp_path)


class ZarrDatasetIO(DatasetIO):
    def __init__(self):
        self.root_group = None

    @property
    def name(self) -> str:
        return FORMAT_NAME_ZARR

    @property
    def description(self) -> str:
        return 'Zarr file format (http://zarr.readthedocs.io)'

    @property
    def ext(self) -> str:
        return 'zarr'

    @property
    def modes(self) -> Set[str]:
        return {'r', 'w', 'a'}

    def fitness(self, path: str, path_type: str = None) -> float:
        ext = _get_ext(path)
        ext_value = 0.0
        type_value = 0.0
        if ext == ".zarr":
            ext_value = 1.0
            if path_type is "dir":
                type_value = 1.0
            elif path_type == "url" or path_type is None:
                type_value = 0.5
            else:
                ext_value = 0.0
        else:
            lower_path = path.lower()
            if lower_path.endswith(".zarr.zip"):
                ext_value = 1.0
                if path_type == "file":
                    type_value = 1.0
                elif path_type is None:
                    type_value = 0.5
                else:
                    ext_value = 0.0
            else:
                if path_type is "dir":
                    type_value = 1.0
                elif path_type == "url":
                    type_value = 0.5
        return (3 * ext_value + type_value) / 4

    def read(self, path: str, **kwargs) -> xr.Dataset:
        return xr.open_zarr(path, **kwargs)

<<<<<<< HEAD
    def write(self, dataset: xr.Dataset, output_path: str, **kwargs):
        if "mode" not in kwargs:
            # Overwrite zarr's default "w-" (= fail if exists)
            kwargs["mode"] = "w"
        dataset.to_zarr(output_path, **kwargs)
=======
    def write(self, dataset: xr.Dataset, output_path: str,
              compress=True,
              cname=None, clevel=None, shuffle=None, blocksize=None,
              chunksizes=None):

        encoding = {}
        if compress:
            blosc_kwargs = dict(cname=cname, clevel=clevel, shuffle=shuffle, blocksize=blocksize)
            for k in list(blosc_kwargs.keys()):
                if blosc_kwargs[k] is None:
                    del blosc_kwargs[k]
            encoding["compressor"] = zarr.Blosc(**blosc_kwargs)

        if chunksizes:
            chunks = []
            for dim_name, dim_size in dataset.dims.items():
                if dim_name in chunksizes:
                    chunks.append(chunksizes[dim_name])
                else:
                    chunks.append(dim_size)
            encoding["chunks"] = tuple(chunks)

        # Apply encodings to all variables
        var_encodings = {var_name: encoding for var_name in dataset.data_vars}

        dataset.to_zarr(output_path, mode="w", encoding=var_encodings)
>>>>>>> 1f0b4223

    def append(self, dataset: xr.Dataset, output_path: str, **kwargs):
        import zarr
        if self.root_group is None:
            self.root_group = zarr.open(output_path, mode='a')
        for var_name, var_array in self.root_group.arrays():
            new_var = dataset[var_name]
            if 'time' in new_var.dims:
                axis = new_var.dims.index('time')
                var_array.append(new_var, axis=axis)


register_dataset_io(MemDatasetIO())
register_dataset_io(Netcdf4DatasetIO())
register_dataset_io(ZarrDatasetIO())


def rimraf(path):
    """
    The UNIX command `rm -rf` for xcube.
    Recursively remove directory or single file.

    :param path:  directory or single file
    """
    import os
    if os.path.isdir(path):
        import shutil
        shutil.rmtree(path, ignore_errors=True)
    elif os.path.isfile(path):
        try:
            os.remove(path)
        except OSError:
            pass<|MERGE_RESOLUTION|>--- conflicted
+++ resolved
@@ -355,13 +355,6 @@
     def read(self, path: str, **kwargs) -> xr.Dataset:
         return xr.open_zarr(path, **kwargs)
 
-<<<<<<< HEAD
-    def write(self, dataset: xr.Dataset, output_path: str, **kwargs):
-        if "mode" not in kwargs:
-            # Overwrite zarr's default "w-" (= fail if exists)
-            kwargs["mode"] = "w"
-        dataset.to_zarr(output_path, **kwargs)
-=======
     def write(self, dataset: xr.Dataset, output_path: str,
               compress=True,
               cname=None, clevel=None, shuffle=None, blocksize=None,
@@ -388,7 +381,6 @@
         var_encodings = {var_name: encoding for var_name in dataset.data_vars}
 
         dataset.to_zarr(output_path, mode="w", encoding=var_encodings)
->>>>>>> 1f0b4223
 
     def append(self, dataset: xr.Dataset, output_path: str, **kwargs):
         import zarr
