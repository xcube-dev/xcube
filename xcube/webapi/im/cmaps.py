# The MIT License (MIT)
# Copyright (c) 2018 by the xcube development team and contributors
#
# Permission is hereby granted, free of charge, to any person obtaining a copy of
# this software and associated documentation files (the "Software"), to deal in
# the Software without restriction, including without limitation the rights to
# use, copy, modify, merge, publish, distribute, sublicense, and/or sell copies
# of the Software, and to permit persons to whom the Software is furnished to do
# so, subject to the following conditions:
#
# The above copyright notice and this permission notice shall be included in all
# copies or substantial portions of the Software.
#
# THE SOFTWARE IS PROVIDED "AS IS", WITHOUT WARRANTY OF ANY KIND, EXPRESS OR
# IMPLIED, INCLUDING BUT NOT LIMITED TO THE WARRANTIES OF MERCHANTABILITY,
# FITNESS FOR A PARTICULAR PURPOSE AND NONINFRINGEMENT. IN NO EVENT SHALL THE
# AUTHORS OR COPYRIGHT HOLDERS BE LIABLE FOR ANY CLAIM, DAMAGES OR OTHER
# LIABILITY, WHETHER IN AN ACTION OF CONTRACT, TORT OR OTHERWISE, ARISING FROM,
# OUT OF OR IN CONNECTION WITH THE SOFTWARE OR THE USE OR OTHER DEALINGS IN THE
# SOFTWARE.
import base64
import io
import logging
from threading import Lock
import matplotlib
import matplotlib.pyplot as plt
import matplotlib.cm as cm
import matplotlib.colors
import matplotlib.pyplot as plt
import numpy as np
import re
from PIL import Image
<<<<<<< HEAD
import re

=======
from ..context import
>>>>>>> f33d3d60

try:
    import cmocean.cm as ocm
except ImportError:
    ocm = None

__author__ = "Norman Fomferra (Brockmann Consult GmbH)"

_LOG = logging.getLogger('xcube')


# Have colormaps separated into categories:
# (taken from http://matplotlib.org/examples/color/colormaps_reference.html)
# colormaps for ocean:
# (taken from https://matplotlib.org/cmocean/)
# SNAP_CPD_LIST=('/home/alicja/Desktop/projects/xcube-services/cyanoalert/SNAP_colormaps/bfg_schweb.cpd',
#                '/home/alicja/Desktop/projects/xcube-services/cyanoalert/SNAP_colormaps/chl_DeM2_200.cpd',)

_CMAPS = (('Perceptually Uniform Sequential',
           'For many applications, a perceptually uniform colormap is the best choice - '
           'one in which equal steps in data are perceived as equal steps in the color space',
           ('viridis', 'inferno', 'plasma', 'magma')),
          ('Sequential 1',
           'These colormaps are approximately monochromatic colormaps varying smoothly '
           'between two color tones - usually from low saturation (e.g. white) to high '
           'saturation (e.g. a bright blue). Sequential colormaps are ideal for '
           'representing most scientific data since they show a clear progression from '
           'low-to-high values.',
           ('Blues', 'BuGn', 'BuPu',
            'GnBu', 'Greens', 'Greys', 'Oranges', 'OrRd',
            'PuBu', 'PuBuGn', 'PuRd', 'Purples', 'RdPu',
            'Reds', 'YlGn', 'YlGnBu', 'YlOrBr', 'YlOrRd')),
          ('Sequential 2',
           'Many of the values from the Sequential 2 plots are monotonically increasing.',
           ('afmhot', 'autumn', 'bone', 'cool',
            'copper', 'gist_heat', 'gray', 'hot',
            'pink', 'spring', 'summer', 'winter')),
          ('Diverging',
           'These colormaps have a median value (usually light in color) and vary '
           'smoothly to two different color tones at high and low values. Diverging '
           'colormaps are ideal when your data has a median value that is significant '
           '(e.g.  0, such that positive and negative values are represented by '
           'different colors of the colormap).',
           ('BrBG', 'bwr', 'coolwarm', 'PiYG', 'PRGn', 'PuOr',
            'RdBu', 'RdGy', 'RdYlBu', 'RdYlGn', 'Spectral',
            'seismic')),
          ('Qualitative',
           'These colormaps vary rapidly in color. Qualitative colormaps are useful for '
           'choosing a set of discrete colors.',
           ('Accent', 'Dark2', 'Paired', 'Pastel1',
            'Pastel2', 'Set1', 'Set2', 'Set3')),
          ('Ocean',
           'Colormaps for commonly-used oceanographic variables. ',
           ('thermal', 'haline', 'solar', 'ice', 'gray',
            'oxy', 'deep', 'dense', 'algae',
            'matter', 'turbid', 'speed', 'amp', 'tempo',
            'phase', 'balance', 'delta', 'curl')),
          ('Miscellaneous',
           'Colormaps that don\'t fit into the categories above.',
           ('gist_earth', 'terrain', 'ocean', 'gist_stern',
            'brg', 'CMRmap', 'cubehelix',
            'gnuplot', 'gnuplot2', 'gist_ncar',
            'nipy_spectral', 'jet', 'rainbow',
            'gist_rainbow', 'hsv', 'flag', 'prism')),
          ('Custom SNAP Colormaps',
<<<<<<< HEAD
           'Custom SNAP colormaps derived from a .cpd file. ',
           ()))
=======
           'Custom SNAP colormaps derived from a .cpd file passed via the configuration file of the server.',
           (register_color_files())))


>>>>>>> f33d3d60
_CBARS_LOADED = False
_LOCK = Lock()

def get_cmaps():
    """
    Return a JSON-serializable tuple containing records of the form:
     (<cmap-category>, <cmap-category-description>, <cmap-tuples>),
    where <cmap-tuples> is a tuple containing records of the form (<cmap-name>, <cbar-png-bytes>), and where
    <cbar-png-bytes> are encoded PNG images of size 256 x 2 pixels,
    :return: all known matplotlib color maps
    """

    global _CMAPS
    ensure_cmaps_loaded()
    return _CMAPS


def ensure_cmaps_loaded():
    """
    Loads all color maps from matplotlib and registers additional ones, if not done before.
    """
    from xcube.webapi.service import SNAP_CPD_LIST
    global _CBARS_LOADED, _CMAPS
    if not _CBARS_LOADED:
        _LOCK.acquire()
        if not _CBARS_LOADED:

            new_cmaps = []
            for cmap_category, cmap_description, cmap_names in _CMAPS:
                if cmap_category == 'Ocean' and ocm is None:
                    continue
                cbar_list = []
                if cmap_category == 'Custom SNAP Colormaps':
                    cmap_names = tuple(SNAP_CPD_LIST)
                for cmap_name in cmap_names:
                    try:
<<<<<<< HEAD
                        if '.cpd' in cmap_name:
                            cmap = _get_custom_colormap(cmap_name)
                            cm.register_cmap(cmap=cmap)
=======
                        if cmap_category == 'Custom SNAP Colormaps':
                            cmap = _get_custom_colormap(cmap_name)
>>>>>>> f33d3d60
                        elif cmap_category == 'Ocean':
                            cmap = getattr(ocm, cmap_name)
                            cm.register_cmap(cmap=cmap)
                        else:
                            cmap = cm.get_cmap(cmap_name)
                    except ValueError:
                        _LOG.warning('detected invalid colormap "%s"' % cmap_name)
                        continue
                    # Add extra colormaps with alpha gradient
                    # see http://matplotlib.org/api/colors_api.html
                    if type(cmap) == matplotlib.colors.LinearSegmentedColormap:
                        new_name = cmap.name + '_alpha'
                        new_segmentdata = dict(cmap._segmentdata)
                        # let alpha increase from 0.0 to 0.5
                        new_segmentdata['alpha'] = ((0.0, 0.0, 0.0),
                                                    (0.5, 1.0, 1.0),
                                                    (1.0, 1.0, 1.0))
                        new_cmap = matplotlib.colors.LinearSegmentedColormap(new_name, new_segmentdata)
                        cm.register_cmap(cmap=new_cmap)
                    elif type(cmap) == matplotlib.colors.ListedColormap:
                        new_name = cmap.name + '_alpha'
                        new_colors = list(cmap.colors)
                        a_slope = 2.0 / cmap.N
                        a = 0
                        for i in range(len(new_colors)):
                            new_color = new_colors[i]
                            if not isinstance(new_color, str):
                                if len(new_color) == 3:
                                    r, g, b = new_color
                                    new_colors[i] = r, g, b, a
                                elif len(new_color) == 4:
                                    r, g, b, a_old = new_color
                                    new_colors[i] = r, g, b, min(a, a_old)
                            a += a_slope
                            if a > 1.0:
                                a = 1.0
                        new_cmap = matplotlib.colors.ListedColormap(new_colors, name=new_name)
                        cm.register_cmap(cmap=new_cmap)
                    else:
                        new_name = cmap.name + '_alpha' if hasattr(cmap, 'name') else 'unknown'
                        _LOG.warning('could not create colormap "{}" because "{}" is of unknown type {}'
                                     .format(new_name, cmap.name, type(cmap)))

                    cbar_list.append((cmap_name, _get_cbar_png_bytes(cmap)))
                    cbar_list.append((new_name, _get_cbar_png_bytes(new_cmap)))

                new_cmaps.append((cmap_category, cmap_description, tuple(cbar_list)))
            _CMAPS = tuple(new_cmaps)
            _CBARS_LOADED = True
            # import pprint
            # pprint.pprint(_CMAPS)
        _LOCK.release()


def _get_cbar_png_bytes(cmap):
    gradient = np.linspace(0, 1, 256)
    gradient = np.vstack((gradient, gradient))
    image_data = cmap(gradient, bytes=True)
    image = Image.fromarray(image_data, 'RGBA')

    # ostream = io.FileIO('../cmaps/' + cmap_name + '.png', 'wb')
    # image.save(ostream, format='PNG')
    # ostream.close()

    ostream = io.BytesIO()
    image.save(ostream, format='PNG')
    cbar_png_bytes = ostream.getvalue()
    ostream.close()

    cbar_png_data = base64.b64encode(cbar_png_bytes)
    cbar_png_bytes = cbar_png_data.decode('unicode_escape')

    return cbar_png_bytes


def _get_custom_colormap(colortext):
<<<<<<< HEAD
    colors = _get_color(colortext)
    values = get_tick_val_col(colortext)

    norm = plt.Normalize(min(values), max(values))
    tuples = list(zip(map(norm, values), colors))
    cmap = matplotlib.colors.LinearSegmentedColormap.from_list(colortext, tuples)

    return cmap
=======
        colors = _get_color(colortext)
        values = get_tick_val_col(colortext)

        norm = plt.Normalize(min(values), max(values))
        tuples = list(zip(map(norm, values), colors))
        cmap = matplotlib.colors.LinearSegmentedColormap.from_list("", tuples)

        return cmap
>>>>>>> f33d3d60


def _get_color(colortext):
    f = open(colortext, "r")
    lines = f.readlines()
    c = []
    for x in lines:
        if "color" in x:
            r, g, b = (((re.split('\W+', x, 1)[1:])[0].strip()).split(','))
            hex_col = ('#%02x%02x%02x' % (int(r), int(g), int(b)))
            c.append(hex_col)
    f.close()
    return c


def get_tick_val_col(colortext):
    f = open(colortext, "r")
    lines = f.readlines()
    values = []
    for x in lines:
        if "sample" in x:
            value = ((re.split('\W+', x, 1)[1:])[0].strip())
            values.append(float(value))
    f.close()
    return values


def get_norm(colortext):
    values = get_tick_val_col(colortext)
    norm = matplotlib.colors.LogNorm(min(values), max(values))
<<<<<<< HEAD
    return norm, values

=======
    return norm, values
>>>>>>> f33d3d60
<|MERGE_RESOLUTION|>--- conflicted
+++ resolved
@@ -26,16 +26,9 @@
 import matplotlib.pyplot as plt
 import matplotlib.cm as cm
 import matplotlib.colors
-import matplotlib.pyplot as plt
 import numpy as np
 import re
 from PIL import Image
-<<<<<<< HEAD
-import re
-
-=======
-from ..context import
->>>>>>> f33d3d60
 
 try:
     import cmocean.cm as ocm
@@ -46,13 +39,10 @@
 
 _LOG = logging.getLogger('xcube')
 
-
 # Have colormaps separated into categories:
 # (taken from http://matplotlib.org/examples/color/colormaps_reference.html)
 # colormaps for ocean:
 # (taken from https://matplotlib.org/cmocean/)
-# SNAP_CPD_LIST=('/home/alicja/Desktop/projects/xcube-services/cyanoalert/SNAP_colormaps/bfg_schweb.cpd',
-#                '/home/alicja/Desktop/projects/xcube-services/cyanoalert/SNAP_colormaps/chl_DeM2_200.cpd',)
 
 _CMAPS = (('Perceptually Uniform Sequential',
            'For many applications, a perceptually uniform colormap is the best choice - '
@@ -101,15 +91,8 @@
             'nipy_spectral', 'jet', 'rainbow',
             'gist_rainbow', 'hsv', 'flag', 'prism')),
           ('Custom SNAP Colormaps',
-<<<<<<< HEAD
            'Custom SNAP colormaps derived from a .cpd file. ',
            ()))
-=======
-           'Custom SNAP colormaps derived from a .cpd file passed via the configuration file of the server.',
-           (register_color_files())))
-
-
->>>>>>> f33d3d60
 _CBARS_LOADED = False
 _LOCK = Lock()
 
@@ -146,14 +129,9 @@
                     cmap_names = tuple(SNAP_CPD_LIST)
                 for cmap_name in cmap_names:
                     try:
-<<<<<<< HEAD
                         if '.cpd' in cmap_name:
                             cmap = _get_custom_colormap(cmap_name)
                             cm.register_cmap(cmap=cmap)
-=======
-                        if cmap_category == 'Custom SNAP Colormaps':
-                            cmap = _get_custom_colormap(cmap_name)
->>>>>>> f33d3d60
                         elif cmap_category == 'Ocean':
                             cmap = getattr(ocm, cmap_name)
                             cm.register_cmap(cmap=cmap)
@@ -230,16 +208,6 @@
 
 
 def _get_custom_colormap(colortext):
-<<<<<<< HEAD
-    colors = _get_color(colortext)
-    values = get_tick_val_col(colortext)
-
-    norm = plt.Normalize(min(values), max(values))
-    tuples = list(zip(map(norm, values), colors))
-    cmap = matplotlib.colors.LinearSegmentedColormap.from_list(colortext, tuples)
-
-    return cmap
-=======
         colors = _get_color(colortext)
         values = get_tick_val_col(colortext)
 
@@ -248,7 +216,6 @@
         cmap = matplotlib.colors.LinearSegmentedColormap.from_list("", tuples)
 
         return cmap
->>>>>>> f33d3d60
 
 
 def _get_color(colortext):
@@ -279,9 +246,4 @@
 def get_norm(colortext):
     values = get_tick_val_col(colortext)
     norm = matplotlib.colors.LogNorm(min(values), max(values))
-<<<<<<< HEAD
-    return norm, values
-
-=======
-    return norm, values
->>>>>>> f33d3d60
+    return norm, values