from typing import Any, Union

import numpy as np
import pyproj
import shapely
import shapely.ops
import xarray as xr

from xcube.constants import CRS_CRS84
from xcube.constants import LOG
from xcube.core.geom import get_dataset_geometry
from xcube.core.geom import normalize_geometry
from xcube.core.geom import mask_dataset_by_geometry
from xcube.core.varexpr import VarExprContext
from xcube.core.varexpr import split_var_assignment
from xcube.server.api import ApiError
from xcube.util.perf import measure_time_cm
from .context import StatisticsContext


NAN_RESULT = {"count": 0}
NAN_RESULT_COMPACT = {}
DEFAULT_BIN_COUNT = 100


def compute_statistics(
    ctx: StatisticsContext,
    ds_id: str,
    var_name: str,
    geometry: Union[dict[str, Any], tuple[float, float]],
    time_label: str,
    trace_perf: bool = False,
):
    measure_time = measure_time_cm(logger=LOG, disabled=not trace_perf)
    with measure_time("Computing statistics"):
        return _compute_statistics(
            ctx, ds_id, var_name, time_label, geometry, DEFAULT_BIN_COUNT
        )


def _compute_statistics(
    ctx: StatisticsContext,
    ds_id: str,
    var_name_or_assign: str,
    time_label: str,
    geometry: Union[dict[str, Any], tuple[float, float]],
    bin_count: int,
):
    ml_dataset = ctx.datasets_ctx.get_ml_dataset(ds_id)
    dataset = ml_dataset.get_dataset(0)
    grid_mapping = ml_dataset.grid_mapping

    dataset_contains_time = "time" in dataset

    if dataset_contains_time:
        if time_label is not None:
            try:
                time = np.array(time_label, dtype=dataset.time.dtype)
                dataset = dataset.sel(time=time, method="nearest")
            except (TypeError, ValueError) as e:
                raise ApiError.BadRequest("Invalid query parameter " "'time'") from e
        else:
            raise ApiError.BadRequest("Missing query parameter 'time'")
    elif time_label is not None:
        raise ApiError.BadRequest(
            "Query parameter 'time' must not be given"
            " since dataset does not contain a 'time' dimension"
        )

    if isinstance(geometry, tuple):
        compact_mode = True
        geometry = shapely.geometry.Point(geometry)
    else:
        compact_mode = False
        try:
            geometry = normalize_geometry(geometry)
        except (TypeError, ValueError, AttributeError) as e:
<<<<<<< HEAD
            raise ApiError.BadRequest(
                f"Invalid GeoJSON geometry encountered: {e}"
            ) from e

    if geometry is not None and not grid_mapping.crs.is_geographic:
        project = pyproj.Transformer.from_crs(
            CRS_CRS84, grid_mapping.crs, always_xy=True
        ).transform
        geometry = shapely.ops.transform(project, geometry)
=======
            raise ApiError.BadRequest("Invalid GeoJSON geometry " "encountered") from e
>>>>>>> 9b3f3123

    nan_result = NAN_RESULT_COMPACT if compact_mode else NAN_RESULT

    x_name, y_name = grid_mapping.xy_dim_names
    if isinstance(geometry, shapely.geometry.Point):
        bounds = get_dataset_geometry(dataset)
        if not bounds.contains(geometry):
            return nan_result
        indexers = {x_name: geometry.x, y_name: geometry.y}
        variable = _get_dataset_variable(var_name_or_assign, dataset)
        value = variable.sel(**indexers, method="Nearest").values
        if np.isnan(value):
            return nan_result
        if compact_mode:
            return {"value": float(value)}
        else:
            return {
                "count": 1,
                "minimum": float(value),
                "maximum": float(value),
                "mean": float(value),
                "deviation": 0.0,
            }

    dataset = mask_dataset_by_geometry(dataset, geometry)
    if dataset is None:
        return nan_result

    variable = _get_dataset_variable(var_name_or_assign, dataset)

    count = int(np.count_nonzero(~np.isnan(variable)))
    if count == 0:
        return nan_result

    # note, casting to float forces intended computation
    minimum = float(variable.min())
    maximum = float(variable.max())
    h_values, h_edges = np.histogram(
        variable, bin_count, range=(minimum, maximum), density=True
    )

    return {
        "count": count,
        "minimum": minimum,
        "maximum": maximum,
        "mean": float(variable.mean()),
        "deviation": float(variable.std()),
        "histogram": {
            "values": [float(v) for v in h_values],
            "edges": [float(v) for v in h_edges],
        },
    }


def _get_dataset_variable(var_name_or_assign: str, dataset: xr.Dataset) -> xr.DataArray:
    var_name, var_expr = split_var_assignment(var_name_or_assign)
    if var_expr:
        variable = VarExprContext(dataset).evaluate(var_expr)
        variable.name = var_name
    else:
        var_name = var_name_or_assign
        variable = dataset[var_name]

    return variable<|MERGE_RESOLUTION|>--- conflicted
+++ resolved
@@ -75,9 +75,8 @@
         try:
             geometry = normalize_geometry(geometry)
         except (TypeError, ValueError, AttributeError) as e:
-<<<<<<< HEAD
             raise ApiError.BadRequest(
-                f"Invalid GeoJSON geometry encountered: {e}"
+                f"Invalid GeoJSON geometry " "encountered: {e}"
             ) from e
 
     if geometry is not None and not grid_mapping.crs.is_geographic:
@@ -85,9 +84,6 @@
             CRS_CRS84, grid_mapping.crs, always_xy=True
         ).transform
         geometry = shapely.ops.transform(project, geometry)
-=======
-            raise ApiError.BadRequest("Invalid GeoJSON geometry " "encountered") from e
->>>>>>> 9b3f3123
 
     nan_result = NAN_RESULT_COMPACT if compact_mode else NAN_RESULT
 
